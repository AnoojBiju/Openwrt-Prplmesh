--- conflicted
+++ resolved
@@ -934,13 +934,8 @@
     amxd_object_t *security_obj = amxd_dm_signal_get_object(g_data_model, data);
 
     if (!security_obj) {
-<<<<<<< HEAD
-        LOG(WARNING) << "Failed to get object " CONTROLLER_ROOT_DM
-                        ".Network.AccessPoint.*.Security";
-=======
         LOG(WARNING)
             << "Failed to get object " CONTROLLER_ROOT_DM ".Network.AccessPoint.*.Security";
->>>>>>> cfdc0222
         return;
     }
     rm_params(security_obj, "PreSharedKey");
@@ -960,13 +955,8 @@
     amxd_object_t *security_obj = amxd_dm_signal_get_object(g_data_model, data);
 
     if (!security_obj) {
-<<<<<<< HEAD
-        LOG(WARNING) << "Failed to get object " CONTROLLER_ROOT_DM
-                        ".Network.AccessPoint.*.Security";
-=======
         LOG(WARNING)
             << "Failed to get object " CONTROLLER_ROOT_DM ".Network.AccessPoint.*.Security";
->>>>>>> cfdc0222
         return;
     }
     add_string_param("PreSharedKey", security_obj);
@@ -1106,13 +1096,6 @@
          access_point_commit},
         {"client_steering", CONTROLLER_ROOT_DM ".Network.ClientSteering", client_steering},
         {"trigger_scan", CONTROLLER_ROOT_DM ".Network.Device.Radio.ScanTrigger", trigger_scan},
-<<<<<<< HEAD
-        {"BTMRequest", CONTROLLER_ROOT_DM ".Network.Device.Radio.BSS.STA.MultiAPSTA.BTMRequest",
-         btm_request},
-        {"update_vbss_capabilities", CONTROLLER_ROOT_DM ".Network.Device.UpdateVBSSCapabilities",
-         update_vbss_capabilities},
-        {"trigger_vbss_creation", CONTROLLER_ROOT_DM ".Network.Device.Radio.TriggerVBSSCreation",
-=======
         {"BTMRequest",
          CONTROLLER_ROOT_DM ".Network.Device.Radio.BSS.STA.MultiAPSTA.BTMRequest",
          btm_request},
@@ -1121,19 +1104,12 @@
          update_vbss_capabilities},
         {"trigger_vbss_creation",
          CONTROLLER_ROOT_DM ".Network.Device.Radio.TriggerVBSSCreation",
->>>>>>> cfdc0222
          trigger_vbss_creation},
         {"trigger_vbss_destruction",
          CONTROLLER_ROOT_DM ".Network.Device.Radio.BSS.TriggerVBSSDestruction",
          trigger_vbss_destruction},
         {"trigger_vbss_move", CONTROLLER_ROOT_DM ".Network.Device.Radio.BSS.TriggerVBSSMove",
-<<<<<<< HEAD
-         trigger_vbss_move},
-        {"trigger_prioritization", CONTROLLER_ROOT_DM ".Network.SetServicePrioritization",
-         trigger_prioritization}};
-=======
          trigger_vbss_move}};
->>>>>>> cfdc0222
     return functions_list;
 }
 
