--- conflicted
+++ resolved
@@ -1882,19 +1882,12 @@
          * eChannelScanOperationCode::SCAN_IN_PROGRESS,
          * eChannelScanStatusCode::RESULTS_EMPTY
          */
-<<<<<<< HEAD
-        if ((op_error_code != eChannelScanOperationCode::SUCCESS &&
-             op_error_code != eChannelScanOperationCode::SCAN_IN_PROGRESS) ||
-            (result_status != eChannelScanStatusCode::SUCCESS &&
-             result_status != eChannelScanStatusCode::RESULTS_EMPTY)) {
-=======
         bool results_op_is_not_successful =
             (op_error_code != eChannelScanOperationCode::SUCCESS &&
              op_error_code != eChannelScanOperationCode::SCAN_IN_PROGRESS);
         bool results_are_invalid = (result_status != eChannelScanStatusCode::SUCCESS &&
                                     result_status != eChannelScanStatusCode::RESULTS_EMPTY);
         if (results_op_is_not_successful || results_are_invalid) {
->>>>>>> 438c37bd
             LOG(ERROR) << "Something went wrong, sending CMDU with error code: ["
                        << (int)op_error_code << "] & result status [" << (int)result_status << "].";
             auto response = gen_new_results_response();
