--- conflicted
+++ resolved
@@ -629,13 +629,7 @@
     /**
      * Broker client to exchange CMDU messages with broker server running in transport process.
      */
-<<<<<<< HEAD
-    std::unique_ptr<beerocks::btl::BrokerClient> m_broker_client;
-
-    std::unique_ptr<vbss::VbssManager> m_vbss_manager;
-=======
     std::shared_ptr<beerocks::btl::BrokerClient> m_broker_client;
->>>>>>> ce6f4c66
 };
 
 } // namespace son
