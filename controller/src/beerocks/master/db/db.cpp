/* SPDX-License-Identifier: BSD-2-Clause-Patent
 *
 * SPDX-FileCopyrightText: 2016-2022 the prplMesh contributors (see AUTHORS.md)
 *
 * This code is subject to the terms of the BSD+Patent license.
 * See LICENSE file for more details.
 */

#include "db.h"

#include "../tasks/agent_monitoring_task.h"
#include <bcl/beerocks_utils.h>
#include <bcl/beerocks_wifi_channel.h>
#include <bcl/network/sockets.h>
#include <bcl/son/son_wireless_utils.h>
#include <beerocks/tlvf/beerocks_message.h>
#include <bpl/bpl_cfg.h>
#include <bpl/bpl_db.h>
#include <cmath>
#include <easylogging++.h>

#include <algorithm>

using namespace beerocks;
using namespace beerocks_message;
using namespace son;
using namespace net;

const std::string db::TIMESTAMP_STR            = "timestamp";
const std::string db::TIMELIFE_DELAY_STR       = "timelife_minutes";
const std::string db::INITIAL_RADIO_ENABLE_STR = "initial_radio_enable";
const std::string db::INITIAL_RADIO_STR        = "initial_radio";
const std::string db::SELECTED_BANDS_STR       = "selected_bands";
const std::string db::IS_UNFRIENDLY_STR        = "is_unfriendly";

constexpr std::chrono::minutes CHANNEL_PREFERENCE_EXPIRATION(5);

// static
std::string db::type_to_string(beerocks::eType type)
{
    switch (type) {
    case beerocks::eType::TYPE_GW:
        return "gateway";
    case beerocks::eType::TYPE_IRE:
        return "ire";
    case beerocks::eType::TYPE_IRE_BACKHAUL:
        return "ire_bh";
    case beerocks::eType::TYPE_SLAVE:
        return "slave";
    case beerocks::eType::TYPE_CLIENT:
        return "client";
    case beerocks::eType::TYPE_ETH_SWITCH:
        return "eth_switch";
    case beerocks::eType::TYPE_ANY:
        return "any";
    default:
        return {};
    }
}

std::string db::client_db_entry_from_mac(const sMacAddr &mac)
{
    std::string db_entry = tlvf::mac_to_string(mac);

    std::replace(db_entry.begin(), db_entry.end(), ':', '_');

    return db_entry;
}

sMacAddr db::client_db_entry_to_mac(std::string db_entry)
{
    std::replace(db_entry.begin(), db_entry.end(), '_', ':');

    if (!network_utils::is_valid_mac(db_entry)) {
        return network_utils::ZERO_MAC;
    }

    return tlvf::mac_from_string(db_entry);
}

std::string db::timestamp_to_string_seconds(const std::chrono::system_clock::time_point timestamp)
{
    return std::to_string(
        std::chrono::duration_cast<std::chrono::seconds>(timestamp.time_since_epoch()).count());
}

std::chrono::system_clock::time_point db::timestamp_from_seconds(int timestamp_sec)
{
    return std::chrono::system_clock::time_point(std::chrono::seconds(timestamp_sec));
}

std::pair<std::string, int> db::get_dm_index_from_path(const std::string &dm_path)
{
    std::pair<std::string, int> result = std::make_pair("", 0);

    if (dm_path.empty()) {
        LOG(ERROR) << "Empty data model path.";
        return result;
    }

    std::size_t found = dm_path.find_last_of(".");

    // Verifies errors as not finding dot and finding it as last member.
    if (found == std::string::npos || found >= dm_path.size()) {
        LOG(ERROR) << "Not suitable data model path: " << dm_path;
        return result;
    }
    result.first  = dm_path.substr(0, found);
    result.second = std::stoul(dm_path.substr(found + 1));
    return result;
}

// static - end

std::shared_ptr<Agent> db::get_agent_by_radio_uid(const sMacAddr &radio_uid)
{
    for (const auto &agent_map_element : m_agents) {
        const auto &agent = agent_map_element.second;
        if (agent->radios.find(radio_uid) != agent->radios.end()) {
            return agent;
        }
    }
    LOG(ERROR) << "No agent containing radio " << radio_uid << " found";
    return {};
}

bool db::set_sta_association_frame(const sMacAddr &sta_mac, std::vector<uint8_t> assoc_frame)
{
    auto sta = get_station(sta_mac);
    if (!sta) {
        LOG(ERROR) << "Station " << sta_mac << " is not known";
        return false;
    }
    sta->m_assoc_frame = assoc_frame;
    return true;
}

std::vector<uint8_t> db::get_association_frame_by_sta_mac(const sMacAddr &sta_mac)
{
    auto sta = get_station(sta_mac);
    if (!sta) {
        LOG(ERROR) << "Station " << sta_mac << " is not known";
        return {};
    }
    return sta->m_assoc_frame;
}

std::shared_ptr<Agent> db::get_agent_by_bssid(const sMacAddr &bssid)
{
    for (const auto &agent : m_agents) {
        for (const auto &radio : agent.second->radios) {
            auto bss = radio.second->bsses.get(bssid);
            if (bss) {
                return agent.second;
            }
        }
    }

    LOG(ERROR) << "No agent found containing bssid=" << bssid;
    return {};
}

std::shared_ptr<Agent::sRadio> db::get_radio(const sMacAddr &al_mac, const sMacAddr &radio_uid)
{
    auto agent = m_agents.get(al_mac);
    if (!agent) {
        LOG(ERROR) << "No agent found for al_mac " << al_mac;
        return {};
    }
    auto radio = agent->radios.get(radio_uid);
    return radio;
}

std::shared_ptr<Agent::sRadio> db::get_radio_by_bssid(const sMacAddr &bssid)
{
    for (const auto &agent : m_agents) {
        for (const auto &radio : agent.second->radios) {
            auto bss = radio.second->bsses.get(bssid);
            if (bss) {
                return radio.second;
            }
        }
    }

    LOG(ERROR) << "Radio with BSSID " << bssid << " not found";
    return {};
}

std::shared_ptr<Agent::sRadio> db::get_radio_by_backhaul_cap(const sMacAddr &bh_sta)
{
    if (bh_sta == beerocks::net::network_utils::ZERO_MAC) {
        LOG(INFO) << "Zero Backhaul Station Capability is requested";
        return {};
    }

    for (const auto &agent : m_agents) {
        for (const auto &radio : agent.second->radios) {

            if (radio.second->backhaul_station_mac == bh_sta) {
                return radio.second;
            }
        }
    }

    LOG(ERROR) << "Radio with Backhaul Station Capability " << bh_sta << " not found";
    return {};
}

void db::set_log_level_state(const beerocks::eLogLevel &log_level, const bool &new_state)
{
    logger.set_log_level_state(log_level, new_state);
}

// General set/get

bool db::has_node(const sMacAddr &mac)
{
    auto n = get_node(mac);
    return (n != nullptr);
}

bool db::add_virtual_node(const sMacAddr &mac, const sMacAddr &real_node_mac)
{
    //TODO prototype code, untested
    if (mac == network_utils::ZERO_MAC) {
        LOG(ERROR) << "can't insert node with empty mac";
        return false;
    }

    auto real_node = get_node(real_node_mac);

    if (!real_node) {
        LOG(ERROR) << "node " << real_node_mac << " does not exist";
        return false;
    }

    /*
     * TODO
     * the regular add_node() function should take care of a situation where the real node
     * already exists and is moved to a different hierarchy
     * it should be able to find its virtual nodes and move them to the appropriate hierarchy as well
     */

    nodes[real_node->hierarchy].insert(std::make_pair(tlvf::mac_to_string(mac), real_node));
    return true;
}

bool db::add_node(const sMacAddr &mac, const sMacAddr &parent_mac, beerocks::eType type)
{
    if (mac == network_utils::ZERO_MAC) {
        LOG(ERROR) << "can't insert node with empty mac";
        return false;
    }

    auto parent_node = get_node(parent_mac);
    // if parent node does not exist, new_hierarchy will be equal to 0
    int new_hierarchy = get_node_hierarchy(parent_node) + 1;
    if (new_hierarchy >= HIERARCHY_MAX) {
        LOG(ERROR) << "hierarchy too high for node " << mac;
        return false;
    }

    auto n = get_node(mac);
    if (n) { // n is not nullptr
        LOG(DEBUG) << "node with mac " << mac << " already exists, updating";
        //check if node type is same, else set_type would return false
        if (!n->set_type(type)) {
            LOG(ERROR) << "Mac duplication detected as existing type is " << n->get_type()
                       << " and received type is " << type;
            return false;
        }
        if (n->parent_mac != tlvf::mac_to_string(parent_mac)) {
            n->previous_parent_mac = n->parent_mac;
            n->parent_mac          = tlvf::mac_to_string(parent_mac);
        }
        int old_hierarchy = get_node_hierarchy(n);
        if (old_hierarchy >= 0 && old_hierarchy < HIERARCHY_MAX) {
            nodes[old_hierarchy].erase(tlvf::mac_to_string(mac));
        } else {
            LOG(ERROR) << "old hierarchy " << old_hierarchy << " for node " << mac
                       << " is invalid!!!";
        }
        auto subtree = get_node_subtree(n);
        int offset   = new_hierarchy - old_hierarchy;
        adjust_subtree_hierarchy(subtree, offset);
    } else {
        LOG(DEBUG) << "node with mac " << mac << " being created, the type is " << type;
        n             = std::make_shared<node>(type, tlvf::mac_to_string(mac));
        n->parent_mac = tlvf::mac_to_string(parent_mac);
    }
    n->hierarchy = new_hierarchy;
    nodes[new_hierarchy].insert(std::make_pair(tlvf::mac_to_string(mac), n));

    return true;
}

bool db::set_node_data_model_path(const sMacAddr &mac, const std::string &data_model_path)
{
    auto node = get_node(mac);
    if (!node) {
        LOG(ERROR) << "Failed to add set data model path, node " << mac << " does not exist";
        return false;
    }

    node->dm_path = data_model_path;
    return true;
}

std::string db::get_node_data_model_path(const std::string &mac)
{
    auto n = get_node(mac);
    if (!n) {
        LOG(WARNING) << __FUNCTION__ << " - node " << mac << " does not exist!";
        return {};
    }
    return n->dm_path;
}

std::shared_ptr<Agent> db::add_node_gateway(const sMacAddr &mac)
{
    auto agent = m_agents.add(mac);

    if (!add_node(mac, network_utils::ZERO_MAC, beerocks::TYPE_GW)) {
        LOG(ERROR) << "Failed to add gateway node, mac: " << mac;
        return agent;
    }

    agent->is_gateway = true;

    auto data_model_path = dm_add_device_element(mac);
    if (data_model_path.empty()) {
        LOG(ERROR) << "Failed to add device element for the gateway, mac: " << mac;
        return agent;
    }

    set_node_data_model_path(mac, data_model_path);
    agent->dm_path = data_model_path;

    if (!dm_set_device_multi_ap_capabilities(tlvf::mac_to_string(mac))) {
        LOG(ERROR) << "Failed to set multi ap capabilities";
    }

    if (!dm_update_collection_intervals(config.link_metrics_request_interval_seconds)) {
        LOG(ERROR) << "Failed to set collection intervals";
    }

    if (!dm_set_agent_oui(agent)) {
        LOG(ERROR) << "Failed to set Manufacturer OUI";
    }

    return agent;
}

std::shared_ptr<Agent> db::add_node_ire(const sMacAddr &mac, const sMacAddr &parent_mac)
{
    auto agent = m_agents.add(mac);

    if (!add_node(mac, parent_mac, beerocks::TYPE_IRE)) {
        LOG(ERROR) << "Failed to add ire node, mac: " << mac;
        return agent;
    }

    auto data_model_path = dm_add_device_element(mac);
    if (data_model_path.empty()) {
        LOG(ERROR) << "Failed to add device element for the ire, mac: " << mac;
        return agent;
    }

    set_node_data_model_path(mac, data_model_path);
    agent->dm_path = data_model_path;

    if (!dm_set_device_multi_ap_capabilities(tlvf::mac_to_string(mac))) {
        LOG(ERROR) << "Failed to set multi ap capabilities";
    }

    if (!dm_update_collection_intervals(config.link_metrics_request_interval_seconds)) {
        LOG(ERROR) << "Failed to set collection intervals";
    }

    if (!dm_set_agent_oui(agent)) {
        LOG(ERROR) << "Failed to set Manufacturer OUI";
    }

    return agent;
}

std::shared_ptr<Station> db::add_node_wireless_backhaul(const sMacAddr &mac,
                                                        const sMacAddr &parent_mac)
{
    auto station = m_stations.add(mac);

    if (!add_node(mac, parent_mac, beerocks::TYPE_IRE_BACKHAUL)) {
        LOG(ERROR) << "Failed to add wireless_backhaul node, mac: " << mac;
        return station;
    }

    // TODO: Add instance for Radio.BackhaulSta element from the Data Elements
    return station;
}

bool db::add_node_wired_backhaul(const sMacAddr &mac, const sMacAddr &parent_mac)
{
    if (!add_node(mac, parent_mac, beerocks::TYPE_ETH_SWITCH)) {
        LOG(ERROR) << "Failed to add wired_backhaul node, mac: " << mac;
        return false;
    }

    // TODO: Add node to the controller data model via m_ambiorix_datamodel for Wired BH agent
    return true;
}

bool db::dm_add_radio_element(Agent::sRadio &radio, Agent &agent)
{

    // Empty path for parent object refers to disabled NBAPI. Return true silently.
    if (agent.dm_path.empty()) {
        return true;
    }

    // Radio path is empty, so this is newly introduced object, add to datamodel.
    if (radio.dm_path.empty()) {

        const std::string path_to_radio = agent.dm_path + ".Radio";

        radio.dm_path = m_ambiorix_datamodel->add_instance(path_to_radio);
        if (radio.dm_path.empty()) {
            LOG(ERROR) << "Failed to add radio instance " << path_to_radio
                       << ". ruid: " << radio.radio_uid;
            return false;
        }
    }

    // TODO: This method will be removed after old node architecture is deprecated (PPM-1057).
    set_node_data_model_path(radio.radio_uid, radio.dm_path);

    return m_ambiorix_datamodel->set(radio.dm_path, "ID", radio.radio_uid);
}

bool db::dm_set_multi_ap_sta_noise_param(Station &station, const uint8_t rcpi, const uint8_t rsni)
{
    auto bss = station.get_bss();

    if (!bss) {
        LOG(INFO) << "BSS of the Station is empty mac: " << station.mac;
        return false;
    }

    if (station.dm_path.empty()) {
        return true;
    }

    uint32_t anpi = rcpi / (1 + std::pow(10, (rsni / 20.0) - 1));

    if (!bss->radio.stats_info) {
        LOG(ERROR) << "Failed to get stats of hosting radio " << bss->radio.radio_uid;
        return false;
    }

    return m_ambiorix_datamodel->set(station.dm_path + ".MultiAPSTA", "Noise",
                                     anpi + bss->radio.stats_info->noise);
}

bool db::dm_add_sta_beacon_measurement(const beerocks_message::sBeaconResponse11k &beacon)
{
    auto sta = get_station(beacon.sta_mac);

    if (!sta) {
        LOG(ERROR) << "Failed to get station with mac: " << beacon.sta_mac;
        return false;
    }
    if (sta->dm_path.empty()) {
        return true;
    }

    if (m_dialog_tokens[beacon.sta_mac] != beacon.dialog_token) {
        m_ambiorix_datamodel->remove_all_instances(sta->dm_path + ".MeasurementReport");
    }
    m_dialog_tokens[beacon.sta_mac] = beacon.dialog_token;

    std::string measurement_inst =
        m_ambiorix_datamodel->add_instance(sta->dm_path + ".MeasurementReport");

    if (measurement_inst.empty()) {
        LOG(ERROR) << "Failed to add: " << sta->dm_path << ".MeasurementReport";
        return false;
    }
    bool ret_val = true;

    ret_val &= dm_set_multi_ap_sta_noise_param(*sta, beacon.rcpi, beacon.rsni);

    ret_val &= m_ambiorix_datamodel->set(measurement_inst, "BSSID", beacon.bssid);
    ret_val &=
        m_ambiorix_datamodel->set(measurement_inst, "MeasurementToken", beacon.measurement_token);
    ret_val &= m_ambiorix_datamodel->set(measurement_inst, "RCPI", beacon.rcpi);
    ret_val &= m_ambiorix_datamodel->set(measurement_inst, "RSNI", beacon.rsni);
    ret_val &= m_ambiorix_datamodel->set(measurement_inst, "Channel", beacon.channel);
    ret_val &= m_ambiorix_datamodel->set(measurement_inst, "OpClass", beacon.op_class);
    ret_val &= m_ambiorix_datamodel->set(measurement_inst, "DialogToken", beacon.dialog_token);
    ret_val &= m_ambiorix_datamodel->set(measurement_inst, "RepMode", beacon.rep_mode);
    ret_val &= m_ambiorix_datamodel->set(measurement_inst, "PhyType", beacon.phy_type);
    ret_val &= m_ambiorix_datamodel->set(measurement_inst, "AntId", beacon.ant_id);
    ret_val &= m_ambiorix_datamodel->set(measurement_inst, "Duration", beacon.duration);
    ret_val &= m_ambiorix_datamodel->set(measurement_inst, "StartTime", beacon.start_time);
    return ret_val;
}

bool db::add_node_radio(const sMacAddr &mac, const sMacAddr &parent_mac)
{
    if (!add_node(mac, parent_mac, beerocks::TYPE_SLAVE)) {
        LOG(ERROR) << "Failed to add radio node, mac: " << mac;
        return false;
    }

    auto agent = m_agents.get(parent_mac);
    if (!agent) {
        LOG(ERROR) << "While adding radio " << mac << " parent agent " << parent_mac
                   << " not found.";
        return false;
    }

    auto radio = agent->radios.add(mac);

    return dm_add_radio_element(*radio, *agent);
}

std::shared_ptr<Station> db::add_node_station(const sMacAddr &mac, const sMacAddr &parent_mac)
{
    auto station = m_stations.add(mac);
    auto bss     = get_bss(parent_mac);

    if (!bss) {
        LOG(ERROR) << "Failed to get sBss: " << parent_mac;
    } else {
        station->set_bss(bss);
    }
    if (!add_node(mac, parent_mac, beerocks::TYPE_CLIENT)) {
        LOG(ERROR) << "Failed to add client node, mac: " << mac;
        return station;
    }

    if (parent_mac == network_utils::ZERO_MAC && config.persistent_db) {
        LOG(DEBUG) << "Skip data model insertion for not-yet-connected persistent clients";
        return station;
    }

    // Add STA to the controller data model via m_ambiorix_datamodel
    // for connected station (WiFi client)
    if (!dm_add_sta_element(parent_mac, *station)) {
        LOG(ERROR) << "Failed to add station datamodel, mac: " << station->mac;
    }

    return station;
}

bool db::remove_node(const sMacAddr &mac)
{
    int i;
    for (i = 0; i < HIERARCHY_MAX; i++) {
        auto it = nodes[i].find(tlvf::mac_to_string(mac));
        if (it != nodes[i].end()) {
            if (last_accessed_node_mac == tlvf::mac_to_string(mac)) {
                last_accessed_node_mac = std::string();
                last_accessed_node     = nullptr;
            }

            it = nodes[i].erase(it);

            auto index = m_ambiorix_datamodel->get_instance_index(
                "Device.WiFi.DataElements.Network.Device.[ID == '%s'].", tlvf::mac_to_string(mac));
            if (!index) {
                LOG(ERROR) << "Failed to get Network.Device index for mac: " << mac;
                return false;
            }

            if (!m_ambiorix_datamodel->remove_instance("Device.WiFi.DataElements.Network.Device",
                                                       index)) {
                LOG(ERROR) << "Failed to remove Network.Device." << index << " instance.";
                return false;
            }

            return true;
        }
    }

    return false;
}

bool db::set_node_type(const std::string &mac, beerocks::eType type)
{
    auto n = get_node(mac);
    if (!n) {
        return false;
    }
    n->set_type(type);
    return true;
}

beerocks::eType db::get_node_type(const std::string &mac)
{
    auto n = get_node(mac);
    if (!n) {
        return beerocks::TYPE_UNDEFINED;
    }
    return n->get_type();
}

bool db::set_node_ipv4(const std::string &mac, const std::string &ipv4)
{
    auto n = get_node(mac);
    if (!n) {
        return false;
    }
    n->ipv4 = ipv4;
    return true;
}

std::string db::get_node_ipv4(const std::string &mac)
{
    auto n = get_node(mac);
    if (!n) {
        return std::string();
    }
    return n->ipv4;
}

bool db::set_node_manufacturer(const std::string &mac, const std::string &manufacturer)
{
    auto n = get_node(mac);
    if (!n) {
        return false;
    }
    n->manufacturer = manufacturer;
    return true;
}

bool db::set_agent_manufacturer(prplmesh::controller::db::Agent &agent,
                                const std::string &manufacturer)
{
    agent.device_info.manufacturer = manufacturer;
    return true;
}

int db::get_hostap_operating_class(const sMacAddr &mac)
{
    auto mac_str = tlvf::mac_to_string(mac);
    auto n       = get_node(mac_str);
    if (!n) {
        LOG(WARNING) << "node " << mac_str << " does not exist!";
        return 0;
    } else if (n->get_type() != beerocks::TYPE_SLAVE || !n->hostap) {
        LOG(WARNING) << "node " << mac_str << " is not a valid hostap!";
        return 0;
    }
    return n->hostap->operating_class;
}

bool db::set_node_vap_id(const std::string &mac, int8_t vap_id)
{
    auto n = get_node(mac);
    if (!n) {
        return false;
    }
    n->vap_id = vap_id;
    return true;
}

int8_t db::get_node_vap_id(const std::string &mac)
{
    auto n = get_node(mac);
    if (!n) {
        return beerocks::IFACE_ID_INVALID;
    }
    return n->vap_id;
}

bool db::set_global_restricted_channels(const uint8_t *restricted_channels)
{
    if (!restricted_channels) {
        return false;
    }
    global_restricted_channels.clear();
    std::copy(restricted_channels, restricted_channels + message::RESTRICTED_CHANNEL_LENGTH,
              std::back_inserter(global_restricted_channels));
    return true;
}

std::vector<uint8_t> db::get_global_restricted_channels() { return global_restricted_channels; }

bool db::set_hostap_conf_restricted_channels(const sMacAddr &hostap_mac,
                                             const uint8_t *restricted_channels)
{
    auto n = get_node(hostap_mac);
    if (!n) {
        LOG(WARNING) << __FUNCTION__ << " - node " << hostap_mac << " does not exist!";
        return false;
    } else if (n->get_type() != beerocks::TYPE_SLAVE || n->hostap == nullptr) {
        LOG(WARNING) << __FUNCTION__ << "node " << hostap_mac << " is not a valid hostap!";
        return false;
    } else if (!restricted_channels) {
        LOG(WARNING) << __FUNCTION__ << "node " << hostap_mac << " restricted_channels not valid";
        return false;
    }
    n->hostap->conf_restricted_channels.clear();
    std::copy(restricted_channels, restricted_channels + message::RESTRICTED_CHANNEL_LENGTH,
              std::back_inserter(n->hostap->conf_restricted_channels));
    for (auto elm : n->hostap->conf_restricted_channels) {
        LOG(WARNING) << __FUNCTION__ << " elm = " << int(elm);
    }
    return true;
}

std::vector<uint8_t> db::get_hostap_conf_restricted_channels(const sMacAddr &hostap_mac)
{
    auto n = get_node(hostap_mac);
    if (!n) {
        LOG(WARNING) << __FUNCTION__ << " - node " << hostap_mac << " does not exist!";
        return std::vector<uint8_t>();
    } else if (n->get_type() != beerocks::TYPE_SLAVE || n->hostap == nullptr) {
        LOG(WARNING) << __FUNCTION__ << "node " << hostap_mac << " is not a valid hostap!";
        return std::vector<uint8_t>();
    }
    return n->hostap->conf_restricted_channels;
}

bool db::set_radio_channel_scan_capabilites(
    Agent::sRadio &radio, wfa_map::cRadiosWithScanCapabilities &radio_capabilities)
{
    radio.scan_capabilities.on_boot_only          = radio_capabilities.capabilities().on_boot_only;
    radio.scan_capabilities.scan_impact           = radio_capabilities.capabilities().scan_impact;
    radio.scan_capabilities.minimum_scan_interval = radio_capabilities.minimum_scan_interval();

    std::stringstream ss;
    ss << "on_boot_only=" << std::hex << int(radio.scan_capabilities.on_boot_only) << std::endl
       << "scan_impact=" << std::oct << int(radio.scan_capabilities.scan_impact) << std::endl
       << "minimum_scan_interval=" << int(radio.scan_capabilities.minimum_scan_interval)
       << std::endl;

    auto operating_classes_list_length = radio_capabilities.operating_classes_list_length();

    for (uint8_t oc_idx = 0; oc_idx < operating_classes_list_length; oc_idx++) {
        auto operating_class_tuple = radio_capabilities.operating_classes_list(oc_idx);
        if (!std::get<0>(operating_class_tuple)) {
            LOG(ERROR) << "getting operating class entry has failed!";
            return false;
        }

        auto &operating_class_struct = std::get<1>(operating_class_tuple);
        auto operating_class         = operating_class_struct.operating_class();
        const auto &op_class_chan_set =
            wireless_utils::operating_class_to_channel_set(operating_class);
        ss << "operating class=" << int(operating_class);

        auto channel_list_length = operating_class_struct.channel_list_length();

        ss << ", channel_list={";
        if (channel_list_length == 0) {
            ss << "}";
        }

        auto &operating_classes = radio.scan_capabilities.operating_classes;
        operating_classes.clear();
        for (int ch_idx = 0; ch_idx < channel_list_length; ch_idx++) {
            auto channel = operating_class_struct.channel_list(ch_idx);
            if (!channel) {
                LOG(ERROR) << "getting channel entry has failed!";
                return false;
            }

            // Check if channel is valid for operating class
            if (op_class_chan_set.find(*channel) == op_class_chan_set.end()) {
                LOG(ERROR) << "Channel " << int(*channel) << " invalid for operating class "
                           << int(operating_class);
                return false;
            }

            ss << int(*channel);

            // add comma if not last channel in the list, else close list by add curl brackets
            ss << (((ch_idx + 1) != channel_list_length) ? "," : "}");

            operating_classes[operating_class].push_back(*channel);
        }
    }
    ss << std::endl;
    LOG(DEBUG) << ss.str();
    return true;
}

bool db::set_node_beacon_measurement_support_level(
    const std::string &mac, beerocks::eBeaconMeasurementSupportLevel support_beacon_measurement)
{
    auto n = get_node(mac);
    if (!n) {
        return false;
    }
    if (!n->supports_beacon_measurement) { // sticky
        n->supports_beacon_measurement = support_beacon_measurement;
    }
    return true;
}

beerocks::eBeaconMeasurementSupportLevel
db::get_node_beacon_measurement_support_level(const std::string &mac)
{
    auto n = get_node(mac);
    if (!n) {
        return beerocks::BEACON_MEAS_UNSUPPORTED;
    }
    return n->supports_beacon_measurement;
}

bool db::set_node_name(const std::string &mac, const std::string &name)
{
    auto n = get_node(mac);
    if (!n) {
        return false;
    }
    n->name = name;
    return true;
}

bool db::set_node_state(const std::string &mac, beerocks::eNodeState state)
{
    auto n = get_node(mac);
    if (!n) {
        LOG(WARNING) << __FUNCTION__ << " - node " << mac << " does not exist!";
        return false;
    }
    n->state             = state;
    n->last_state_change = std::chrono::steady_clock::now();
    return true;
}

beerocks::eNodeState db::get_node_state(const std::string &mac)
{
    auto n = get_node(mac);
    if (!n) {
        LOG(WARNING) << __FUNCTION__ << " - node " << mac << " does not exist!";
        return beerocks::STATE_MAX;
    }
    return n->state;
}

std::chrono::steady_clock::time_point db::get_last_state_change(const std::string &mac)
{
    auto n = get_node(mac);
    if (!n) {
        return std::chrono::steady_clock::time_point();
    }
    return n->last_state_change;
}

bool db::set_node_handoff_flag(Station &station, bool handoff)
{
    auto n = get_node(station.mac);
    if (!n) {
        LOG(WARNING) << __FUNCTION__ << " - node " << station.mac << " does not exist!";
        return false;
    }
    station.m_handoff = handoff;
    if (n->get_type() == beerocks::TYPE_IRE_BACKHAUL) {
        station.m_ire_handoff = handoff;
    }
    return true;
}

bool db::get_node_handoff_flag(const Station &station)
{
    auto n = get_node(station.mac);
    if (!n) {
        LOG(WARNING) << __FUNCTION__ << " - node " << station.mac << " does not exist!";
        return false;
    }

    if (n->get_type() == beerocks::TYPE_IRE_BACKHAUL) {
        return station.m_ire_handoff;
    } else {
        return station.m_handoff;
    }
}

bool db::update_node_last_seen(const std::string &mac)
{
    auto n = get_node(mac);
    if (!n) {
        LOG(WARNING) << __FUNCTION__ << " - node " << mac << " does not exist!";
        return false;
    }
    n->last_seen = std::chrono::steady_clock::now();
    return true;
}

std::chrono::steady_clock::time_point db::get_node_last_seen(const std::string &mac)
{
    auto n = get_node(mac);
    if (!n) {
        LOG(WARNING) << __FUNCTION__ << " - node " << mac << " does not exist!";
        return std::chrono::steady_clock::now();
    }

    return n->last_seen;
}

std::unordered_map<sMacAddr, std::unordered_map<sMacAddr, son::node::link_metrics_data>> &
db::get_link_metric_data_map()
{
    return m_link_metric_data;
}

std::unordered_map<sMacAddr, son::node::ap_metrics_data> &db::get_ap_metric_data_map()
{
    return m_ap_metric_data;
}

bool db::set_hostap_active(const sMacAddr &mac, bool active)
{
    auto radio = get_radio_by_uid(mac);
    if (!radio) {
        LOG(WARNING) << "radio " << mac << " not found";
        return false;
    }

    auto n = get_node(mac);
    if (!n) {
        LOG(WARNING) << __FUNCTION__ << " - node " << mac << " does not exist!";
        return false;
    } else if (n->get_type() != beerocks::TYPE_SLAVE || n->hostap == nullptr) {
        return false;
    }
    LOG(DEBUG) << "Setting node '" << mac << "' as " << (active ? "active" : "inactive");
    n->hostap->active = active;

    // Enabled variable is a part of Radio data element and
    // need to get path like Device.WiFi.DataElements.Device.{i}.Radio.{i}. for setting Enabled variable
    auto radio_enable_path = radio->dm_path;

    if (radio_enable_path.empty()) {
        return true;
    }

    if (!m_ambiorix_datamodel->set(radio_enable_path, "Enabled", active)) {
        LOG(ERROR) << "Failed to set " << radio_enable_path << "Enabled: " << active;
        return false;
    }

    return true;
}

bool db::is_hostap_active(const sMacAddr &mac)
{
    auto n = get_node(mac);
    if (!n) {
        LOG(WARNING) << __FUNCTION__ << " - node " << mac << " does not exist!";
        return false;
    } else if (n->get_type() != beerocks::TYPE_SLAVE || n->hostap == nullptr) {
        LOG(WARNING) << __FUNCTION__ << "node " << mac << " is not a valid hostap!";
        return false;
    }
    return n->hostap->active;
}

bool db::is_ap_out_of_band(const std::string &mac, const std::string &sta_mac)
{
    auto sta_wifi_channel = get_node_wifi_channel(sta_mac);
    if (sta_wifi_channel.is_empty()) {
        LOG(ERROR) << "empty wifi channel of " << sta_mac << " in DB";
        return false;
    }
    bool client_on_5ghz = (sta_wifi_channel.get_freq_type() == eFreqType::FREQ_5G);

    auto wifi_channel = get_node_wifi_channel(mac);
    if (wifi_channel.is_empty()) {
        LOG(ERROR) << "empty wifi channel of " << mac << " in DB";
        return false;
    }

    if (((wifi_channel.get_freq_type() == eFreqType::FREQ_24G) && client_on_5ghz) ||
        ((wifi_channel.get_freq_type() == eFreqType::FREQ_5G) && (!client_on_5ghz))) {
        return true;
    }
    return false;
}

bool db::is_node_wireless(const std::string &mac)
{
    auto n = get_node(mac);
    if (!n) {
        LOG(WARNING) << __FUNCTION__ << " - node " << mac << " does not exist!";
        return false;
    }
    return utils::is_node_wireless(n->iface_type);
}

std::string db::node_to_string(const std::string &mac)
{
    auto n = get_node(mac);
    std::ostringstream os;
    if (n != nullptr) {
        os << n;
    } else {
        os << "";
    }
    return os.str();
}
//
// DB node functions (get only)
//
int db::get_node_hierarchy(const std::string &mac)
{
    auto n = get_node(mac);
    return get_node_hierarchy(n);
}

std::set<std::string> db::get_nodes(int type)
{
    std::set<std::string> ret;
    for (auto node_map : nodes) {
        for (auto kv : node_map) {
            if ((type < 0 || kv.second->get_type() == type) && (kv.second->mac == kv.first)) {
                ret.insert(kv.first);
            }
        }
    }
    return ret;
}

std::set<std::string> db::get_active_hostaps()
{
    std::set<std::string> ret;
    for (auto node_map : nodes) {
        for (auto kv : node_map) {
            if (kv.second->get_type() == beerocks::TYPE_SLAVE && kv.second->hostap != nullptr &&
                kv.second->state == beerocks::STATE_CONNECTED && kv.first == kv.second->mac &&
                is_hostap_active(tlvf::mac_from_string(kv.second->mac))) {
                ret.insert(kv.first);
            }
        }
    }
    return ret;
}

std::vector<std::shared_ptr<Agent>> db::get_all_connected_agents()
{
    std::vector<std::shared_ptr<Agent>> ret;

    for (const auto &agent_map_element : m_agents) {
        auto &agent = agent_map_element.second;
        if (agent->state == beerocks::STATE_CONNECTED) {
            ret.push_back(agent);
        }
    }
    return ret;
}

std::set<std::string> db::get_nodes_from_hierarchy(int hierarchy, int type)
{
    std::set<std::string> result;

    if (hierarchy < 0 || hierarchy >= HIERARCHY_MAX) {
        LOG(ERROR) << "invalid hierarchy";
        return result;
    }

    for (auto kv : nodes[hierarchy]) {
        if ((type < 0 || kv.second->get_type() == type) && (kv.second->mac == kv.first)) {
            result.insert(kv.first);
        }
    }

    return result;
}

std::shared_ptr<Agent> db::get_gw()
{
    for (const auto &agent : m_agents) {
        if (agent.second->is_gateway) {
            return agent.second;
        }
    }

    LOG(ERROR) << "Gateway not found";
    return {};
}

std::set<std::string> db::get_node_subtree(const std::string &mac)
{
    std::set<std::string> subtree;

    auto n = get_node(mac);
    if (!n) {
        LOG(WARNING) << "node " << mac << " does not exist!";
    }
    auto subtree_ = get_node_subtree(n);
    for (auto s : subtree_) {
        subtree.insert(s->mac);
    }
    return subtree;
}

std::string db::get_node_parent(const std::string &mac)
{
    auto n = get_node(mac);
    if (!n) {
        LOG(WARNING) << "node " << mac << " does not exist!";
        return std::string();
    }
    return n->parent_mac;
}

std::string db::get_node_parent_backhaul(const std::string &mac)
{
    auto n = get_node(mac);
    if (!n) {
        LOG(WARNING) << __FUNCTION__ << " - node " << mac << " does not exist!";
        return std::string();
    }

    std::string ire;
    if (n->get_type() == beerocks::TYPE_IRE) {
        ire = mac;
    } else {
        ire = tlvf::mac_to_string(get_node_parent_ire(mac));
    }

    return get_node_parent(ire);
}

sMacAddr db::get_node_parent_ire(const std::string &mac)
{
    auto n = get_node(mac);
    if (!n || n->get_type() == beerocks::TYPE_GW) {
        return network_utils::ZERO_MAC;
    }

    std::shared_ptr<node> p;
    do {
        p = get_node(n->parent_mac);
        if (!p) {
            LOG(DEBUG) << "node " << mac << " has no valid parent IRE";
            return network_utils::ZERO_MAC;
        }
        n = p;
    } while (p->get_type() != beerocks::TYPE_IRE && p->get_type() != beerocks::TYPE_GW);

    return tlvf::mac_from_string(p->mac);
}

std::string db::get_node_previous_parent(const std::string &mac)
{
    auto n = get_node(mac);
    if (!n) {
        LOG(WARNING) << "node " << mac << " does not exist!";
        return std::string();
    }
    return n->previous_parent_mac;
}

std::set<std::string> db::get_node_siblings(const std::string &mac, int type)
{
    std::set<std::string> siblings;
    auto n = get_node(mac);

    if (!n) {
        LOG(WARNING) << __FUNCTION__ << " - node " << mac << " does not exist";
        return siblings;
    }

    auto parent = get_node(n->parent_mac);
    if (!parent) {
        LOG(WARNING) << "parent for node " << mac << " does not exist";
        return siblings;
    }

    int hierarchy = get_node_hierarchy(parent) + 1;
    if (hierarchy >= 0 && hierarchy < HIERARCHY_MAX) {
        for (auto &it : nodes[hierarchy]) {
            if (it.first == it.second->mac) {
                auto sib = it.second;
                if ((sib->parent_mac == parent->mac) && (mac != sib->mac) &&
                    (type == beerocks::TYPE_ANY || sib->get_type() == type)) {
                    siblings.insert(sib->mac);
                }
            }
        }
    }
    return siblings;
}

std::set<std::string> db::get_node_children(const std::string &mac, int type, int state)
{
    std::set<std::string> children_macs;
    auto n = get_node(mac);

    if (!n) {
        LOG(WARNING) << __FUNCTION__ << " - node " << mac << " does not exist";
        return children_macs;
    }

    std::set<std::shared_ptr<node>> children_nodes;
    if (n->mac == mac) {
        children_nodes = get_node_children(n, type, state);
    } else {
        children_nodes = get_node_children(n, type, state, mac);
    }
    for (auto c : children_nodes) {
        children_macs.insert(c->mac);
    }
    return children_macs;
}

std::list<sMacAddr> db::get_1905_1_neighbors(const sMacAddr &al_mac)
{
    auto al_mac_str = tlvf::mac_to_string(al_mac);
    std::list<sMacAddr> neighbors_al_macs;
    auto all_al_macs = get_nodes(beerocks::TYPE_IRE);

    // According to IEEE 1905.1 a neighbor is defined as a first circle only, so we need to filter
    // out the childrens from second circle and above.
    for (const auto &al_mac_iter : all_al_macs) {
        if (get_node_parent_ire(al_mac_iter) == al_mac) {
            neighbors_al_macs.push_back(tlvf::mac_from_string(al_mac_iter));
        }
    }

    // Add the parent bridge as well to the neighbors list
    auto parent_bridge = get_node_parent_ire(tlvf::mac_to_string(al_mac));
    if (parent_bridge != network_utils::ZERO_MAC) {
        neighbors_al_macs.push_back(parent_bridge);
    }

    // Add siblings Nodes
    auto siblings = get_node_siblings(al_mac_str, beerocks::TYPE_IRE);
    for (const auto &sibling : siblings) {
        neighbors_al_macs.push_back(tlvf::mac_from_string(sibling));
    }

    return neighbors_al_macs;
}

//
// Capabilities
//

bool db::set_ap_vht_capabilities(wfa_map::tlvApVhtCapabilities &vht_caps_tlv)
{
    auto radio = get_radio_by_uid(vht_caps_tlv.radio_uid());
    if (!radio) {
        LOG(ERROR) << "Failed to get radio with mac: " << vht_caps_tlv.radio_uid();
        return false;
    }

    auto path_to_obj = radio->dm_path;
    if (path_to_obj.empty()) {
        return true;
    }

    path_to_obj += ".Capabilities.";
    if (!m_ambiorix_datamodel->add_optional_subobject(path_to_obj, "VHTCapabilities")) {
        LOG(ERROR) << "Failed to add sub-object" << path_to_obj << "VHTCapabilities";
        return false;
    }

    bool ret_val = true;
    path_to_obj += "VHTCapabilities.";

    auto flags1 = vht_caps_tlv.flags1();
    auto flags2 = vht_caps_tlv.flags2();

    ret_val &=
        m_ambiorix_datamodel->set(path_to_obj, "MCSNSSTxSet", vht_caps_tlv.supported_vht_tx_mcs());
    ret_val &=
        m_ambiorix_datamodel->set(path_to_obj, "MCSNSSRxSet", vht_caps_tlv.supported_vht_rx_mcs());

    ret_val &= m_ambiorix_datamodel->set(path_to_obj, "MaxNumberOfTxSpatialStreams",
                                         flags1.max_num_of_supported_tx_spatial_streams + 1);
    ret_val &= m_ambiorix_datamodel->set(path_to_obj, "MaxNumberOfRxSpatialStreams",
                                         flags1.max_num_of_supported_rx_spatial_streams + 1);
    ret_val &= m_ambiorix_datamodel->set(path_to_obj, "VHTShortGI80",
                                         static_cast<bool>(flags1.short_gi_support_80mhz));
    ret_val &=
        m_ambiorix_datamodel->set(path_to_obj, "VHTShortGI160",
                                  static_cast<bool>(flags1.short_gi_support_160mhz_and_80_80mhz));
    ret_val &= m_ambiorix_datamodel->set(path_to_obj, "VHT8080",
                                         static_cast<bool>(flags2.vht_support_80_80mhz));
    ret_val &= m_ambiorix_datamodel->set(path_to_obj, "VHT160",
                                         static_cast<bool>(flags2.vht_support_160mhz));
    ret_val &= m_ambiorix_datamodel->set(path_to_obj, "SUBeamformer",
                                         static_cast<bool>(flags2.su_beamformer_capable));
    ret_val &= m_ambiorix_datamodel->set(path_to_obj, "MUBeamformer",
                                         static_cast<bool>(flags2.mu_beamformer_capable));

    return ret_val;
}

bool db::dm_add_ap_operating_classes(const std::string &radio_mac, uint8_t max_tx_power,
                                     uint8_t op_class,
                                     const std::vector<uint8_t> &non_operable_channels)
{
    auto radio        = get_radio_by_uid(tlvf::mac_from_string(radio_mac));
    bool return_value = true;

    if (!radio) {
        LOG(ERROR) << "Failed to get radio with mac: " << radio_mac;
        return false;
    }

    std::string path_to_obj = radio->dm_path;
    if (path_to_obj.empty()) {
        return true;
    }

    path_to_obj += ".Capabilities.OperatingClasses";
    std::string path_to_obj_instance = m_ambiorix_datamodel->add_instance(path_to_obj);
    if (path_to_obj_instance.empty()) {
        LOG(ERROR) << "Failed to add object: " << path_to_obj;
        return false;
    }

    if (!m_ambiorix_datamodel->set(path_to_obj_instance, "MaxTxPower", max_tx_power)) {
        LOG(ERROR) << "Failed to set " << path_to_obj << " MaxTxPower: " << max_tx_power;
        return_value = false;
    }

    if (!m_ambiorix_datamodel->set(path_to_obj_instance, "Class", op_class)) {
        LOG(ERROR) << "Failed to set " << path_to_obj << " Class: " << op_class;
        return_value = false;
    }

    path_to_obj = path_to_obj_instance + ".NonOperable";
    for (auto non_op_channel : non_operable_channels) {
        auto path_to_non_operable_instance = m_ambiorix_datamodel->add_instance(path_to_obj);
        if (path_to_non_operable_instance.empty()) {
            LOG(ERROR) << "Failed to add object: " << path_to_obj;
            return_value = false;
            continue;
        }
        if (!m_ambiorix_datamodel->set(path_to_non_operable_instance, "NonOpChannelNumber",
                                       non_op_channel)) {
            LOG(ERROR) << "Failed to set " << path_to_non_operable_instance
                       << "NonOpChannelNumber: " << non_op_channel;
            return_value = false;
        }
    }

    return return_value;
}

bool db::set_ap_he_capabilities(wfa_map::tlvApHeCapabilities &he_caps_tlv)
{
    auto radio = get_radio_by_uid(he_caps_tlv.radio_uid());

    if (!radio) {
        LOG(ERROR) << "Fail get radio, mac:" << he_caps_tlv.radio_uid();
        return false;
    }

    auto path_to_obj = radio->dm_path;
    if (path_to_obj.empty()) {
        return true;
    }

    path_to_obj += ".Capabilities.";
    if (!m_ambiorix_datamodel->add_optional_subobject(path_to_obj, "WiFi6Capabilities")) {
        LOG(ERROR) << "Failed to add sub-object " << path_to_obj << "WiFi6Capabilities";
        return false;
    }

    bool ret_val = true;
    path_to_obj += "WiFi6Capabilities.";

    auto flags1 = he_caps_tlv.flags1();
    auto flags2 = he_caps_tlv.flags2();

    ret_val &= m_ambiorix_datamodel->set(path_to_obj, "MaxNumberOfTxSpatialStreams",
                                         flags1.max_num_of_supported_tx_spatial_streams + 1);
    ret_val &= m_ambiorix_datamodel->set(path_to_obj, "MaxNumberOfRxSpatialStreams",
                                         flags1.max_num_of_supported_rx_spatial_streams + 1);
    ret_val &= m_ambiorix_datamodel->set(path_to_obj, "HE8080",
                                         static_cast<bool>(flags1.he_support_80_80mhz));
    ret_val &= m_ambiorix_datamodel->set(path_to_obj, "HE160",
                                         static_cast<bool>(flags1.he_support_160mhz));
    ret_val &= m_ambiorix_datamodel->set(path_to_obj, "SUBeamformer",
                                         static_cast<bool>(flags2.su_beamformer_capable));
    ret_val &= m_ambiorix_datamodel->set(path_to_obj, "MUBeamformer",
                                         static_cast<bool>(flags2.mu_beamformer_capable));
    ret_val &= m_ambiorix_datamodel->set(path_to_obj, "ULMUMIMO",
                                         static_cast<bool>(flags2.ul_mu_mimo_capable));
    ret_val &= m_ambiorix_datamodel->set(path_to_obj, "ULOFDMA",
                                         static_cast<bool>(flags2.ul_ofdm_capable));
    ret_val &= m_ambiorix_datamodel->set(path_to_obj, "DLOFDMA",
                                         static_cast<bool>(flags2.dl_ofdm_capable));

    uint8_t supported_he_mcs_length = he_caps_tlv.supported_he_mcs_length();
    path_to_obj += "MCSNSS";
    for (int i = 0; i < supported_he_mcs_length; i++) {
        auto path_to_obj_instance = m_ambiorix_datamodel->add_instance(path_to_obj);
        if (path_to_obj_instance.empty()) {
            LOG(ERROR) << "Failed to add " << path_to_obj;
            ret_val = false;
            continue;
        }
        ret_val &= m_ambiorix_datamodel->set(path_to_obj_instance + '.', "MCSNSSSet",
                                             *he_caps_tlv.supported_he_mcs(i));
    }

    return ret_val;
}

const beerocks::message::sRadioCapabilities *
db::get_station_current_capabilities(const std::string &mac)
{
    auto n = get_node(mac);
    if (!n) {
        return nullptr;
    }
    return (n->capabilities);
}

bool db::dm_set_sta_he_capabilities(const std::string &path_to_sta,
                                    const beerocks::message::sRadioCapabilities &sta_cap)
{
    if (!m_ambiorix_datamodel->add_optional_subobject(path_to_sta, "WiFi6Capabilities")) {
        LOG(ERROR) << "Failed to add sub-object " << path_to_sta << "WiFi6Capabilities";
        return false;
    }

    bool ret_val            = true;
    std::string path_to_obj = path_to_sta + "WiFi6Capabilities.";

    ret_val &= m_ambiorix_datamodel->set(path_to_obj, "MaxNumberOfTxSpatialStreams", sta_cap.he_ss);
    ret_val &= m_ambiorix_datamodel->set(path_to_obj, "MaxNumberOfRxSpatialStreams", sta_cap.he_ss);
    ret_val &= m_ambiorix_datamodel->set(path_to_obj, "HE8080",
                                         static_cast<bool>(sta_cap.he_bw == BANDWIDTH_80_80));
    ret_val &= m_ambiorix_datamodel->set(path_to_obj, "HE160",
                                         static_cast<bool>(sta_cap.he_bw == BANDWIDTH_160));
    ret_val &= m_ambiorix_datamodel->set(path_to_obj, "SUBeamformer",
                                         static_cast<bool>(sta_cap.he_su_beamformer));
    ret_val &= m_ambiorix_datamodel->set(path_to_obj, "SUBeamformee",
                                         static_cast<bool>(sta_cap.he_su_beamformee));
    ret_val &= m_ambiorix_datamodel->set(path_to_obj, "MUBeamformer",
                                         static_cast<bool>(sta_cap.he_mu_beamformer));
    ret_val &= m_ambiorix_datamodel->set(
        path_to_obj, "Beamformee80orLess",
        static_cast<bool>(sta_cap.he_su_beamformee ? sta_cap.he_beamformee_sts_less_80mhz : false));
    ret_val &= m_ambiorix_datamodel->set(
        path_to_obj, "BeamformeeAbove80",
        static_cast<bool>(sta_cap.he_su_beamformee && (sta_cap.he_bw > BANDWIDTH_80)
                              ? sta_cap.he_beamformee_sts_great_80mhz
                              : false));
    ret_val &=
        m_ambiorix_datamodel->set(path_to_obj, "ULMUMIMO", static_cast<bool>(sta_cap.ul_mu_mimo));
    ret_val &=
        m_ambiorix_datamodel->set(path_to_obj, "ULOFDMA", static_cast<bool>(sta_cap.ul_ofdma));
    ret_val &=
        m_ambiorix_datamodel->set(path_to_obj, "DLOFDMA", static_cast<bool>(sta_cap.dl_ofdma));
    // TODO: find the values for the unfilled parameters, PPM-2112
    ret_val &= m_ambiorix_datamodel->set(path_to_obj, "MaxDLMUMIMO", sta_cap.dl_mu_mimo_max_users);
    ret_val &= m_ambiorix_datamodel->set(path_to_obj, "MaxULMUMIMO", sta_cap.ul_mu_mimo_max_users);
    ret_val &= m_ambiorix_datamodel->set(path_to_obj, "MaxDLOFDMA", sta_cap.dl_ofdma_max_users);
    ret_val &= m_ambiorix_datamodel->set(path_to_obj, "MaxULOFDMA", sta_cap.ul_ofdma_max_users);
    ret_val &= m_ambiorix_datamodel->set(path_to_obj, "RTS", static_cast<bool>(false));
    ret_val &= m_ambiorix_datamodel->set(path_to_obj, "MURTS", static_cast<bool>(sta_cap.ul_ofdma));
    ret_val &= m_ambiorix_datamodel->set(path_to_obj, "MultiBSSID", static_cast<bool>(false));
    ret_val &= m_ambiorix_datamodel->set(path_to_obj, "MUEDCA", static_cast<bool>(false));
    ret_val &= m_ambiorix_datamodel->set(path_to_obj, "TWTRequestor",
                                         static_cast<bool>(sta_cap.twt_requester));
    ret_val &= m_ambiorix_datamodel->set(path_to_obj, "TWTResponder",
                                         static_cast<bool>(sta_cap.twt_responder));
    ret_val &= m_ambiorix_datamodel->set(path_to_obj, "SpatialReuse", static_cast<bool>(false));
    ret_val &=
        m_ambiorix_datamodel->set(path_to_obj, "AnticipatedChannelUsage", static_cast<bool>(false));

    return ret_val;
}

bool db::set_ap_wifi6_capabilities(wfa_map::tlvApWifi6Capabilities &wifi6_caps_tlv)
{
    auto radio = get_radio_by_uid(wifi6_caps_tlv.radio_uid());
    if (!radio) {
        LOG(ERROR) << "Failed to get radio with RUID: " << wifi6_caps_tlv.radio_uid();
        return false;
    }

    if (radio->dm_path.empty()) {
        return true;
    }

    auto path_to_obj = radio->dm_path + ".Capabilities.";
    bool ret_val     = true;

    for (auto iter1 = 0; iter1 < wifi6_caps_tlv.number_of_roles(); iter1++) {
        auto role_tuple = wifi6_caps_tlv.role(iter1);
        if (!std::get<0>(role_tuple)) {
            LOG(ERROR) << "role entry has failed!";
            return false;
        }

        auto &role  = std::get<1>(role_tuple);
        auto flags1 = role.flags1();
        auto flags2 = role.flags2();
        auto flags3 = role.flags3();
        auto flags4 = role.flags4();

        // First bit represents agent role, second bit is reserved according to R3.
        uint8_t agent_role_first_bit = flags1.agent_role & 0x01;

        if (agent_role_first_bit == 0x0) {
            if (!m_ambiorix_datamodel->add_optional_subobject(path_to_obj, "WiFi6APRole")) {
                LOG(ERROR) << "Failed to add sub-object " << path_to_obj << "WiFi6APRole";
                return false;
            }
            path_to_obj += "WiFi6APRole.";
        } else {
            if (!m_ambiorix_datamodel->add_optional_subobject(path_to_obj, "WiFi6bSTARole")) {
                LOG(ERROR) << "Failed to add sub-object " << path_to_obj << "WiFi6bSTARole";
                return false;
            }
            path_to_obj += "WiFi6bSTARole.";
        }

        //TODO: Need to set the value for MCS_NSS and OFDMA (PPM-2288)
        ret_val &= m_ambiorix_datamodel->set(path_to_obj, "AgentRole", flags1.agent_role);
        ret_val &= m_ambiorix_datamodel->set(path_to_obj, "HE160",
                                             static_cast<bool>(flags1.he_support_160mhz));
        ret_val &= m_ambiorix_datamodel->set(path_to_obj, "HE8080",
                                             static_cast<bool>(flags1.he_support_80_80mhz));
        ret_val &= m_ambiorix_datamodel->set(path_to_obj, "MCSNSSLength", flags1.mcs_nss_length);
        ret_val &= m_ambiorix_datamodel->set(path_to_obj, "SUBeamformer",
                                             static_cast<bool>(flags2.su_beamformer));
        ret_val &= m_ambiorix_datamodel->set(path_to_obj, "SUBeamformee",
                                             static_cast<bool>(flags2.su_beamformee));
        ret_val &= m_ambiorix_datamodel->set(path_to_obj, "MUBeamformer",
                                             static_cast<bool>(flags2.mu_Beamformer_status));
        ret_val &= m_ambiorix_datamodel->set(path_to_obj, "BeamformeeStsLess80",
                                             static_cast<bool>(flags2.beamformee_sts_less_80mhz));
        ret_val &=
            m_ambiorix_datamodel->set(path_to_obj, "BeamformeeStsGreater80",
                                      static_cast<bool>(flags2.beamformee_sts_greater_80mhz));
        ret_val &= m_ambiorix_datamodel->set(path_to_obj, "ULMUMIMO",
                                             static_cast<bool>(flags2.ul_mu_mimo));
        ret_val &=
            m_ambiorix_datamodel->set(path_to_obj, "ULOFDMA", static_cast<bool>(flags2.ul_ofdma));
        ret_val &=
            m_ambiorix_datamodel->set(path_to_obj, "DLOFDMA", static_cast<bool>(flags2.dl_ofdma));
        ret_val &= m_ambiorix_datamodel->set(path_to_obj, "MaxNumberOfUsersSupportedTX",
                                             flags3.max_dl_mu_mimo_tx);
        ret_val &= m_ambiorix_datamodel->set(path_to_obj, "MaxNumberOfUsersSupportedRX",
                                             flags3.max_ul_mu_mimo_rx);
        ret_val &= m_ambiorix_datamodel->set(path_to_obj, "RTS", static_cast<bool>(flags4.rts));
        ret_val &=
            m_ambiorix_datamodel->set(path_to_obj, "MURTS", static_cast<bool>(flags4.mu_rts));
        ret_val &= m_ambiorix_datamodel->set(path_to_obj, "MULTIBSSID",
                                             static_cast<bool>(flags4.multi_bssid));
        ret_val &=
            m_ambiorix_datamodel->set(path_to_obj, "MUEDCA", static_cast<bool>(flags4.mu_edca));
        ret_val &= m_ambiorix_datamodel->set(path_to_obj, "TwtRequester",
                                             static_cast<bool>(flags4.twt_requester));
        ret_val &= m_ambiorix_datamodel->set(path_to_obj, "TwtResponder",
                                             static_cast<bool>(flags4.twt_responder));
        ret_val &= m_ambiorix_datamodel->set(path_to_obj, "SpatialReuse",
                                             static_cast<bool>(flags4.spatial_reuse));
        ret_val &= m_ambiorix_datamodel->set(path_to_obj, "AnticipatedChannelUsage",
                                             static_cast<bool>(flags4.anticipated_channel_usage));
    }
    return ret_val;
}

bool db::dm_set_sta_ht_capabilities(const std::string &path_to_sta,
                                    const beerocks::message::sRadioCapabilities &sta_cap)
{
    if (!m_ambiorix_datamodel->add_optional_subobject(path_to_sta, "HTCapabilities")) {
        LOG(ERROR) << "Failed to add sub-object " << path_to_sta << "HTCapabilities";
        return false;
    }

    bool ret_val            = true;
    std::string path_to_obj = path_to_sta + "HTCapabilities.";

    ret_val &= m_ambiorix_datamodel->set(path_to_obj, "HTShortGI20",
                                         static_cast<bool>(sta_cap.ht_low_bw_short_gi));
    ret_val &= m_ambiorix_datamodel->set(path_to_obj, "HTShortGI40",
                                         static_cast<bool>(sta_cap.ht_high_bw_short_gi));
    ret_val &=
        m_ambiorix_datamodel->set(path_to_obj, "HT40", (sta_cap.ht_bw == beerocks::BANDWIDTH_40));
    // TODO: find value for tx_spatial_streams PPM-792.
    // Parse the (Re)Association Request frame.
    ret_val &= m_ambiorix_datamodel->set(path_to_obj, "MaxNumberOfTxSpatialStreams", sta_cap.ht_ss);
    ret_val &= m_ambiorix_datamodel->set(path_to_obj, "MaxNumberOfRxSpatialStreams", sta_cap.ht_ss);

    return ret_val;
}

bool db::dm_set_sta_vht_capabilities(const std::string &path_to_sta,
                                     const beerocks::message::sRadioCapabilities &sta_cap)
{
    if (!m_ambiorix_datamodel->add_optional_subobject(path_to_sta, "VHTCapabilities")) {
        LOG(ERROR) << "Failed to add sub-object " << path_to_sta << "VHTCapabilities";
        return false;
    }

    bool ret_val            = true;
    std::string path_to_obj = path_to_sta + "VHTCapabilities.";

    auto vht_mcs_set = son::wireless_utils::get_vht_mcs_set(sta_cap.vht_mcs, sta_cap.vht_ss);

    ret_val &= m_ambiorix_datamodel->set(path_to_obj, "MCSNSSTxSet", vht_mcs_set);
    ret_val &= m_ambiorix_datamodel->set(path_to_obj, "MCSNSSRxSet", vht_mcs_set);
    // TODO: find value for tx_spatial_streams PPM-792.
    // Parse the (Re)Association Request frame.
    ret_val &=
        m_ambiorix_datamodel->set(path_to_obj, "MaxNumberOfTxSpatialStreams", sta_cap.vht_ss);
    ret_val &=
        m_ambiorix_datamodel->set(path_to_obj, "MaxNumberOfRxSpatialStreams", sta_cap.vht_ss);
    ret_val &= m_ambiorix_datamodel->set(path_to_obj, "VHTShortGI80",
                                         static_cast<bool>(sta_cap.vht_low_bw_short_gi));
    ret_val &= m_ambiorix_datamodel->set(path_to_obj, "VHTShortGI160",
                                         static_cast<bool>(sta_cap.vht_high_bw_short_gi));
    ret_val &=
        m_ambiorix_datamodel->set(path_to_obj, "VHT8080", (BANDWIDTH_80_80 <= sta_cap.vht_bw));
    ret_val &= m_ambiorix_datamodel->set(path_to_obj, "VHT160", (BANDWIDTH_160 <= sta_cap.vht_bw));
    ret_val &= m_ambiorix_datamodel->set(path_to_obj, "SUBeamformer",
                                         static_cast<bool>(sta_cap.vht_su_beamformer));
    ret_val &= m_ambiorix_datamodel->set(path_to_obj, "MUBeamformer",
                                         static_cast<bool>(sta_cap.vht_mu_beamformer));

    return ret_val;
}

bool db::dm_add_assoc_event_sta_caps(const std::string &assoc_event_path,
                                     const beerocks::message::sRadioCapabilities &sta_cap)
{
    if (assoc_event_path.empty()) {
        return true;
    }

    std::string path_to_event = assoc_event_path + '.';

    // Remove previous entry
    m_ambiorix_datamodel->remove_optional_subobject(path_to_event, "HTCapabilities");
    m_ambiorix_datamodel->remove_optional_subobject(path_to_event, "VHTCapabilities");
    m_ambiorix_datamodel->remove_optional_subobject(path_to_event, "WiFi6Capabilities");

    if (sta_cap.ht_bw != beerocks::BANDWIDTH_UNKNOWN) {
        dm_set_assoc_event_sta_ht_cap(path_to_event, sta_cap);
    }
    if (sta_cap.vht_bw != beerocks::BANDWIDTH_UNKNOWN) {
        dm_set_assoc_event_sta_vht_cap(path_to_event, sta_cap);
    }
    if (sta_cap.he_bw != beerocks::BANDWIDTH_UNKNOWN) {
        dm_set_assoc_event_sta_he_cap(path_to_event, sta_cap);
    }
    return true;
}

bool db::dm_set_assoc_event_sta_ht_cap(const std::string &path_to_event,
                                       const beerocks::message::sRadioCapabilities &sta_cap)
{
    if (!m_ambiorix_datamodel->add_optional_subobject(path_to_event, "HTCapabilities")) {
        LOG(ERROR) << "Failed to add sub-object " << path_to_event << "HTCapabilities";
        return false;
    }

    bool ret_val               = true;
    std::string path_to_ht_cap = path_to_event + "HTCapabilities.";

    ret_val &=
        m_ambiorix_datamodel->set(path_to_ht_cap, "MaxNumberOfTxSpatialStreams", sta_cap.ht_ss);
    ret_val &=
        m_ambiorix_datamodel->set(path_to_ht_cap, "MaxNumberOfRxSpatialStreams", sta_cap.ht_ss);
    ret_val &= m_ambiorix_datamodel->set(path_to_ht_cap, "HTShortGI20",
                                         static_cast<bool>(sta_cap.ht_low_bw_short_gi));
    ret_val &= m_ambiorix_datamodel->set(path_to_ht_cap, "HTShortGI40",
                                         static_cast<bool>(sta_cap.ht_high_bw_short_gi));
    // Set to 1 if both 20 MHz and 40 MHz operation is supported
    ret_val &= m_ambiorix_datamodel->set(path_to_ht_cap, "HT40",
                                         (sta_cap.ht_bw == beerocks::BANDWIDTH_40));

    return ret_val;
}

bool db::dm_set_assoc_event_sta_vht_cap(const std::string &path_to_event,
                                        const beerocks::message::sRadioCapabilities &sta_cap)
{
    if (!m_ambiorix_datamodel->add_optional_subobject(path_to_event, "VHTCapabilities")) {
        LOG(ERROR) << "Failed to add sub-object " << path_to_event << "VHTCapabilities";
        return false;
    }

    bool ret_val               = true;
    std::string path_to_ht_cap = path_to_event + "VHTCapabilities.";

    auto vht_mcs_set = son::wireless_utils::get_vht_mcs_set(sta_cap.vht_mcs, sta_cap.vht_ss);

    ret_val &= m_ambiorix_datamodel->set(path_to_ht_cap, "MCSNSSTxSet", vht_mcs_set);
    ret_val &= m_ambiorix_datamodel->set(path_to_ht_cap, "MCSNSSRxSet", vht_mcs_set);
    ret_val &=
        m_ambiorix_datamodel->set(path_to_ht_cap, "MaxNumberOfTxSpatialStreams", sta_cap.vht_ss);
    ret_val &=
        m_ambiorix_datamodel->set(path_to_ht_cap, "MaxNumberOfRxSpatialStreams", sta_cap.vht_ss);
    ret_val &= m_ambiorix_datamodel->set(path_to_ht_cap, "VHTShortGI80",
                                         static_cast<bool>(sta_cap.vht_low_bw_short_gi));
    ret_val &= m_ambiorix_datamodel->set(path_to_ht_cap, "VHTShortGI160",
                                         static_cast<bool>(sta_cap.vht_high_bw_short_gi));
    ret_val &=
        m_ambiorix_datamodel->set(path_to_ht_cap, "VHT8080", (BANDWIDTH_80_80 <= sta_cap.vht_bw));
    ret_val &=
        m_ambiorix_datamodel->set(path_to_ht_cap, "VHT160", (BANDWIDTH_160 <= sta_cap.vht_bw));
    ret_val &= m_ambiorix_datamodel->set(path_to_ht_cap, "SUBeamformer",
                                         static_cast<bool>(sta_cap.vht_su_beamformer));
    ret_val &= m_ambiorix_datamodel->set(path_to_ht_cap, "MUBeamformer",
                                         static_cast<bool>(sta_cap.vht_mu_beamformer));

    return ret_val;
}

bool db::dm_set_assoc_event_sta_he_cap(const std::string &path_to_event,
                                       const beerocks::message::sRadioCapabilities &sta_cap)
{
    if (!m_ambiorix_datamodel->add_optional_subobject(path_to_event, "WiFi6Capabilities")) {
        LOG(ERROR) << "Failed to add sub-object " << path_to_event << "WiFi6Capabilities";
        return false;
    }

    bool ret_val            = true;
    std::string path_to_obj = path_to_event + "WiFi6Capabilities.";

    ret_val &= m_ambiorix_datamodel->set(path_to_obj, "MaxNumberOfTxSpatialStreams", sta_cap.he_ss);
    ret_val &= m_ambiorix_datamodel->set(path_to_obj, "MaxNumberOfRxSpatialStreams", sta_cap.he_ss);
    ret_val &= m_ambiorix_datamodel->set(path_to_obj, "HE8080",
                                         static_cast<bool>(sta_cap.he_bw == BANDWIDTH_80_80));
    ret_val &= m_ambiorix_datamodel->set(path_to_obj, "HE160",
                                         static_cast<bool>(sta_cap.he_bw == BANDWIDTH_160));
    ret_val &= m_ambiorix_datamodel->set(path_to_obj, "SUBeamformer",
                                         static_cast<bool>(sta_cap.he_su_beamformer));
    ret_val &= m_ambiorix_datamodel->set(path_to_obj, "SUBeamformee",
                                         static_cast<bool>(sta_cap.he_su_beamformee));
    ret_val &= m_ambiorix_datamodel->set(path_to_obj, "MUBeamformer",
                                         static_cast<bool>(sta_cap.he_mu_beamformer));
    ret_val &= m_ambiorix_datamodel->set(
        path_to_obj, "Beamformee80orLess",
        static_cast<bool>(sta_cap.he_su_beamformee ? sta_cap.he_beamformee_sts_less_80mhz : false));
    ret_val &= m_ambiorix_datamodel->set(
        path_to_obj, "BeamformeeAbove80",
        static_cast<bool>(sta_cap.he_su_beamformee && (sta_cap.he_bw > BANDWIDTH_80)
                              ? sta_cap.he_beamformee_sts_great_80mhz
                              : false));
    ret_val &=
        m_ambiorix_datamodel->set(path_to_obj, "ULMUMIMO", static_cast<bool>(sta_cap.ul_mu_mimo));
    ret_val &=
        m_ambiorix_datamodel->set(path_to_obj, "ULOFDMA", static_cast<bool>(sta_cap.ul_ofdma));
    ret_val &=
        m_ambiorix_datamodel->set(path_to_obj, "DLOFDMA", static_cast<bool>(sta_cap.dl_ofdma));
    // TODO: find the values for the unfilled parameters, PPM-2112
    ret_val &= m_ambiorix_datamodel->set(path_to_obj, "MaxDLMUMIMO", sta_cap.dl_mu_mimo_max_users);
    ret_val &= m_ambiorix_datamodel->set(path_to_obj, "MaxULMUMIMO", sta_cap.ul_mu_mimo_max_users);
    ret_val &= m_ambiorix_datamodel->set(path_to_obj, "MaxDLOFDMA", sta_cap.dl_ofdma_max_users);
    ret_val &= m_ambiorix_datamodel->set(path_to_obj, "MaxULOFDMA", sta_cap.ul_ofdma_max_users);
    ret_val &= m_ambiorix_datamodel->set(path_to_obj, "RTS", static_cast<bool>(false));
    ret_val &= m_ambiorix_datamodel->set(path_to_obj, "MURTS", static_cast<bool>(sta_cap.ul_ofdma));
    ret_val &= m_ambiorix_datamodel->set(path_to_obj, "MultiBSSID", static_cast<bool>(false));
    ret_val &= m_ambiorix_datamodel->set(path_to_obj, "MUEDCA", static_cast<bool>(false));
    ret_val &= m_ambiorix_datamodel->set(path_to_obj, "TWTRequestor",
                                         static_cast<bool>(sta_cap.twt_requester));
    ret_val &= m_ambiorix_datamodel->set(path_to_obj, "TWTResponder",
                                         static_cast<bool>(sta_cap.twt_responder));
    ret_val &= m_ambiorix_datamodel->set(path_to_obj, "SpatialReuse", static_cast<bool>(false));
    ret_val &=
        m_ambiorix_datamodel->set(path_to_obj, "AnticipatedChannelUsage", static_cast<bool>(false));

    return ret_val;
}

bool db::set_station_capabilities(const std::string &client_mac,
                                  const beerocks::message::sRadioCapabilities &sta_cap)
{
    auto n = get_node(client_mac);

    if (!n) {
        LOG(ERROR) << "client node not found " << client_mac;
        return false;
    }

    auto parent_radio = get_node_parent_radio(client_mac);

    if (parent_radio.empty()) {
        LOG(ERROR) << "parent radio node found for client " << client_mac;
        return false;
    }

    if (is_node_5ghz(parent_radio)) {
        n->m_sta_5ghz_capabilities       = sta_cap;
        n->m_sta_5ghz_capabilities.valid = true;
        n->capabilities                  = &n->m_sta_5ghz_capabilities;
    } else if (is_node_6ghz(parent_radio)) {
        n->m_sta_6ghz_capabilities       = sta_cap;
        n->m_sta_6ghz_capabilities.valid = true;
        n->capabilities                  = &n->m_sta_6ghz_capabilities;
    } else {
        n->m_sta_24ghz_capabilities       = sta_cap;
        n->m_sta_24ghz_capabilities.valid = true;
        n->capabilities                   = &n->m_sta_24ghz_capabilities;
    }

    // Prepare path to the STA
    // Example: Device.WiFi.DataElements.Network.Device.1.Radio.1.BSS.1.STA.1
    std::string path_to_sta = n->dm_path;

    if (path_to_sta.empty()) {
        return true;
    }

    path_to_sta += '.';
    // Remove previous capabilities objects, if they exist
    m_ambiorix_datamodel->remove_optional_subobject(path_to_sta, "HTCapabilities");
    m_ambiorix_datamodel->remove_optional_subobject(path_to_sta, "VHTCapabilities");
    m_ambiorix_datamodel->remove_optional_subobject(path_to_sta, "WiFi6Capabilities");

    if (sta_cap.ht_bw != beerocks::BANDWIDTH_UNKNOWN &&
        !dm_set_sta_ht_capabilities(path_to_sta, sta_cap)) {
        LOG(ERROR) << "Failed to set station HT Capabilities";
        return false;
    }
    if (sta_cap.vht_bw != beerocks::BANDWIDTH_UNKNOWN &&
        !dm_set_sta_vht_capabilities(path_to_sta, sta_cap)) {
        LOG(ERROR) << "Failed to set station VHT Capabilities";
        return false;
    }
    if (sta_cap.he_bw != beerocks::BANDWIDTH_UNKNOWN &&
        !dm_set_sta_he_capabilities(path_to_sta, sta_cap)) {
        LOG(ERROR) << "Failed to set station HE Capabilities";
        return false;
    }

    return true;
}

bool db::set_client_capabilities(const sMacAddr &sta_mac, const std::string &frame, db &database)
{
    auto station = database.get_station(sta_mac);
    if (!station) {
        LOG(ERROR) << "station " << sta_mac << " not found";
        return false;
    }

    if (station->dm_path.empty()) {
        return true;
    }

    if (station->assoc_event_path.empty()) {
        return true;
    }

    bool ret_val = true;
    ret_val &= m_ambiorix_datamodel->set(station->dm_path, "ClientCapabilities", frame);
    ret_val &= m_ambiorix_datamodel->set(station->assoc_event_path, "ClientCapabilities", frame);

    return ret_val;
}

const beerocks::message::sRadioCapabilities *
db::get_station_capabilities(const std::string &client_mac, beerocks::eFreqType freq_type)
{
    std::shared_ptr<node> n = get_node(client_mac);

    if (!n) {
        LOG(ERROR) << "Gateway node not found.... ";
        return nullptr;
    }

    if ((freq_type != eFreqType::FREQ_24G) && (freq_type != eFreqType::FREQ_5G) &&
        (freq_type != eFreqType::FREQ_6G)) {
        LOG(ERROR) << "freq type must be 2.4GHz, 5GHz, or 6GHz";
        return nullptr;
    }

    if ((freq_type == eFreqType::FREQ_24G) && (n->m_sta_24ghz_capabilities.valid == true)) {
        return &n->m_sta_24ghz_capabilities;
    }

    if ((freq_type == eFreqType::FREQ_5G) && (n->m_sta_5ghz_capabilities.valid == true)) {
        return &n->m_sta_24ghz_capabilities;
    }

    if ((freq_type == eFreqType::FREQ_6G) && (n->m_sta_6ghz_capabilities.valid == true)) {
        return &n->m_sta_24ghz_capabilities;
    }

    LOG(ERROR) << "Failed to find valid sta capabilities for freq type "
               << beerocks::utils::convert_frequency_type_to_string(freq_type);
    return nullptr;
}

bool db::set_hostap_ant_num(const sMacAddr &mac, beerocks::eWiFiAntNum ant_num)
{
    auto n = get_node(mac);
    if (!n) {
        LOG(WARNING) << __FUNCTION__ << " - node " << mac << " does not exist!";
        return false;
    } else if (n->get_type() != beerocks::TYPE_SLAVE || n->hostap == nullptr) {
        LOG(WARNING) << __FUNCTION__ << "node " << mac << " is not a valid hostap!";
        return false;
    } else if (n->capabilities == nullptr) {
        LOG(WARNING) << __FUNCTION__ << "node " << mac << " has no current capabilities!";
        return false;
    }
    n->capabilities->ant_num = ant_num;
    return true;
}

beerocks::eWiFiAntNum db::get_hostap_ant_num(const sMacAddr &mac)
{
    auto n = get_node(mac);
    if (!n) {
        LOG(WARNING) << __FUNCTION__ << " - node " << mac << " does not exist!";
        return beerocks::ANT_NONE;
    } else if (n->get_type() != beerocks::TYPE_SLAVE || n->hostap == nullptr) {
        LOG(WARNING) << __FUNCTION__ << "node " << mac << " is not a valid hostap!";
        return beerocks::ANT_NONE;
    } else if (n->capabilities == nullptr) {
        LOG(WARNING) << __FUNCTION__ << "node " << mac << " has no current capabilities!";
        return beerocks::ANT_NONE;
    }
    return beerocks::eWiFiAntNum(n->capabilities->ant_num);
}

bool db::set_hostap_ant_gain(const sMacAddr &al_mac, const sMacAddr &mac, int ant_gain)
{
    auto n = get_node(mac);
    if (!n) {
        LOG(WARNING) << __FUNCTION__ << " - node " << mac << " does not exist!";
        return false;
    } else if (n->get_type() != beerocks::TYPE_SLAVE || n->hostap == nullptr) {
        LOG(WARNING) << __FUNCTION__ << "node " << mac << " is not a valid hostap!";
        return false;
    }
    n->hostap->ant_gain = ant_gain;
    return true;
}

int db::get_hostap_ant_gain(const sMacAddr &mac)
{
    auto n = get_node(mac);
    if (!n) {
        LOG(WARNING) << __FUNCTION__ << " - node " << mac << " does not exist!";
        return -1;
    } else if (n->get_type() != beerocks::TYPE_SLAVE || n->hostap == nullptr) {
        LOG(WARNING) << __FUNCTION__ << "node " << mac << " is not a valid hostap!";
        return -1;
    }
    return n->hostap->ant_gain;
}

bool db::set_hostap_tx_power(const sMacAddr &al_mac, const sMacAddr &mac, int tx_power)
{
    auto n = get_node(mac);
    if (!n) {
        LOG(WARNING) << __FUNCTION__ << " - node " << mac << " does not exist!";
        return false;
    } else if (n->get_type() != beerocks::TYPE_SLAVE || n->hostap == nullptr) {
        LOG(WARNING) << __FUNCTION__ << "node " << mac << " is not a valid hostap!";
        return false;
    }
    n->hostap->tx_power = tx_power;
    return true;
}

int db::get_hostap_tx_power(const sMacAddr &mac)
{
    auto n = get_node(mac);
    if (!n) {
        LOG(WARNING) << __FUNCTION__ << " - node " << mac << " does not exist!";
        return -1;
    } else if (n->get_type() != beerocks::TYPE_SLAVE || n->hostap == nullptr) {
        LOG(WARNING) << __FUNCTION__ << "node " << mac << " is not a valid hostap!";
        return -1;
    }
    return n->hostap->tx_power;
}

bool db::set_hostap_supported_channels(const sMacAddr &mac, beerocks::WifiChannel *channels,
                                       int length)
{
    auto n = get_node(mac);
    if (!n) {
        LOG(WARNING) << __FUNCTION__ << " - node " << mac << " does not exist!";
        return false;
    } else if (n->get_type() != beerocks::TYPE_SLAVE || n->hostap == nullptr) {
        LOG(WARNING) << __FUNCTION__ << "node " << mac << " is not a valid hostap!";
        return false;
    }
    std::vector<beerocks::WifiChannel> supported_channels_(channels, channels + length);
    n->hostap->supported_channels = supported_channels_;

    if (n->hostap->supported_channels.size() == 0) {
        LOG(ERROR) << "No supported channels";
        return false;
    }

    switch (n->hostap->supported_channels[0].get_freq_type()) {
    case eFreqType::FREQ_24G:
        n->supports_24ghz = true;
        break;
    case eFreqType::FREQ_5G:
        n->supports_5ghz = true;
        break;
    case eFreqType::FREQ_6G:
        n->supports_6ghz = true;
        break;
    default:
        LOG(ERROR) << "unknown frequency! channel: "
                   << int(n->hostap->supported_channels[0].get_channel());
        return false;
    }

    return true;
}

std::vector<beerocks::WifiChannel> db::get_hostap_supported_channels(const sMacAddr &mac)
{
    auto n = get_node(mac);
    if (!n) {
        LOG(WARNING) << __FUNCTION__ << " - node " << mac << " does not exist!";
        return std::vector<beerocks::WifiChannel>();
    } else if (n->get_type() != beerocks::TYPE_SLAVE || n->hostap == nullptr) {
        LOG(WARNING) << __FUNCTION__ << "node " << mac << " is not a valid hostap!";
        return std::vector<beerocks::WifiChannel>();
    }
    return n->hostap->supported_channels;
}

std::string db::get_hostap_supported_channels_string(const sMacAddr &radio_mac)
{
    std::ostringstream os;
    auto supported_channels = get_hostap_supported_channels(radio_mac);
    for (const auto &val : supported_channels) {
        if (val.get_channel() > 0) {
            os << " ch = " << int(val.get_channel()) << " | dfs = " << int(val.is_dfs_channel())
               << " | bw = " << beerocks::utils::convert_bandwidth_to_enum(val.get_bandwidth())
               << " | tx_pow = " << int(val.get_tx_power());
        }
    }

    return os.str();
}

/**
 * @brief Add supported operating class to the database.
 * Currently this function is a wrapper which converts the operating
 * class to a set of supported channels and updates the list of currently
 * supported channels.
 *
 * @param mac radio mac
 * @param operating class operating class to add
 * @tx_power transmit power
 * @non_operable_channels list of statically non-operable channels
 * @return true on success
 * @return false on failure
 */
bool db::add_hostap_supported_operating_class(const sMacAddr &radio_mac, uint8_t operating_class,
                                              uint8_t tx_power,
                                              const std::vector<uint8_t> &non_operable_channels)
{
    auto supported_channels = get_hostap_supported_channels(radio_mac);
    auto channel_set        = wireless_utils::operating_class_to_channel_set(operating_class);
    auto op_class_bw        = wireless_utils::operating_class_to_bandwidth(operating_class);
    auto freq_type          = wireless_utils::which_freq_op_cls(operating_class);

    // Update current channels
    for (auto c : channel_set) {
        auto channel =
            std::find_if(supported_channels.begin(), supported_channels.end(),
                         [&c, &op_class_bw](const beerocks::WifiChannel &ch) {
                             return ch.get_channel() == c && ch.get_bandwidth() == op_class_bw;
                         });
        if (channel != supported_channels.end()) {
            channel->set_tx_power(tx_power);
            channel->set_bandwidth(op_class_bw);
        } else if (!son::wireless_utils::is_operating_class_using_central_channel(
                       operating_class)) {
            beerocks::WifiChannel ch(c, freq_type, op_class_bw);
            ch.set_tx_power(tx_power);
            supported_channels.push_back(ch);
        }
    }

    // Delete non-operable channels
    for (auto c : non_operable_channels) {
        auto channel =
            std::find_if(supported_channels.begin(), supported_channels.end(),
                         [&c](const beerocks::WifiChannel &ch) { return ch.get_channel() == c; });
        if (channel != supported_channels.end())
            supported_channels.erase(channel);
    }

    // Set values for Device.WiFi.DataElements.Network.Device.Radio.Capabilities.OperatingClasses
    dm_add_ap_operating_classes(tlvf::mac_to_string(radio_mac), tx_power, operating_class,
                                non_operable_channels);

    set_hostap_supported_channels(radio_mac, &supported_channels[0], supported_channels.size());
    // dump new supported channels state
    // LOG(DEBUG) << "New supported channels for hostap" << radio_mac << " operating class "
    //            << int(operating_class) << std::endl
    //            << get_hostap_supported_channels_string(radio_mac);

    return true;
}

bool db::set_hostap_band_capability(const sMacAddr &al_mac, const sMacAddr &mac,
                                    beerocks::eRadioBandCapability capability)
{
    auto n = get_node(mac);
    if (!n) {
        LOG(WARNING) << __FUNCTION__ << " - node " << mac << " does not exist!";
        return false;
    } else if (n->get_type() != beerocks::TYPE_SLAVE || n->hostap == nullptr) {
        LOG(WARNING) << __FUNCTION__ << "node " << mac << " is not a valid hostap!";
        return false;
    }
    n->hostap->capability = capability;
    return true;
}

beerocks::eRadioBandCapability db::get_hostap_band_capability(const sMacAddr &mac)
{
    auto n = get_node(mac);
    if (!n) {
        LOG(WARNING) << __FUNCTION__ << " - node " << mac << " does not exist!";
        return beerocks::SUBBAND_CAPABILITY_UNKNOWN;
    } else if (n->get_type() != beerocks::TYPE_SLAVE || n->hostap == nullptr) {
        LOG(WARNING) << __FUNCTION__ << "node " << mac << " is not a valid hostap!";
        return beerocks::SUBBAND_CAPABILITY_UNKNOWN;
    }
    return n->hostap->capability;
}

bool db::capability_check(const std::string &mac, int channel)
{
    auto band       = wireless_utils::which_subband(channel);
    auto capability = get_hostap_band_capability(tlvf::mac_from_string(mac));
    if (band == beerocks::SUBBAND_UNKNOWN || capability == beerocks::SUBBAND_CAPABILITY_UNKNOWN) {
        LOG(ERROR) << "band or capability unknown!!";
        return false;
    } else if (int(band) == int(capability) || capability == beerocks::BOTH_SUBBAND) {
        return true;
    }
    return false;
}

bool db::get_node_6ghz_support(const std::string &mac)
{
    auto n = get_node(mac);
    if (!n) {
        return false;
    }
    return n->supports_6ghz;
}

bool db::get_node_5ghz_support(const std::string &mac)
{
    auto n = get_node(mac);
    if (!n) {
        return false;
    }
    return n->supports_5ghz;
}

bool db::get_node_24ghz_support(const std::string &mac)
{
    auto n = get_node(mac);
    if (!n) {
        return false;
    }
    return n->supports_24ghz;
}

bool db::is_node_24ghz(const std::string &mac)
{
    auto n = get_node(mac);
    if (!n) {
        LOG(ERROR) << "node " << mac << " does not exist! return false as default";
        return false;
    }

    return (n->wifi_channel.get_freq_type() == eFreqType::FREQ_24G);
}

bool db::is_node_5ghz(const std::string &mac)
{
    auto n = get_node(mac);
    if (!n) {
        LOG(ERROR) << "node " << mac << " does not exist! return false as default";
        return false;
    }

    return (n->wifi_channel.get_freq_type() == eFreqType::FREQ_5G);
}

bool db::is_node_6ghz(const std::string &mac)
{
    auto n = get_node(mac);
    if (!n) {
        LOG(ERROR) << "node " << mac << " does not exist! return false as default";
        return false;
    }

    return (n->wifi_channel.get_freq_type() == eFreqType::FREQ_6G);
}

bool db::update_node_failed_6ghz_steer_attempt(const std::string &mac)
{
    auto n = get_node(mac);
    if (!n) {
        return false;
    }

    if (++n->failed_6ghz_steer_attemps >= config.roaming_6ghz_failed_attemps_threshold) {
        n->supports_6ghz = false;
    }
    return true;
}

bool db::update_node_failed_5ghz_steer_attempt(const std::string &mac)
{
    auto n = get_node(mac);
    if (!n) {
        return false;
    }

    if (++n->failed_5ghz_steer_attemps >= config.roaming_5ghz_failed_attemps_threshold) {
        n->supports_5ghz = false;
    }
    return true;
}

bool db::update_node_failed_24ghz_steer_attempt(const std::string &mac)
{
    auto n = get_node(mac);
    if (!n) {
        return false;
    }

    if (++n->failed_24ghz_steer_attemps >= config.roaming_24ghz_failed_attemps_threshold) {
        n->supports_24ghz = false;
    }
    return true;
}

bool db::can_start_client_steering(const std::string &sta_mac, const std::string &target_bssid)
{

    auto station = get_station(tlvf::mac_from_string(sta_mac));
    if (!station) {
        LOG(ERROR) << "Failed to get station with mac: " << sta_mac;
        return false;
    }

    auto target_bss   = get_bss(tlvf::mac_from_string(target_bssid));
    auto original_bss = station->get_bss();

    if (!target_bss) {
        LOG(ERROR) << "Failed to get Target BSS with BSSID: " << target_bssid;
        return false;
    }

    if (!original_bss) {
        LOG(ERROR) << "Failed to get Origin BSS for station: " << sta_mac;
        return false;
    }

    if (tlvf::mac_to_string(original_bss->bssid) == target_bssid) {
        LOG(ERROR) << "target BSSID is identical to current BSSID";
        return false;
    }

    //TODO: Refactor BSS object to cover radio band support (PPM-1057)
    bool hostap_is_5ghz = is_node_5ghz(target_bssid);

    //TODO: Refactor Station object to cover band support (PPM-1057)
    if ((hostap_is_5ghz && !get_node_5ghz_support(sta_mac))) {
        LOG(DEBUG) << "Sta " << sta_mac << " can't steer to hostap " << target_bssid << std::endl
                   << "  hostap_is_5ghz = " << hostap_is_5ghz << std::endl
                   << "  sta_is_5ghz = " << is_node_5ghz(sta_mac) << std::endl;
        return false;
    }
    if (!hostap_is_5ghz && !get_node_24ghz_support(sta_mac)) {
        LOG(DEBUG) << "Sta " << sta_mac << " can't steer to hostap " << target_bssid << std::endl
                   << "  node_5ghz_support = " << get_node_5ghz_support(sta_mac) << std::endl
                   << "  node_24ghz_support = " << get_node_24ghz_support(sta_mac) << std::endl;
        return false;
    }
    return true;
}

void db::update_node_11v_responsiveness(Station &station, bool success)
{
    if (success) {
        LOG(DEBUG) << "updating station " << station.mac << " as supporting 11v";
        station.m_failed_11v_request_count = 0;
        station.m_supports_11v             = true;
    } else {
        if (++station.m_failed_11v_request_count >= config.roaming_11v_failed_attemps_threshold) {
            LOG(DEBUG) << "station " << station.mac
                       << " exceeded maximum 11v failed attempts, updating as not supporting 11v";
            station.m_supports_11v = false;
        }
    }
}

bool db::get_node_11v_capability(const Station &station) { return station.m_supports_11v; }

bool db::set_hostap_vap_list(const sMacAddr &mac,
                             const std::unordered_map<int8_t, sVapElement> &vap_list)
{
    auto n = get_node(mac);
    if (!n) {
        LOG(WARNING) << __FUNCTION__ << " - node " << mac << " does not exist!";
        return false;
    } else if (n->get_type() != beerocks::TYPE_SLAVE || n->hostap == nullptr) {
        LOG(WARNING) << __FUNCTION__ << "node " << mac << " is not a valid hostap!";
        return false;
    }
    n->hostap->vaps_info = vap_list;
    return true;
}

std::unordered_map<int8_t, sVapElement> &db::get_hostap_vap_list(const sMacAddr &mac)
{
    static std::unordered_map<int8_t, sVapElement> invalid_vap_list;
    auto n = get_node(mac);
    if (!n) {
        LOG(WARNING) << __FUNCTION__ << " - node " << mac << " does not exist!";
        return invalid_vap_list;
    } else if (n->get_type() != beerocks::TYPE_SLAVE || n->hostap == nullptr) {
        LOG(WARNING) << __FUNCTION__ << " - node " << mac << " is not a valid hostap!";
        return invalid_vap_list;
    }

    return n->hostap->vaps_info;
}

bool db::remove_vap(Agent::sRadio &radio, Agent::sRadio::sBss &bss)
{
    auto vap_list = get_hostap_vap_list(radio.radio_uid);
    auto vap      = vap_list.find(bss.get_vap_id());

    if (vap != vap_list.end()) {
        if (!vap_list.erase(bss.get_vap_id())) {
            LOG(ERROR) << "Failed to remove VAP, id: " << bss.get_vap_id()
                       << "bssid: " << vap->second.mac;
            return false;
        }
    } else {
        LOG(INFO) << "Failed to get correct vap from the list, bssid=" << bss.bssid;
    }

    return dm_remove_bss(bss);
}

bool db::add_vap(const std::string &radio_mac, int vap_id, const std::string &bssid,
                 const std::string &ssid, bool backhaul)
{
    if (!has_node(tlvf::mac_from_string(bssid)) &&
        !add_virtual_node(tlvf::mac_from_string(bssid), tlvf::mac_from_string(radio_mac))) {
        return false;
    }

    auto &vaps_info                = get_hostap_vap_list(tlvf::mac_from_string(radio_mac));
    vaps_info[vap_id].mac          = bssid;
    vaps_info[vap_id].ssid         = ssid;
    vaps_info[vap_id].backhaul_vap = backhaul;

    return dm_set_radio_bss(tlvf::mac_from_string(radio_mac), tlvf::mac_from_string(bssid), ssid);
}

bool db::update_vap(const sMacAddr &radio_mac, const sMacAddr &bssid, const std::string &ssid,
                    bool backhaul)
{
    if (!has_node(bssid) && !add_virtual_node(bssid, radio_mac)) {
        return false;
    }

    auto &vaps_info = get_hostap_vap_list(radio_mac);
    auto it         = std::find_if(vaps_info.begin(), vaps_info.end(),
                           [&](const std::pair<int8_t, sVapElement> &vap) {
                               return vap.second.mac == tlvf::mac_to_string(bssid);
                           });
    if (it == vaps_info.end()) {
        LOG(DEBUG) << "update_vap: creating new VAP for " << bssid;

        // Need to create a new VAP, which means creating a new vap_id
        auto max_vap_it = std::max_element(
            vaps_info.begin(), vaps_info.end(),
            [](const std::pair<int8_t, sVapElement> &a, const std::pair<int8_t, sVapElement> &b) {
                return a.first < b.first;
            });
        int8_t new_vap_id = (max_vap_it == vaps_info.end()) ? 0 : max_vap_it->first + 1;
        return add_vap(tlvf::mac_to_string(radio_mac), new_vap_id, tlvf::mac_to_string(bssid), ssid,
                       backhaul);
    }
    it->second.ssid         = ssid;
    it->second.backhaul_vap = backhaul;
    return dm_set_radio_bss(radio_mac, bssid, ssid);
}

std::set<std::string> db::get_hostap_vaps_bssids(const std::string &mac)
{
    std::set<std::string> bssid_set;
    auto n = get_node(mac);
    if (!n) {
        LOG(WARNING) << __FUNCTION__ << " - node " << mac << " does not exist!";
        return bssid_set;
    }

    if (n->get_type() != beerocks::TYPE_SLAVE) {
        // Only slaves have vap's
        return bssid_set;
    }
    auto vap_list = get_hostap_vap_list(tlvf::mac_from_string(mac));
    for (auto &vap : vap_list) {
        bssid_set.insert(vap.second.mac);
    }
    return bssid_set;
}

std::string db::get_hostap_ssid(const sMacAddr &mac)
{
    auto n = get_node(mac);
    if (!n) {
        LOG(WARNING) << __FUNCTION__ << " - node " << mac << " does not exist!";
        return std::string();
    } else if (n->get_type() != beerocks::TYPE_SLAVE || n->hostap == nullptr) {
        LOG(WARNING) << __FUNCTION__ << "node " << mac << " is not a valid hostap!";
        return std::string();
    }
    for (auto const &it : n->hostap->vaps_info) {
        if (tlvf::mac_from_string(it.second.mac) == mac) {
            return it.second.ssid;
        }
    }
    return std::string();
}

bool db::is_vap_on_steer_list(const sMacAddr &bssid)
{
    if (config.load_steer_on_vaps.empty()) {
        return true;
    }

    auto vap_name = get_hostap_iface_name(bssid);
    if (vap_name == "INVALID") {
        LOG(ERROR) << "vap name is invalid for bssid " << bssid;
        return false;
    }

    auto vap_id = get_hostap_vap_id(bssid);
    if (vap_id == IFACE_ID_INVALID) {
        LOG(ERROR) << "vap id is invalid for bssid " << bssid;
        return false;
    }

    // consider vap_id shift when main vap_id is greater than 0
    // (case of glinet where main vap is wlan0-1)
    auto iface_ids = utils::get_ids_from_iface_string(vap_name);
    if (iface_ids.vap_id >= IFACE_VAP_ID_MIN) {
        vap_id += iface_ids.vap_id;
    }

    vap_name               = utils::get_iface_string_from_iface_vap_ids(vap_name, vap_id);
    const auto &steer_vaps = config.load_steer_on_vaps;
    if (steer_vaps.find(vap_name) == std::string::npos) {
        return false;
    }
    return true;
}

std::string db::get_hostap_vap_with_ssid(const sMacAddr &mac, const std::string &ssid)
{
    auto n = get_node(mac);
    if (!n) {
        LOG(WARNING) << __FUNCTION__ << " - node " << mac << " does not exist!";
        return std::string();
    } else if (n->get_type() != beerocks::TYPE_SLAVE || n->hostap == nullptr) {
        LOG(WARNING) << __FUNCTION__ << "node " << mac << " is not a valid hostap!";
        return std::string();
    }

    auto it = std::find_if(
        n->hostap->vaps_info.begin(), n->hostap->vaps_info.end(),
        [&](const std::pair<int8_t, sVapElement> &vap) { return vap.second.ssid == ssid; });

    if (it == n->hostap->vaps_info.end()) {
        // no vap with same ssid is found
        return std::string();
    }
    return it->second.mac;
}

sMacAddr db::get_hostap_vap_mac(const sMacAddr &mac, int vap_id)
{
    auto n = get_node(mac);
    if (!n) {
        LOG(WARNING) << __FUNCTION__ << " - node " << mac << " does not exist!";
        return beerocks::net::network_utils::ZERO_MAC;
    } else if (n->get_type() != beerocks::TYPE_SLAVE || n->hostap == nullptr) {
        LOG(WARNING) << __FUNCTION__ << "node " << mac << " is not a valid hostap!";
        return beerocks::net::network_utils::ZERO_MAC;
    }

    auto it = n->hostap->vaps_info.find(vap_id);
    return (it != n->hostap->vaps_info.end()) ? tlvf::mac_from_string(it->second.mac)
                                              : network_utils::ZERO_MAC;
}

std::string db::get_node_parent_radio(const std::string &mac)
{
    // if mac is a client mac, get_node_parent will return vap bssid.
    // If the mac is Vap bssid, get_node will return a radio node.
    auto n = get_node(mac);
    if (!n) {
        LOG(WARNING) << __FUNCTION__ << " - node " << mac << " does not exist!";
        return std::string();
    }
    if (n->get_type() == beerocks::TYPE_CLIENT) {
        const auto parent_bssid = get_node_parent(mac);
        n                       = get_node(parent_bssid);
        if (!n) {
            LOG(WARNING) << __FUNCTION__ << " - node " << parent_bssid << " does not exist!";
            return std::string();
        }
    }
    return n->mac;
}

std::string db::get_node_data_model_path(const sMacAddr &mac)
{
    return get_node_data_model_path(tlvf::mac_to_string(mac));
}

int8_t db::get_hostap_vap_id(const sMacAddr &mac)
{
    auto n = get_node(mac);
    if (!n) {
        LOG(WARNING) << __FUNCTION__ << " - node " << mac << " does not exist!";
        return IFACE_ID_INVALID;
    } else if (n->get_type() != beerocks::TYPE_SLAVE || n->hostap == nullptr) {
        LOG(WARNING) << __FUNCTION__ << "node " << mac << " is not a valid hostap!";
        return IFACE_ID_INVALID;
    }

    for (auto const &it : n->hostap->vaps_info) {
        if (tlvf::mac_from_string(it.second.mac) == mac) {
            return it.first;
        }
    }
    return IFACE_ID_INVALID;
}

bool db::set_hostap_iface_name(const sMacAddr &al_mac, const sMacAddr &mac,
                               const std::string &iface_name)
{
    auto n = get_node(mac);
    if (!n) {
        LOG(WARNING) << __FUNCTION__ << " - node " << mac << " does not exist!";
        return false;
    } else if (n->get_type() != beerocks::TYPE_SLAVE || n->hostap == nullptr) {
        LOG(WARNING) << __FUNCTION__ << "node " << mac << " is not a valid hostap!";
        return false;
    }

    n->hostap->iface_name = iface_name;
    return true;
}

std::string db::get_hostap_iface_name(const sMacAddr &mac)
{
    auto n = get_node(mac);
    if (!n) {
        LOG(WARNING) << __FUNCTION__ << " - node " << mac << " does not exist!";
        return "INVALID";
    } else if (n->get_type() != beerocks::TYPE_SLAVE || n->hostap == nullptr) {
        LOG(WARNING) << __FUNCTION__ << "node " << mac << " is not a valid hostap!";
        return "INVALID";
    }

    return n->hostap->iface_name;
}

bool db::set_hostap_iface_type(const sMacAddr &al_mac, const sMacAddr &mac,
                               beerocks::eIfaceType iface_type)
{
    auto n = get_node(mac);
    if (!n) {
        LOG(WARNING) << __FUNCTION__ << " - node " << mac << " does not exist!";
        return false;
    } else if (n->get_type() != beerocks::TYPE_SLAVE || n->hostap == nullptr) {
        LOG(WARNING) << __FUNCTION__ << "node " << mac << " is not a valid hostap!";
        return false;
    }
    n->hostap->iface_type = iface_type;
    return true;
}

beerocks::eIfaceType db::get_hostap_iface_type(const sMacAddr &mac)
{
    auto n = get_node(mac);
    if (!n) {
        LOG(WARNING) << __FUNCTION__ << " - node " << mac << " does not exist!";
        return beerocks::IFACE_TYPE_UNSUPPORTED;
    } else if (n->get_type() != beerocks::TYPE_SLAVE || n->hostap == nullptr) {
        LOG(WARNING) << __FUNCTION__ << "node " << mac << " is not a valid hostap!";
        return beerocks::IFACE_TYPE_UNSUPPORTED;
    }
    return n->hostap->iface_type;
}

bool db::set_node_backhaul_iface_type(const std::string &mac, beerocks::eIfaceType iface_type)
{
    auto n = get_node(mac);
    if (!n) {
        LOG(WARNING) << __FUNCTION__ << " - node " << mac << " does not exist!";
        return false;
    }
    if (is_node_wireless(mac) && (iface_type > beerocks::IFACE_TYPE_WIFI_END ||
                                  iface_type == beerocks::IFACE_TYPE_UNSUPPORTED)) {
        LOG(ERROR) << "this should not happend!";
        return false;
    }
    n->iface_type = iface_type;
    return true;
}

beerocks::eIfaceType db::get_node_backhaul_iface_type(const std::string &mac)
{
    auto n = get_node(mac);
    if (!n) {
        LOG(WARNING) << __FUNCTION__ << " - node " << mac << " does not exist!";
        return beerocks::IFACE_TYPE_UNSUPPORTED;
    }
    return n->iface_type;
}

std::string db::get_5ghz_sibling_hostap(const std::string &mac)
{
    auto siblings = get_node_siblings(mac, beerocks::TYPE_SLAVE);
    for (auto &hostap : siblings) {
        if (get_node_5ghz_support(hostap)) {
            auto n = get_node(hostap);
            if (!n) {
                LOG(ERROR) << "node " << hostap << " does not exist";
                return std::string();
            }
            return hostap;
        }
    }
    return std::string();
}

bool db::set_hostap_activity_mode(const sMacAddr &mac, eApActiveMode ap_activity_mode)
{
    auto n = get_node(mac);
    if (!n) {
        LOG(ERROR) << "node " << mac << " does not exist!";
        return false;
    } else if (n->get_type() != beerocks::TYPE_SLAVE || n->hostap == nullptr) {
        return false;
    }
    n->hostap->ap_activity_mode = ap_activity_mode;
    return true;
}

beerocks::eApActiveMode db::get_hostap_activity_mode(const sMacAddr &mac)
{
    auto n = get_node(mac);
    if (!n) {
        LOG(ERROR) << "node " << mac << " does not exist!";
        return AP_INVALID_MODE;
    } else if (n->get_type() != beerocks::TYPE_SLAVE || n->hostap == nullptr) {
        return AP_INVALID_MODE;
    }
    return n->hostap->ap_activity_mode;
}

bool db::set_radar_hit_stats(const sMacAddr &mac, uint8_t channel, uint8_t bw, bool is_csa_entry)
{
    std::shared_ptr<node> n = get_node(mac);

    if (!n) {
        LOG(ERROR) << "node not found.... ";
        return false;
    } else if (n->get_type() != beerocks::TYPE_SLAVE || n->hostap == nullptr) {
        LOG(ERROR) << __FUNCTION__ << "node " << mac << " is not a valid hostap!";
        return false;
    }
    sWifiChannelRadarStats radar_statistics = {
        .channel = channel, .bandwidth = bw, .channel_ext_above_secondary = 0};

    //CSA enter channel
    if (is_csa_entry) {
        if (n->hostap->Radar_stats.size() == RADAR_STATS_LIST_MAX) {
            n->hostap->Radar_stats.pop_back();
        }
        auto now                             = std::chrono::steady_clock::now();
        radar_statistics.csa_enter_timestamp = now;
        radar_statistics.csa_exit_timestamp  = now;
        n->hostap->Radar_stats.push_front(radar_statistics);
        // for_each(begin(n.hostap->Radar_stats) , end(n.hostap->Radar_stats), [&](sWifiChannelRadarStats radar_stat){
        for (auto &radar_stat : n->hostap->Radar_stats) {
            auto delta_radar = std::chrono::duration_cast<std::chrono::seconds>(
                                   radar_stat.csa_exit_timestamp - radar_stat.csa_enter_timestamp)
                                   .count();
            // if(delta_radar)
            LOG(DEBUG) << "channel = " << int(radar_stat.channel)
                       << " bw = " << int(radar_stat.bandwidth)
                       << " time_in_channel_sec = " << int(delta_radar);
            ;
        }
        return true;
    }
    //CSA exit channel
    n->hostap->Radar_stats.front().csa_exit_timestamp = std::chrono::steady_clock::now();

    return true;
}

bool db::set_supported_channel_radar_affected(const sMacAddr &mac,
                                              const std::vector<uint8_t> &channels, bool affected)
{
    std::shared_ptr<node> n = get_node(mac);

    if (!n) {
        LOG(ERROR) << "node not found.... ";
        return false;
    } else if (n->get_type() != beerocks::TYPE_SLAVE || n->hostap == nullptr) {
        LOG(ERROR) << __FUNCTION__ << "node " << mac << " is not a valid hostap!";
        return false;
    }
    auto channels_count = channels.size();
    LOG(DEBUG) << " channels_count = " << int(channels_count);
    if (channels_count < 1) {
        LOG(ERROR) << "the given channel list must contain at least one value";
        return false;
    }
    auto it =
        find_if(std::begin(n->hostap->supported_channels), std::end(n->hostap->supported_channels),
                [&](beerocks::WifiChannel supported_channel) {
                    return supported_channel.get_channel() == *channels.begin();
                });

    if (it == std::end(n->hostap->supported_channels)) {
        LOG(ERROR) << "channels not found ,not suppose to happen!!";
        return false;
    }
    std::for_each(it, std::next(it, channels_count), [&](beerocks::WifiChannel &supported_channel) {
        LOG(DEBUG) << " supported_channel = " << int(supported_channel.get_channel())
                   << " affected = " << int(affected);
        supported_channel.set_radar_affected(affected);
    });

    // for(auto supported_channel : n->hostap->supported_channels) {
    //     if(supported_channel.channel > 0) {
    //         LOG(DEBUG) <<" supported_channel = " << int(supported_channel.channel) << " affected = " << int(supported_channel.radar_affected);
    //     }
    // }

    return true;
}

bool db::set_hostap_cac_completed(const sMacAddr &mac, bool enable)
{
    std::shared_ptr<node> n = get_node(mac);

    if (!n) {
        LOG(ERROR) << "node not found.... ";
        return false;
    } else if (n->get_type() != beerocks::TYPE_SLAVE || n->hostap == nullptr) {
        LOG(WARNING) << __FUNCTION__ << "node " << mac << " is not a valid hostap!";
        return false;
    }
    n->hostap->cac_completed = enable;
    return true;
}

bool db::get_hostap_cac_completed(const sMacAddr &mac)
{
    std::shared_ptr<node> n = get_node(mac);

    if (!n) {
        LOG(ERROR) << "node not found.... ";
        return false;
    } else if (n->get_type() != beerocks::TYPE_SLAVE || n->hostap == nullptr) {
        LOG(WARNING) << __FUNCTION__ << "node " << mac << " is not a valid hostap!";
        return false;
    }

    return n->hostap->cac_completed;
}

bool db::set_hostap_on_dfs_reentry(const sMacAddr &mac, bool enable)
{
    auto n = get_node(mac);

    if (!n) {
        LOG(ERROR) << "node not found.... ";
        return false;
    } else if (n->get_type() != beerocks::TYPE_SLAVE || n->hostap == nullptr) {
        LOG(ERROR) << __FUNCTION__ << "node " << mac << " is not a valid hostap!";
        return false;
    }

    n->hostap->on_dfs_reentry = enable;
    return true;
}

bool db::get_hostap_on_dfs_reentry(const sMacAddr &mac)
{
    auto n = get_node(mac);

    if (!n) {
        LOG(ERROR) << "node not found.... ";
        return false;
    } else if (n->get_type() != beerocks::TYPE_SLAVE || n->hostap == nullptr) {
        LOG(ERROR) << __FUNCTION__ << "node " << mac << " is not a valid hostap!";
        return false;
    }

    return n->hostap->on_dfs_reentry;
}

bool db::set_hostap_dfs_reentry_clients(const sMacAddr &mac,
                                        const std::set<std::string> &dfs_reentry_clients)
{
    auto n = get_node(mac);

    if (!n) {
        LOG(ERROR) << "node not found.... ";
        return false;
    } else if (n->get_type() != beerocks::TYPE_SLAVE || n->hostap == nullptr) {
        LOG(ERROR) << __FUNCTION__ << "node " << mac << " is not a valid hostap!";
        return false;
    }

    n->hostap->dfs_reentry_clients = dfs_reentry_clients;
    for_each(begin(n->hostap->dfs_reentry_clients), end(n->hostap->dfs_reentry_clients),
             [&](const std::string &dfs_reentry_client) {
                 LOG(DEBUG) << "dfs_reentry_client = " << dfs_reentry_client;
             });
    return true;
}

std::set<std::string> db::get_hostap_dfs_reentry_clients(const sMacAddr &mac)
{
    auto n = get_node(mac);

    std::set<std::string> ret;
    if (!n) {
        LOG(ERROR) << "node not found.... ";
        return ret;
    } else if (n->get_type() != beerocks::TYPE_SLAVE || n->hostap == nullptr) {
        LOG(ERROR) << __FUNCTION__ << "node " << mac << " is not a valid hostap!";
        return ret;
    }
    for_each(begin(n->hostap->dfs_reentry_clients), end(n->hostap->dfs_reentry_clients),
             [&](const std::string &dfs_reentry_client) {
                 LOG(DEBUG) << "dfs_reentry_client = " << dfs_reentry_client;
             });
    return n->hostap->dfs_reentry_clients;
}

bool db::clear_hostap_dfs_reentry_clients(const sMacAddr &mac)
{
    auto n = get_node(mac);

    if (!n) {
        LOG(ERROR) << "node not found.... ";
        return false;
    } else if (n->get_type() != beerocks::TYPE_SLAVE || n->hostap == nullptr) {
        LOG(ERROR) << __FUNCTION__ << "node " << mac << " is not a valid hostap!";
        return false;
    }

    n->hostap->dfs_reentry_clients.clear();
    return true;
}

//
// Channel Scan
//
bool db::set_channel_scan_is_enabled(const sMacAddr &mac, bool enable)
{
    auto radio = get_hostap(mac);
    if (!radio) {
        LOG(ERROR) << "unable to get radio " << mac;
        return false;
    }

    radio->continuous_scan_config.is_enabled = enable;
    return true;
}

bool db::get_channel_scan_is_enabled(const sMacAddr &mac)
{
    auto radio = get_hostap(mac);
    if (!radio) {
        LOG(ERROR) << "unable to get radio " << mac;
        return false;
    }

    return radio->continuous_scan_config.is_enabled;
}

bool db::set_channel_scan_interval_sec(const sMacAddr &mac, int interval_sec)
{
    auto radio = get_hostap(mac);
    if (!radio) {
        LOG(ERROR) << "unable to get radio " << mac;
        return false;
    }

    radio->continuous_scan_config.interval_sec = interval_sec;
    return true;
}

int db::get_channel_scan_interval_sec(const sMacAddr &mac)
{
    auto radio = get_hostap(mac);
    if (!radio) {
        LOG(ERROR) << "unable to get radio " << mac;
        return false;
    }

    return radio->continuous_scan_config.interval_sec;
}

bool db::set_channel_scan_is_pending(const sMacAddr &mac, bool scan_is_pending)
{
    auto radio = get_hostap(mac);
    if (!radio) {
        LOG(ERROR) << "Failed to get radio " << mac;
        return false;
    }

    radio->single_scan_status.scan_is_pending = scan_is_pending;

    return true;
}

bool db::set_channel_scan_in_progress(const sMacAddr &mac, bool scan_in_progress, bool single_scan)
{
    auto radio = get_hostap(mac);
    if (!radio) {
        LOG(ERROR) << "unable to get radio " << mac;
        return false;
    }

    LOG(DEBUG) << (single_scan ? "single" : "continuous") << " scan "
               << (scan_in_progress ? "is" : "isn't") << " in progress.";
    (single_scan ? radio->single_scan_status : radio->continuous_scan_status).scan_in_progress =
        scan_in_progress;

    return true;
}

bool db::get_channel_scan_in_progress(const sMacAddr &mac, bool single_scan)
{
    auto radio = get_hostap(mac);
    if (!radio) {
        LOG(ERROR) << "unable to get radio " << mac;
        return false;
    }
    if (single_scan) {
        return (radio->single_scan_status.scan_in_progress ||
                radio->single_scan_status.scan_is_pending);
    } else {
        return radio->continuous_scan_status.scan_in_progress;
    }
}

bool db::set_channel_scan_results_status(const sMacAddr &mac,
                                         beerocks::eChannelScanStatusCode error_code,
                                         bool single_scan)
{
    auto radio = get_hostap(mac);
    if (!radio) {
        LOG(ERROR) << "unable to get radio " << mac;
        return false;
    }

    LOG(DEBUG) << (single_scan ? "single" : "continuous")
               << " scan, last scan error code = " << int(error_code);

    (single_scan ? radio->single_scan_status : radio->continuous_scan_status).last_scan_error_code =
        error_code;

    return true;
}

beerocks::eChannelScanStatusCode db::get_channel_scan_results_status(const sMacAddr &mac,
                                                                     bool single_scan)
{
    auto radio = get_hostap(mac);
    if (!radio) {
        LOG(ERROR) << "unable to get radio " << mac;
        return beerocks::eChannelScanStatusCode::INTERNAL_FAILURE;
    }

    return (single_scan ? radio->single_scan_status : radio->continuous_scan_status)
        .last_scan_error_code;
}

bool db::clear_channel_preference(const sMacAddr &radio_mac)
{
    auto radio = get_hostap(radio_mac);
    if (!radio) {
        LOG(ERROR) << "unable to get radio " << radio_mac;
        return false;
    }

    radio->channel_preference_report.clear();
    return true;
}

bool db::set_channel_preference(const sMacAddr &radio_mac, const uint8_t operating_class,
                                const uint8_t channel_number, const uint8_t preference)
{
    auto radio = get_hostap(radio_mac);
    if (!radio) {
        LOG(ERROR) << "unable to get radio " << radio_mac;
        return false;
    }

    if (!wireless_utils::is_channel_in_operating_class(operating_class, channel_number)) {
        LOG(ERROR) << "Operating class #" << operating_class << " does not contain channel #"
                   << channel_number;
        return false;
    }

    const auto key = std::make_pair(operating_class, channel_number);

    radio->channel_preference_report[key] = preference;
    radio->last_preference_report_change  = std::chrono::steady_clock::now();
    return true;
}

int8_t db::get_channel_preference(const sMacAddr &radio_mac, const uint8_t operating_class,
                                  const uint8_t channel_number, const bool is_central_channel)
{
    auto radio = get_hostap(radio_mac);
    if (!radio) {
        LOG(ERROR) << "unable to get radio " << radio_mac;
        return (int8_t)eChannelPreferenceRankingConsts::INVALID;
    }

    auto freq_type = son::wireless_utils::which_freq_op_cls(operating_class);
    if (freq_type == eFreqType::FREQ_UNKNOWN) {
        LOG(ERROR) << "the frequency type of operating class " << operating_class << " is unknown";
        return (int8_t)eChannelPreferenceRankingConsts::INVALID;
    }

    uint8_t channel = channel_number;
    if (!is_central_channel &&
        wireless_utils::is_operating_class_using_central_channel(operating_class)) {
        auto bandwidth = wireless_utils::operating_class_to_bandwidth(operating_class);
        if (freq_type == eFreqType::FREQ_5G) {
            auto source_channel_it = wireless_utils::channels_table_5g.find(channel_number);
            if (source_channel_it == wireless_utils::channels_table_5g.end()) {
                LOG(ERROR) << "Couldn't find source channel " << channel_number
                           << "from 5g channels table for overlapping channels";
                return (int8_t)eChannelPreferenceRankingConsts::INVALID;
            }
            channel = source_channel_it->second.at(bandwidth).center_channel;
        } else if (freq_type == eFreqType::FREQ_6G) {
            auto source_channel_it = wireless_utils::channels_table_6g.find(channel_number);
            if (source_channel_it == wireless_utils::channels_table_6g.end()) {
                LOG(ERROR) << "Couldn't find source channel " << channel_number
                           << "from 6g channels table for overlapping channels";
                return (int8_t)eChannelPreferenceRankingConsts::INVALID;
            }
            channel = source_channel_it->second.at(bandwidth).center_channel;
        } else {
            LOG(ERROR) << "frequency type "
                       << beerocks::utils::convert_frequency_type_to_string(freq_type)
                       << " must be either 5g or 6g";
            return (int8_t)eChannelPreferenceRankingConsts::INVALID;
        }
    }

    if (!wireless_utils::is_channel_in_operating_class(operating_class, channel)) {
        LOG(ERROR) << "Operating class #" << operating_class << " does not contain channel #"
                   << channel;
        return (int8_t)eChannelPreferenceRankingConsts::INVALID;
    }

    const auto &bw                 = wireless_utils::operating_class_to_bandwidth(operating_class);
    const auto &supported_channels = radio->supported_channels;

    // Find if the channel is supported by the radio
    if (std::find_if(supported_channels.begin(), supported_channels.end(),
                     [channel, bw, &freq_type](const beerocks::WifiChannel chan) {
                         // Find if matching channel number & bandwidth.
                         return ((chan.get_channel() == channel) && (chan.get_bandwidth() == bw) &&
                                 chan.get_freq_type() == freq_type);
                     }) == supported_channels.end()) {
        LOG(ERROR) << "Channel #" << channel
                   << "(freq type: " << beerocks::utils::convert_frequency_type_to_string(freq_type)
                   << ") in Operating Class #" << operating_class
                   << " is not supported by the radio.";
        return (int8_t)eChannelPreferenceRankingConsts::NON_OPERABLE;
    }

    const auto key  = std::make_pair(operating_class, channel);
    const auto iter = radio->channel_preference_report.find(key);
    if (iter == radio->channel_preference_report.end()) {
        // Key is not found on radio's preference, returning BEST
        return (int8_t)eChannelPreferenceRankingConsts::BEST;
    }

    // Converting to signed to fit return type
    return (int8_t)iter->second;
}

node::radio::PreferenceReportMap db::get_radio_channel_preference(const sMacAddr &radio_mac)
{
    auto radio = get_hostap(radio_mac);
    if (!radio) {
        LOG(ERROR) << "unable to get radio " << radio_mac;
        return {};
    }

    // Get preference from previous report.
    node::radio::PreferenceReportMap preference_map = radio->channel_preference_report;

    // Fill missing supported channels
    for (const auto &supported_channel : radio->supported_channels) {
        const auto operating_class =
            wireless_utils::get_operating_class_by_channel(supported_channel);
        if (!operating_class) {
            // Failed to get Operating Class number
            continue;
        }
        const auto key = std::make_pair(operating_class, supported_channel.get_channel());
        if (preference_map.find(key) != preference_map.end()) {
            // Preference already exists in map, skip.
            continue;
        }
        preference_map[key] = (int8_t)eChannelPreferenceRankingConsts::BEST;
    }

    return preference_map;
}

const std::chrono::steady_clock::time_point
db::get_last_preference_report_change(const sMacAddr &radio_mac)
{
    auto radio = get_hostap(radio_mac);
    if (!radio) {
        LOG(ERROR) << "unable to get radio " << radio_mac;
        return std::chrono::steady_clock::time_point::min();
    }
    return radio->last_preference_report_change;
}

bool db::is_preference_reported_expired(const sMacAddr &radio_mac)
{
    auto radio = get_hostap(radio_mac);
    if (!radio) {
        LOG(ERROR) << "unable to get radio " << radio_mac;
        return false;
    }
    return ((radio->last_preference_report_change + CHANNEL_PREFERENCE_EXPIRATION) <
            std::chrono::steady_clock::now());
}

bool db::set_channel_scan_dwell_time_msec(const sMacAddr &mac, int dwell_time_msec,
                                          bool single_scan)
{
    auto radio = get_hostap(mac);
    if (!radio) {
        LOG(ERROR) << "unable to get radio " << mac;
        return false;
    }

    LOG(DEBUG) << (single_scan ? "single" : "continuous")
               << ", dwell time msec = " << dwell_time_msec;

    if (dwell_time_msec < 0) {
        LOG(ERROR) << "Invalid dwell time: " << dwell_time_msec
                   << ". Only positive values are supported!";
        return false;
    }

    (single_scan ? radio->single_scan_config : radio->continuous_scan_config).dwell_time_msec =
        dwell_time_msec;

    return true;
}

int db::get_channel_scan_dwell_time_msec(const sMacAddr &mac, bool single_scan)
{
    auto radio = get_hostap(mac);
    if (!radio) {
        LOG(ERROR) << "unable to get radio " << mac;
        return false;
    }

    return (single_scan ? radio->single_scan_config : radio->continuous_scan_config)
        .dwell_time_msec;
}

bool db::is_channel_scan_pool_supported(const sMacAddr &mac,
                                        const std::unordered_set<uint8_t> &channel_pool)
{
    auto supported_channels = get_hostap_supported_channels(mac);
    for (const auto &channel : channel_pool) {
        auto found_channel =
            std::find_if(supported_channels.begin(), supported_channels.end(),
                         [&channel](const beerocks::WifiChannel &supported_channel) {
                             return supported_channel.get_channel() == channel;
                         });
        if (found_channel == supported_channels.end()) {
            LOG(ERROR) << "channel #" << int(channel) << " is not supported";
            return false;
        }
    }
    return true;
}

bool db::set_channel_scan_pool(const sMacAddr &mac, const std::unordered_set<uint8_t> &channel_pool,
                               bool single_scan)
{
    auto radio = get_hostap(mac);
    if (!radio) {
        LOG(ERROR) << "unable to get radio " << mac;
        return false;
    }

    if (!is_channel_scan_pool_supported(mac, channel_pool)) {
        LOG(ERROR) << "setting channel pool failed, one of the channels is not supported!";
        return false;
    }

    (single_scan ? radio->single_scan_config : radio->continuous_scan_config).active_channel_pool =
        channel_pool;

    LOG(DEBUG) << (single_scan ? "single" : "continuous")
               << " scan, setting channel pool succeeded!";

    return true;
}

const std::unordered_set<uint8_t> &db::get_channel_scan_pool(const sMacAddr &mac, bool single_scan)
{
    static std::unordered_set<uint8_t> empty;

    auto radio = get_hostap(mac);
    if (!radio) {
        LOG(ERROR) << "unable to get radio " << mac;
        return empty;
    }

    return (single_scan ? radio->single_scan_config : radio->continuous_scan_config)
        .active_channel_pool;
}

bool db::is_channel_in_pool(const sMacAddr &mac, uint8_t channel, bool single_scan)
{
    auto radio = get_hostap(mac);
    if (!radio) {
        LOG(ERROR) << "unable to get radio " << mac;
        return false;
    }

    auto &pool = (single_scan ? radio->single_scan_config : radio->continuous_scan_config)
                     .active_channel_pool;
    return pool.find(channel) != pool.end();
}

bool db::clear_channel_scan_results(const sMacAddr &mac, bool single_scan)
{
    auto radio = get_hostap(mac);
    if (!radio) {
        LOG(ERROR) << "unable to get radio " << mac;
        return false;
    }

    (single_scan ? radio->single_scan_results : radio->continuous_scan_results).clear();

    return true;
}

bool db::add_channel_scan_results(const sMacAddr &mac, const sChannelScanResults &scan_result,
                                  bool single_scan)
{
    auto radio = get_hostap(mac);
    if (!radio) {
        LOG(ERROR) << "unable to get radio " << mac;
        return false;
    }

    (single_scan ? radio->single_scan_results : radio->continuous_scan_results)
        .push_back(scan_result);

    return true;
}

const std::list<sChannelScanResults> &db::get_channel_scan_results(const sMacAddr &mac,
                                                                   bool single_scan)
{
    static std::list<sChannelScanResults> empty;

    auto radio = get_hostap(mac);
    if (!radio) {
        LOG(ERROR) << "unable to get radio " << mac;
        return empty;
    }

    return (single_scan ? radio->single_scan_results : radio->continuous_scan_results);
}

bool db::has_channel_report_record(const sMacAddr &mac, const std::string &ISO_8601_timestamp,
                                   const uint8_t operating_class, const uint8_t channel)
{
    auto radio = get_hostap(mac);
    if (!radio) {
        LOG(ERROR) << "unable to get radio " << mac;
        return false;
    }

    // Find record by timestamp
    auto report_record_iter = radio->channel_scan_report_records.find(ISO_8601_timestamp);
    if (report_record_iter == radio->channel_scan_report_records.end()) {
        // The radio does not contain a record of the given timestamp
        return false;
    }

    // Find report for key
    auto key               = std::make_pair(operating_class, channel);
    auto report_index_iter = report_record_iter->second.find(key);
    if (report_index_iter == report_record_iter->second.end()) {
        // The record does not contain a report of the given key
        return false;
    }

    return true;
}

bool db::clear_channel_report_record(const sMacAddr &mac, const std::string &ISO_8601_timestamp)
{
    auto radio = get_hostap(mac);
    if (!radio) {
        LOG(ERROR) << "unable to get radio " << mac;
        return false;
    }

    auto report_record_iter = radio->channel_scan_report_records.find(ISO_8601_timestamp);
    if (report_record_iter == radio->channel_scan_report_records.end()) {
        LOG(ERROR) << "unable to get record at timestamp: " << ISO_8601_timestamp;
        return false;
    }

    // Clear the report for the found record
    for (const auto &report_key : report_record_iter->second) {
        radio->scan_report[report_key].neighbors.clear();
    }

    // unordered_map::erase(const key_type& k) returns the number of elements erased
    return (radio->channel_scan_report_records.erase(ISO_8601_timestamp) == 1);
}

bool db::get_channel_report_record(const sMacAddr &mac, const std::string &ISO_8601_timestamp,
                                   node::radio::channel_scan_report_index &report_index)
{
    auto radio = get_hostap(mac);
    if (!radio) {
        LOG(ERROR) << "unable to get radio " << mac;
        return false;
    }
    const auto &report_record_iter = radio->channel_scan_report_records.find(ISO_8601_timestamp);
    if (report_record_iter == radio->channel_scan_report_records.end()) {
        LOG(ERROR) << "unable to get record at timestamp: " << ISO_8601_timestamp;
        return false;
    }
    report_index = report_record_iter->second;
    return true;
}

bool db::get_pool_of_all_supported_channels(std::unordered_set<uint8_t> &channel_pool_set,
                                            const sMacAddr &radio_mac)
{
    LOG(DEBUG) << "Setting channel pool to all channels";
    channel_pool_set.clear();
    auto all_channels = get_hostap_supported_channels(radio_mac);
    if (all_channels.empty()) {
        LOG(ERROR) << "Supported channel list is empty, failed to set channel pool!";
        return false;
    }
    // Take only the 20MHz channels
    std::vector<beerocks::WifiChannel> subset_20MHz_channels;
    std::copy_if(all_channels.begin(), all_channels.end(),
                 std::back_inserter(subset_20MHz_channels),
                 [](const beerocks::WifiChannel &c) -> bool {
                     return c.get_bandwidth() == eWiFiBandwidth::BANDWIDTH_20;
                 });
    // Convert from beerocks::WifiChannel to uint8_t
    std::transform(subset_20MHz_channels.begin(), subset_20MHz_channels.end(),
                   std::inserter(channel_pool_set, channel_pool_set.end()),
                   [](const beerocks::WifiChannel &c) -> uint8_t { return c.get_channel(); });
    return true;
}

bool db::get_selection_channel_pool(const sMacAddr &ruid,
                                    std::unordered_set<uint8_t> &channel_pool_set)
{
    auto radio = get_hostap(ruid);
    if (!radio) {
        LOG(ERROR) << "unable to get radio " << ruid;
        return false;
    }
    if (radio->single_scan_config.default_channel_pool.empty()) {
        LOG(INFO) << "Getting static channel pool for " << radio->iface_name;
        const auto &pool_str = config.default_channel_pools[radio->iface_name];
        LOG(INFO) << "Static channel pool for " << radio->iface_name << " is: " << pool_str;
        const auto &channels_str = string_utils::str_split(pool_str, ',');
        for (const auto &channel_str : channels_str) {
            LOG(INFO) << "Adding channel " << channel_str << " to the dynamic pool";
            radio->single_scan_config.default_channel_pool.insert(
                beerocks::string_utils::stoi(channel_str));
        }
    }
    channel_pool_set = radio->single_scan_config.default_channel_pool;
    return true;
}

bool db::set_selection_channel_pool(const sMacAddr &ruid,
                                    const std::unordered_set<uint8_t> &channel_pool)
{
    auto radio = get_hostap(ruid);
    if (!radio) {
        LOG(ERROR) << "unable to get radio " << ruid;
        return false;
    }
    if (!is_channel_scan_pool_supported(ruid, channel_pool)) {
        LOG(ERROR) << "Channel pool is not supported!";
        return false;
    }
    radio->single_scan_config.default_channel_pool.clear();
    radio->single_scan_config.default_channel_pool.insert(channel_pool.begin(), channel_pool.end());
    return true;
}

bool db::add_empty_channel_report_entry(const sMacAddr &RUID, const uint8_t &operating_class,
                                        const uint8_t &channel,
                                        const std::string &ISO_8601_timestamp)
{
    auto radio = get_hostap(RUID);
    if (!radio) {
        LOG(ERROR) << "unable to get radio " << RUID;
        return false;
    }

    const auto &key = std::make_pair(operating_class, channel);
    LOG(DEBUG) << "Clearing neighbors for [" << key.first << "," << key.second << "]";
    radio->scan_report[key].neighbors.clear();

    // Find any existing report key to channel scan report record
    const auto &report_record_iter = radio->channel_scan_report_records.find(ISO_8601_timestamp);
    if (report_record_iter == radio->channel_scan_report_records.end()) {
        // If record does not exist, create a new one.
        radio->channel_scan_report_records.emplace(
            ISO_8601_timestamp,
            std::set<node::radio::channel_scan_report::channel_scan_report_key>{});
    }

    // Insert the key into the record
    radio->channel_scan_report_records[ISO_8601_timestamp].insert(key);
    return true;
}

bool db::add_channel_report(const sMacAddr &RUID, const uint8_t &operating_class,
                            const uint8_t &channel,
                            const std::vector<wfa_map::cNeighbors> &neighbors, uint8_t avg_noise,
                            uint8_t avg_utilization, const std::string &ISO_8601_timestamp,
                            bool override_existing_data)
{
    auto radio = get_hostap(RUID);
    if (!radio) {
        LOG(ERROR) << "unable to get radio " << RUID;
        return false;
    }
    const auto &key = std::make_pair(operating_class, channel);
    if (override_existing_data) {
        // Clear neighbors if Override flag is set.
        LOG(DEBUG) << "Clearing neighbors for [" << key.first << "," << key.second << "]";
        radio->scan_report[key].neighbors.clear();
    }

    auto get_bandwidth_from_str =
        [](const std::string &bw) -> beerocks_message::eChannelScanResultChannelBandwidth {
        if (bw == "20Mz") {
            return beerocks_message::eChannelScanResultChannelBandwidth::eChannel_Bandwidth_20MHz;
        } else if (bw == "40Mz") {
            return beerocks_message::eChannelScanResultChannelBandwidth::eChannel_Bandwidth_40MHz;
        } else if (bw == "80Mz") {
            return beerocks_message::eChannelScanResultChannelBandwidth::eChannel_Bandwidth_80MHz;
        } else if (bw == "80+80Mz") {
            return beerocks_message::eChannelScanResultChannelBandwidth::eChannel_Bandwidth_80_80;
        } else if (bw == "160Mz") {
            return beerocks_message::eChannelScanResultChannelBandwidth::eChannel_Bandwidth_160MHz;
        } else {
            return beerocks_message::eChannelScanResultChannelBandwidth::eChannel_Bandwidth_NA;
        }
    };

    for (auto src_neighbor : neighbors) {
        sChannelScanResults neighbor_result = {0};

        neighbor_result.channel = channel;

        neighbor_result.bssid = src_neighbor.bssid();

        const auto neighbor_ssid_str =
            (src_neighbor.ssid_length() > 0 ? src_neighbor.ssid_str() : "") + "\0";
        neighbor_ssid_str.copy(neighbor_result.ssid, beerocks::message::WIFI_SSID_MAX_LENGTH);

        neighbor_result.signal_strength_dBm = src_neighbor.signal_strength();

        neighbor_result.operating_channel_bandwidth =
            get_bandwidth_from_str(src_neighbor.channels_bw_list_str());

        neighbor_result.noise_dBm = avg_noise;

        if (src_neighbor.bss_load_element_present() ==
            wfa_map::cNeighbors::eBssLoadElementPresent::FIELD_PRESENT) {
            neighbor_result.channel_utilization = (uint32_t)(*src_neighbor.channel_utilization());
            neighbor_result.station_count       = (uint16_t)(*src_neighbor.station_count());
        } else {
            neighbor_result.channel_utilization = avg_utilization;
        }

        radio->scan_report[key].neighbors.push_back(neighbor_result);
    }

    // Find any existing report key to channel scan report record
    const auto &report_record_iter = radio->channel_scan_report_records.find(ISO_8601_timestamp);
    if (report_record_iter == radio->channel_scan_report_records.end()) {
        // If record does not exist, create a new one.
        radio->channel_scan_report_records.emplace(
            ISO_8601_timestamp,
            std::set<node::radio::channel_scan_report::channel_scan_report_key>{});
    }
    // Insert the key into the record
    radio->channel_scan_report_records[ISO_8601_timestamp].insert(key);

    return true;
}

const std::vector<sChannelScanResults>
db::get_channel_scan_report(const sMacAddr &RUID,
                            const node::radio::channel_scan_report_index &index)
{
    static std::vector<sChannelScanResults> empty_report;

    auto radio = get_hostap(RUID);
    if (!radio) {
        LOG(ERROR) << "unable to get radio " << RUID;
        return empty_report;
    }

    std::vector<sChannelScanResults> final_report;

    for (const auto &key : index) {
        if (radio->scan_report.find(key) == radio->scan_report.end()) {
            LOG(ERROR) << "Cannot find matching report for key: [" << key.first << ',' << key.second
                       << "].";
            continue;
        }
        auto report_neighbors = radio->scan_report[key].neighbors;
        LOG(DEBUG) << "Adding " << report_neighbors.size() << " neighbors from key: [" << key.first
                   << ',' << key.second << "].";
        final_report.insert(final_report.end(), report_neighbors.begin(), report_neighbors.end());
    }
    return final_report;
}

const std::vector<sChannelScanResults>
db::get_channel_scan_report(const sMacAddr &RUID, const std::string &ISO_8601_timestamp)
{
    static std::vector<sChannelScanResults> empty_report;
    auto radio = get_hostap(RUID);
    if (!radio) {
        LOG(ERROR) << "unable to get radio " << RUID;
        return empty_report;
    }
    const auto &report_record_iter = radio->channel_scan_report_records.find(ISO_8601_timestamp);
    if (report_record_iter == radio->channel_scan_report_records.end()) {
        LOG(ERROR) << "unable to get record at timestamp: " << ISO_8601_timestamp;
        return empty_report;
    }
    return get_channel_scan_report(RUID, report_record_iter->second);
}

const std::vector<sChannelScanResults> db::get_channel_scan_report(const sMacAddr &RUID,
                                                                   bool single_scan)
{
    static std::vector<sChannelScanResults> empty_report;
    auto radio = get_hostap(RUID);
    if (!radio) {
        LOG(ERROR) << "unable to get radio " << RUID;
        return empty_report;
    }

    auto wifi_Channel = get_node_wifi_channel(tlvf::mac_to_string(RUID));
    if (wifi_Channel.is_empty()) {
        LOG(ERROR) << "wifi channel is empty";
        return empty_report;
    }

    node::radio::channel_scan_report_index index;
    const auto &pool = get_channel_scan_pool(RUID, single_scan);
    for (const auto &channel : pool) {
        auto operating_class = wireless_utils::get_operating_class_by_channel(beerocks::WifiChannel(
            channel, wifi_Channel.get_freq_type(), eWiFiBandwidth::BANDWIDTH_20));
        if (operating_class == 0) {
            LOG(ERROR) << "failed to find operating class of channel " << channel << " (freq type: "
                       << beerocks::utils::convert_frequency_type_to_string(
                              wifi_Channel.get_freq_type())
                       << ") and bandwidth 20MHz";
            return empty_report;
        }
        index.insert(std::make_pair(operating_class, channel));
    }
    return get_channel_scan_report(RUID, index);
}

static void dm_add_bss_neighbors(std::shared_ptr<beerocks::nbapi::Ambiorix> m_ambiorix_datamodel,
                                 const std::string &channel_path,
                                 const std::vector<wfa_map::cNeighbors> &neighbors)
{
    for (auto neighbor : neighbors) {
        // Device.WiFi.DataElements.Network.Device.1.Radio.2.ScanResult.3.OpClassScan.4.ChannelScan.5.NeighborBSS
        auto neighbor_path = m_ambiorix_datamodel->add_instance(channel_path + ".NeighborBSS");

        if (neighbor_path.empty()) {
            LOG(ERROR) << "Failed to add NeighborBSS to " << channel_path;
            return;
        }
        m_ambiorix_datamodel->set(neighbor_path, "BSSID", neighbor.bssid());
        m_ambiorix_datamodel->set(neighbor_path, "SSID", neighbor.ssid_str());
        m_ambiorix_datamodel->set(neighbor_path, "SignalStrength", neighbor.signal_strength());
        m_ambiorix_datamodel->set(neighbor_path, "ChannelBandwidth",
                                  neighbor.channels_bw_list_str());
        if (neighbor.bss_load_element_present()) {
            m_ambiorix_datamodel->set(neighbor_path, "ChannelUtilization",
                                      neighbor.channel_utilization());
            m_ambiorix_datamodel->set(neighbor_path, "StationCount", neighbor.station_count());
        }
    }
}

static std::string
dm_add_channel_scan(std::shared_ptr<beerocks::nbapi::Ambiorix> m_ambiorix_datamodel,
                    const std::string &class_path, const uint8_t &channel, const uint8_t noise,
                    const uint8_t utilization, const std::string &ISO_8601_timestamp)
{
    // Device.WiFi.DataElements.Network.Device.1.Radio.2.ScanResult.3.OpClassScan.4.ChannelScan.5
    std::string channel_path;
    uint32_t channel_index = m_ambiorix_datamodel->get_instance_index(
        class_path + ".ChannelScan.[Channel == '%s'].", std::to_string(channel));

    if (channel_index) {
        channel_path = class_path + ".ChannelScan." + std::to_string(channel_index);
    } else {
        channel_path = m_ambiorix_datamodel->add_instance(class_path + ".ChannelScan");
        if (channel_path.empty()) {
            LOG(ERROR) << "Failed to add ChannelScan instance to " << class_path;
            return {};
        }
    }
    m_ambiorix_datamodel->set(channel_path, "TimeStamp", ISO_8601_timestamp);
    m_ambiorix_datamodel->set(channel_path, "Channel", channel);
    m_ambiorix_datamodel->set(channel_path, "Utilization", utilization);
    m_ambiorix_datamodel->set(channel_path, "Noise", noise);
    return channel_path;
}

static std::string
dm_add_op_class_scan(std::shared_ptr<beerocks::nbapi::Ambiorix> m_ambiorix_datamodel,
                     const std::string &scan_result_path, const uint8_t &operating_class)
{
    // Device.WiFi.DataElements.Network.Device.1.Radio.2.ScanResult.3.OpClassScan.4
    std::string class_path;
    uint32_t class_index = m_ambiorix_datamodel->get_instance_index(
        scan_result_path + ".OpClassScan.[OperatingClass == '%s'].",
        std::to_string(operating_class));

    if (class_index) {
        class_path = scan_result_path + ".OpClassScan." + std::to_string(class_index);
    } else {
        class_path = m_ambiorix_datamodel->add_instance(scan_result_path + ".OpClassScan");
        if (class_path.empty()) {
            LOG(ERROR) << "Failed to add OpClassScan instance to " << scan_result_path;
            return {};
        }
    }
    m_ambiorix_datamodel->set(class_path, "OperatingClass", operating_class);
    return class_path;
}

bool db::dm_add_scan_result(const sMacAddr &ruid, const uint8_t &operating_class,
                            const uint8_t &channel, const uint8_t noise, const uint8_t utilization,
                            const std::vector<wfa_map::cNeighbors> &neighbors,
                            const std::string &ISO_8601_timestamp)
{
    if (!dm_check_objects_limit(m_scan_results, MAX_SCAN_RESULT_HISTORY_SIZE)) {
        return false;
    }

    std::string radio_path = get_node_data_model_path(ruid);

    if (radio_path.empty()) {
        LOG(DEBUG) << "Missing path to NBAPI radio: " << ruid;
        return true;
    }

    // Device.WiFi.DataElements.Network.Device.1.Radio.2.ScanResult.3
    std::string scan_result_path;
    uint32_t scan_result_index = m_ambiorix_datamodel->get_instance_index(
        radio_path + ".ScanResult.[TimeStamp == '%s'].", ISO_8601_timestamp);

    if (scan_result_index) {
        scan_result_path = radio_path + ".ScanResult." + std::to_string(scan_result_index);
    } else {
        scan_result_path = m_ambiorix_datamodel->add_instance(radio_path + ".ScanResult");
        if (scan_result_path.empty()) {
            LOG(ERROR) << "Failed to add ScanResult ";
            return false;
        }

        // Keeps track of the objects amount.
        m_scan_results.push(scan_result_path);

        if (!m_ambiorix_datamodel->set(scan_result_path, "TimeStamp", ISO_8601_timestamp)) {
            LOG(ERROR) << "Failed to set " << scan_result_path
                       << ".TimeStamp: " << ISO_8601_timestamp;
            return false;
        }
    }

    auto op_class_path =
        dm_add_op_class_scan(m_ambiorix_datamodel, scan_result_path, operating_class);
    auto channel_path = dm_add_channel_scan(m_ambiorix_datamodel, op_class_path, channel, noise,
                                            utilization, ISO_8601_timestamp);
    dm_add_bss_neighbors(m_ambiorix_datamodel, channel_path, neighbors);
    return true;
}

//
// Client Persistent Data
//
bool db::is_client_in_persistent_db(const sMacAddr &mac)
{
    // if persistent db is disabled
    if (!config.persistent_db) {
        LOG(DEBUG) << "persistent db is disabled";
        return false;
    }

    auto client_db_entry = client_db_entry_from_mac(mac);

    return bpl::db_has_entry(type_to_string(beerocks::eType::TYPE_CLIENT), client_db_entry);
}

bool db::add_steer_event_to_persistent_db(const ValuesMap &params)
{
    if (!config.persistent_db) {
        return true;
    }
    while (config.steer_history_persistent_db_max_size <= m_steer_history.size()) {
        if (!bpl::db_remove_entry("steer_history", m_steer_history.front())) {
            LOG(ERROR) << "Failed to remove entry " << m_steer_history.front()
                       << " from persistent db";
            return false;
        }
        LOG(DEBUG) << "Removed steer event entry " << m_steer_history.front()
                   << " from persistent db, total steer history entries in persisttent-db: "
                   << m_steer_history.size();
        m_steer_history.pop();
    }

    std::string entry_name = "attempt" + std::to_string(m_steer_history.size() + 1);

    if (!bpl::db_add_entry("steer_history", entry_name, params)) {
        LOG(ERROR) << "Failed to add steer history entry " << entry_name << " to persistent db";
        return false;
    }
    m_steer_history.push(entry_name);
    return true;
}

bool db::restore_steer_history()
{
    std::unordered_map<std::string, son::db::ValuesMap> steer_history;
    bool ret = true;

    if (!bpl::db_get_entries_by_type("steer_history", steer_history)) {
        LOG(WARNING) << "Failed to get steer_history entries from persistent db "
                     << "or no entries registered.";
        return false;
    }
    if (steer_history.empty()) {
        return true;
    }
    for (auto entry : steer_history) {

        auto obj_path = dm_add_steer_event();

        if (obj_path.empty()) {
            LOG(ERROR) << "Failed to add SteerEvent object.";
            return false;
        }
        m_steer_history.push(entry.first);
        ret &= m_ambiorix_datamodel->set(obj_path, "DeviceId", entry.second["device_id"]);
        ret &= m_ambiorix_datamodel->set(obj_path, "SteeredFrom", entry.second["steered_from"]);
        ret &= m_ambiorix_datamodel->set(obj_path, "SteeredTo", entry.second["steered_to"]);
        ret &= m_ambiorix_datamodel->set(obj_path, "Result", entry.second["result"]);
        ret &= m_ambiorix_datamodel->set(obj_path, "TimeStamp", entry.second["time_stamp"]);
        ret &= m_ambiorix_datamodel->set(obj_path, "SteeringType", entry.second["steering_type"]);
        ret &=
            m_ambiorix_datamodel->set(obj_path, "SteeringOrigin", entry.second["steering_origin"]);
        ret &=
            m_ambiorix_datamodel->set(obj_path, "TimeTaken", std::stoi(entry.second["time_taken"]));
    }
    return ret;
}

bool db::add_client_to_persistent_db(const sMacAddr &mac, const ValuesMap &params)
{
    // if persistent db is disabled
    if (!config.persistent_db) {
        LOG(ERROR) << "persistent db is disabled";
        return false;
    }

    if (config.clients_persistent_db_max_size <= 0) {
        LOG(ERROR) << "Invalid max clients persistent db size: "
                   << config.clients_persistent_db_max_size;
        return false;
    }

    auto db_entry = client_db_entry_from_mac(mac);

    if (bpl::db_has_entry(type_to_string(beerocks::eType::TYPE_CLIENT), db_entry)) {
        // if entry already exists in DB
        if (!remove_client_entry_and_update_counter(db_entry)) {
            LOG(ERROR) << "failed to remove client entry " << db_entry
                       << "from persistent db (for re-adding)";
            return false;
        }
    } else if (bpl::db_has_entry(std::string(), db_entry)) {
        // if entry exists in db but with different type
        LOG(ERROR) << "client entry cannot be added to persistent db, " << db_entry
                   << " already exists but with different type";
        return false;
    }

    while (m_persistent_db_clients_count >= config.clients_persistent_db_max_size) {
        LOG(DEBUG) << "reached max clients size in persistent db - removing a client before adding "
                      "new client";
        // Remove a candidate but skip the current client and not select it as candidate
        // for removal.
        if (!remove_candidate_client(mac)) {
            LOG(ERROR) << "failed to remove next-to-be-aged client entry " << db_entry
                       << " from persistent db (due to full persistent db)";
            return false;
        }
    }

    // add entry to the persistent db
    if (!add_client_entry_and_update_counter(db_entry, params)) {
        LOG(ERROR) << "failed to add client entry " << db_entry << " to persistent db";
        return false;
    }

    LOG(DEBUG) << "added client entry " << db_entry
               << " to persistent db, total clients count in persisttent-db: "
               << m_persistent_db_clients_count;

    return true;
}

bool db::set_client_time_life_delay(Station &client,
                                    const std::chrono::minutes &time_life_delay_minutes,
                                    bool save_to_persistent_db)
{
    LOG(DEBUG) << "time_life_delay_minutes = " << time_life_delay_minutes.count();

    auto timestamp = std::chrono::system_clock::now();
    if (save_to_persistent_db) {
        // if persistent db is disabled
        if (!config.persistent_db) {
            LOG(DEBUG) << "persistent db is disabled";
        } else {
            LOG(DEBUG) << "configuring persistent-db, timelife = "
                       << time_life_delay_minutes.count();

            ValuesMap values_map;
            values_map[TIMESTAMP_STR]      = timestamp_to_string_seconds(timestamp);
            values_map[TIMELIFE_DELAY_STR] = std::to_string(time_life_delay_minutes.count());

            // update the persistent db
            if (!update_client_entry_in_persistent_db(client.mac, values_map)) {
                LOG(ERROR) << "failed to update client entry in persistent-db to for "
                           << client.mac;
                return false;
            }
        }
    }

    client.time_life_delay_minutes = time_life_delay_minutes;
    client.parameters_last_edit    = timestamp;

    return true;
}

bool db::set_client_stay_on_initial_radio(Station &client, bool stay_on_initial_radio,
                                          bool save_to_persistent_db)
{
    auto mac  = client.mac;
    auto node = get_node_verify_type(mac, beerocks::TYPE_CLIENT);
    if (!node) {
        LOG(ERROR) << "client node not found for mac " << mac;
        return false;
    }

    LOG(DEBUG) << "stay_on_initial_radio=" << stay_on_initial_radio;

    auto is_client_connected = (node->state == STATE_CONNECTED);
    LOG(DEBUG) << "client "
               << " state=" << ((is_client_connected) ? "connected" : "disconnected");

    auto timestamp = std::chrono::system_clock::now();
    if (save_to_persistent_db) {
        // if persistent db is disabled
        if (!config.persistent_db) {
            LOG(DEBUG) << "Persistent db is disabled";
        } else {
            LOG(DEBUG) << "Configuring persistent-db, initial_radio_enable = "
                       << stay_on_initial_radio;

            ValuesMap values_map;
            values_map[TIMESTAMP_STR]            = timestamp_to_string_seconds(timestamp);
            values_map[INITIAL_RADIO_ENABLE_STR] = std::to_string(stay_on_initial_radio);
            // clear initial-radio data on disabling of stay_on_initial_radio
            if (!stay_on_initial_radio) {
                LOG(DEBUG) << "Clearing initial_radio in persistent DB";
                values_map[INITIAL_RADIO_STR] = std::string();
            } else if (is_client_connected) {
                // if enabling stay-on-initial-radio and client is already connected, update the initial_radio as well
                auto bssid            = node->parent_mac;
                auto parent_radio_mac = get_node_parent_radio(bssid);
                LOG(DEBUG) << "Persistent DB, Setting client " << mac << " initial-radio to "
                           << parent_radio_mac;
                values_map[INITIAL_RADIO_STR] = parent_radio_mac;
            }

            // update the persistent db
            if (!update_client_entry_in_persistent_db(mac, values_map)) {
                LOG(ERROR) << "Failed to update client entry in persistent-db to for " << mac;
                return false;
            }
        }
    }

    client.stay_on_initial_radio =
        (stay_on_initial_radio) ? eTriStateBool::TRUE : eTriStateBool::FALSE;
    // clear initial-radio data on disabling of stay_on_initial_radio
    if (!stay_on_initial_radio) {
        LOG(DEBUG) << "Clearing initial_radio in runtime DB";
        client.initial_radio = network_utils::ZERO_MAC;
        // if enabling stay-on-initial-radio and client is already connected, update the initial_radio as well
    } else if (is_client_connected) {
        auto bssid            = node->parent_mac;
        auto parent_radio_mac = get_node_parent_radio(bssid);
        client.initial_radio  = tlvf::mac_from_string(parent_radio_mac);
        LOG(DEBUG) << "Setting client " << mac << " initial-radio to " << client.initial_radio;
    }
    client.parameters_last_edit = timestamp;

    return true;
}

bool db::set_client_initial_radio(Station &client, const sMacAddr &initial_radio_mac,
                                  bool save_to_persistent_db)
{
    auto mac  = client.mac;
    auto node = get_node_verify_type(mac, beerocks::TYPE_CLIENT);
    if (!node) {
        LOG(ERROR) << "Client node not found for mac " << mac;
        return false;
    }

    LOG(DEBUG) << "initial_radio=" << initial_radio_mac;

    // Since the initial radio is an internal parameter (not configured by the user), its value
    // is only relevant if the stay_on_initial_radio is set and although we want its value to be
    // persistent, we don't want it to affect the client's aging.
    // This means:
    // 1. We do not update the timestamp when we update only the initial_radio.
    // 2. We only set the initial_radio if the stay_on_initial_radio is set.
    if (client.stay_on_initial_radio == eTriStateBool::NOT_CONFIGURED) {
        LOG(ERROR) << "Configuring initial-radio to " << initial_radio_mac
                   << " aborted: stay-on-initial-radio is not configured yet";
        return false;
    }

    if (save_to_persistent_db) {
        // if persistent db is disabled
        if (!config.persistent_db) {
            LOG(DEBUG) << "Persistent db is disabled";
        } else {
            LOG(DEBUG) << "Configuring persistent-db, initial_radio = " << initial_radio_mac;

            ValuesMap values_map;
            values_map[INITIAL_RADIO_STR] = tlvf::mac_to_string(initial_radio_mac);
            // update the persistent db
            if (!update_client_entry_in_persistent_db(mac, values_map)) {
                LOG(ERROR) << "failed to update client entry in persistent-db to for " << mac;
                return false;
            }
        }
    }

    client.initial_radio = initial_radio_mac;

    return true;
}

bool db::set_client_selected_bands(Station &client, int8_t selected_bands,
                                   bool save_to_persistent_db)
{
    auto mac  = client.mac;
    auto node = get_node_verify_type(mac, beerocks::TYPE_CLIENT);
    if (!node) {
        LOG(ERROR) << "client node not found for mac " << mac;
        return false;
    }

    LOG(DEBUG) << "selected_band = " << int(selected_bands);

    auto timestamp = std::chrono::system_clock::now();
    if (save_to_persistent_db) {
        // if persistent db is disabled
        if (!config.persistent_db) {
            LOG(DEBUG) << "persistent db is disabled";
        } else {
            LOG(DEBUG) << ", configuring persistent-db, selected_bands = " << selected_bands;

            ValuesMap values_map;
            values_map[TIMESTAMP_STR]      = timestamp_to_string_seconds(timestamp);
            values_map[SELECTED_BANDS_STR] = (selected_bands != PARAMETER_NOT_CONFIGURED)
                                                 ? std::to_string(selected_bands)
                                                 : std::string("");

            // update the persistent db
            if (!update_client_entry_in_persistent_db(mac, values_map)) {
                LOG(ERROR) << "failed to update client entry in persistent-db to for " << mac;
                return false;
            }
        }
    }

    client.selected_bands       = selected_bands;
    client.parameters_last_edit = timestamp;

    return true;
}

bool db::set_client_is_unfriendly(Station &client, bool client_is_unfriendly,
                                  bool save_to_persistent_db)
{
    auto mac = client.mac;

    LOG(DEBUG) << "Setting client " << mac << " client_is_unfriendly = " << client_is_unfriendly;

    if (save_to_persistent_db) {
        // if persistent db is disabled
        if (!config.persistent_db) {
            LOG(DEBUG) << "persistent db is disabled";
        } else {
            LOG(DEBUG) << "Configuring persistent-db, client_is_unfriendly = "
                       << client_is_unfriendly;

            ValuesMap values_map;
            // std::to_stringstatic_cast<bool>( would result in either "0" or "1"
            values_map[IS_UNFRIENDLY_STR] = std::to_string(client_is_unfriendly);

            // update the persistent db
            if (!update_client_entry_in_persistent_db(mac, values_map)) {
                LOG(ERROR) << "failed to update client entry in persistent-db to for " << mac;
                return false;
            }
        }
    }

    client.is_unfriendly = client_is_unfriendly ? eTriStateBool::TRUE : eTriStateBool::FALSE;

    return true;
}

bool db::clear_client_persistent_db(const sMacAddr &mac)
{
    auto client = get_station(mac);
    if (!client) {
        LOG(ERROR) << "client " << mac << " not found";
        return false;
    }

    LOG(DEBUG) << "setting client " << mac << " runtime info to default values";

    client->parameters_last_edit    = std::chrono::system_clock::time_point::min();
    client->time_life_delay_minutes = std::chrono::minutes(PARAMETER_NOT_CONFIGURED);
    client->stay_on_initial_radio   = eTriStateBool::NOT_CONFIGURED;
    client->initial_radio           = network_utils::ZERO_MAC;
    client->selected_bands          = PARAMETER_NOT_CONFIGURED;
    client->is_unfriendly           = eTriStateBool::NOT_CONFIGURED;

    // if persistent db is enabled
    if (config.persistent_db) {
        auto db_entry = client_db_entry_from_mac(mac);
        if (!bpl::db_has_entry(type_to_string(beerocks::eType::TYPE_CLIENT), db_entry)) {
            LOG(DEBUG) << "client entry does not exist in persistent-db for " << db_entry;
            return true;
        }

        LOG(DEBUG) << "removing client entry " << db_entry << " from persistent db";
        if (!remove_client_entry_and_update_counter(db_entry)) {
            LOG(ERROR) << "failed to remove client entry " << db_entry;
            return false;
        }
    }

    return true;
}

bool db::is_hostap_on_client_selected_bands(const sMacAddr &client_mac, const sMacAddr &hostap)
{
    auto hostap_wifi_channel = get_node_wifi_channel(tlvf::mac_to_string(hostap));
    if (hostap_wifi_channel.is_empty()) {
        LOG(ERROR) << "empty wifi channel of " << tlvf::mac_to_string(hostap) << " in DB";
        return false;
    }

    auto client = get_station(client_mac);
    if (!client) {
        LOG(WARNING) << "client " << client_mac << " not found";
        return false;
    }
    auto selected_bands = client->selected_bands;

    if (selected_bands == PARAMETER_NOT_CONFIGURED) {
        LOG(WARNING) << "the frequency type that's used by the client is not supported";
        return false;
    }

    auto freq_type = hostap_wifi_channel.get_freq_type();
    switch (freq_type) {
    case beerocks::eFreqType::FREQ_24G:
        return (selected_bands & eClientSelectedBands::eSelectedBands_24G);
    case beerocks::eFreqType::FREQ_5G:
        return (selected_bands & eClientSelectedBands::eSelectedBands_5G);
    default:
        LOG(WARNING) << "hostap band " << freq_type << " is not supported by client";
        return false;
    }
}

bool db::update_client_persistent_db(Station &client)
{
    // if persistent db is disabled
    if (!config.persistent_db) {
        LOG(ERROR) << "Persistent db is disabled";
        return false;
    }

    auto mac = client.mac;

    // any persistent parameter update also sets the last-edit timestamp
    // if it is with default value - no other persistent configuration was performed
    if (client.parameters_last_edit == std::chrono::system_clock::time_point::min()) {
        LOG(DEBUG) << "Persistent client parameters are empty for " << mac
                   << ", no need to update persistent-db";
        return true;
    }

    ValuesMap values_map;

    // fill values map of client persistent params
    values_map[TIMESTAMP_STR] = timestamp_to_string_seconds(client.parameters_last_edit);

    if (client.time_life_delay_minutes != std::chrono::minutes(PARAMETER_NOT_CONFIGURED)) {
        LOG(DEBUG) << "Setting client time-life-delay in persistent-db to "
                   << client.time_life_delay_minutes.count() << " for " << mac;
        values_map[TIMELIFE_DELAY_STR] = std::to_string(client.time_life_delay_minutes.count());
    }

    if (client.stay_on_initial_radio != eTriStateBool::NOT_CONFIGURED) {
        auto enable = (client.stay_on_initial_radio == eTriStateBool::TRUE);
        LOG(DEBUG) << "Setting client stay-on-initial-radio in persistent-db to " << enable
                   << " for " << mac;
        values_map[INITIAL_RADIO_ENABLE_STR] = std::to_string(enable);
        // initial radio should be configured only if the stay_on_initial_radio is set
        if (client.initial_radio != network_utils::ZERO_MAC) {
            LOG(DEBUG) << "Setting client initial-radio in persistent-db to "
                       << client.initial_radio << " for " << mac;
            values_map[INITIAL_RADIO_STR] = tlvf::mac_to_string(client.initial_radio);
        }
    }

    if (client.selected_bands != PARAMETER_NOT_CONFIGURED) {
        LOG(DEBUG) << "Setting client selected-bands in persistent-db to " << client.selected_bands
                   << " for " << mac;
        values_map[SELECTED_BANDS_STR] = std::to_string(client.selected_bands);
    }

    if (client.is_unfriendly != eTriStateBool::NOT_CONFIGURED) {
        auto is_unfriendly = (client.is_unfriendly == eTriStateBool::TRUE);
        LOG(DEBUG) << "Setting client is-unfriendly in persistent-db to " << is_unfriendly
                   << " for " << mac;
        values_map[IS_UNFRIENDLY_STR] = std::to_string(is_unfriendly);
    }

    // update the persistent db
    if (!update_client_entry_in_persistent_db(mac, values_map)) {
        LOG(ERROR) << "Failed to update client entry in persistent-db for " << mac;
        return false;
    }

    LOG(DEBUG) << "Client successfully updated in persistent-db for " << mac;

    return true;
}

bool db::load_persistent_db_clients()
{
    // If persistent db is disabled function should not be called
    if (!config.persistent_db) {
        LOG(ERROR) << "Persistent db is disabled";
        return false;
    }

    std::unordered_map<std::string, ValuesMap> clients;
    if (!bpl::db_get_entries_by_type(type_to_string(beerocks::eType::TYPE_CLIENT), clients)) {
        LOG(ERROR) << "Failed to get all clients from persistent DB";
        return false;
    }

    if (clients.empty()) {
        LOG(DEBUG) << "Persistent DB doesn't exist, is empty, or doesn't contain clients";
        return false;
    }

    uint16_t add_error_count = 0, set_error_count = 0, set_error_mac_count = 0;

    // move it to a vector so it can be sorted properly
    std::vector<std::pair<std::string, std::unordered_map<std::string, std::string>>>
        vector_of_clients;

    // loop through clients, then insert the rightful data to the back of vector_of_clients
    // after the checks for null mac and wrong timestamp data has been verified as false
    // it'll will be removed as well as not getting further down this function pipeline.
    std::for_each(clients.begin(), clients.end(),
                  [&](const std::pair<std::string, ValuesMap> &client_pair) {
                      auto client_entry = client_pair.first;
                      auto client_mac   = client_db_entry_to_mac(client_entry);
                      auto time         = get_client_remaining_sec(client_pair);
                      bool add          = true;

                      // Clients with invalid mac are invalid.
                      if (client_mac == network_utils::ZERO_MAC) {
                          LOG(DEBUG) << "Invalid entry - not a valid mac as client entry -"
                                     << "removing the data." << client_entry;
                          set_error_mac_count++;
                          add = false;
                      }

                      // Client is still alive?
                      if (time == 0) {
                          LOG(DEBUG) << "Filtering aged client data - client entry -"
                                     << "removing the data." << client_entry;

                          add = false;
                      }

                      if (add) {
                          vector_of_clients.push_back(client_pair);
                      } else {
                          bpl::db_remove_entry(type_to_string(beerocks::eType::TYPE_CLIENT),
                                               client_pair.first);
                      }
                  });

    // If DB is too big, we need to delete those who're close to the end of their lifespan
    int diff = vector_of_clients.size() - config.clients_persistent_db_max_size;
    auto threshold_violation_count = (diff > 0) ? diff : 0;

    if (threshold_violation_count > 0) {
        std::sort(
            std::begin(vector_of_clients), std::end(vector_of_clients),
            [&](const std::pair<std::string, std::unordered_map<std::string, std::string>> &a,
                const std::pair<std::string, std::unordered_map<std::string, std::string>> &b) {
                auto get_timestamp_sec = [](const std::pair<
                                             std::string,
                                             std::unordered_map<std::string, std::string>>
                                                &client) {
                    // A 2nd validation to assert if clients doesn't have a timestamp value
                    // since this meant to deduce the best candidate between two unaging clients.
                    // Returning db::timestamp_from_seconds(0) will automatically prioritize the
                    // trailing client assuming it has a timestamp value ofc.
                    auto timestamp_it = client.second.find(TIMESTAMP_STR);
                    if (timestamp_it == client.second.end()) {
                        return db::timestamp_from_seconds(0);
                    }

                    int64_t timestamp_sec = beerocks::string_utils::stoi(timestamp_it->second);
                    auto timestamp        = db::timestamp_from_seconds(timestamp_sec);

                    return timestamp;
                };
                auto is_not_aging =
                    [&](const std::pair<std::string, std::unordered_map<std::string, std::string>>
                            &client) -> bool {
                    auto timelife_delay_itr = client.second.find(TIMELIFE_DELAY_STR);
                    if (timelife_delay_itr != client.second.end()) {
                        if (beerocks::string_utils::stoi(timelife_delay_itr->second) == 0) {
                            return true;
                        }
                    }

                    return false;
                };

                // If both clients have time_life_delay_minutes set to not aging, evaluate
                // them by their timestamp.
                auto is_not_aging_a = is_not_aging(a);
                auto is_not_aging_b = is_not_aging(b);
                if (is_not_aging_a && is_not_aging_b) {
                    return (get_timestamp_sec(a) > get_timestamp_sec(b));
                } else if (is_not_aging_a) {
                    return true;
                } else if (is_not_aging_b) {
                    return false;
                }

                return (get_client_remaining_sec(a) > get_client_remaining_sec(b));
            });

        // remove the most aged clients from clients vector and from the persistent DB
        // to meet the persistent DB max size limit.
        std::for_each(vector_of_clients.end() - threshold_violation_count, vector_of_clients.end(),
                      [](const std::pair<std::string, std::unordered_map<std::string, std::string>>
                             &client_pair) {
                          bpl::db_remove_entry(type_to_string(beerocks::eType::TYPE_CLIENT),
                                               client_pair.first);
                      });

        vector_of_clients.erase(vector_of_clients.end() - threshold_violation_count,
                                vector_of_clients.end());
    }

    for (const auto &client : vector_of_clients) {
        // Send results to add_node_from_data and return to increment
        // the local variable declared previously
        std::pair<uint16_t, uint16_t> result = std::make_pair(0, 0);

        db::add_node_from_data(client.first, client.second, result);

        // If result i equals 0 it wouldn't affect the real results.
        add_error_count += result.first;
        set_error_count += result.second;
    }

    auto sum = static_cast<uint16_t>(vector_of_clients.size()) - add_error_count - set_error_count -
               threshold_violation_count;

    // Print counters
    LOG_IF(set_error_mac_count, DEBUG)
        << set_error_mac_count << " were deleted because of malformed mac address";
    LOG_IF(add_error_count, DEBUG) << "Unable to add nodes for " << add_error_count << "clients";
    LOG_IF(set_error_count, DEBUG) << "Unable to set the nodes with values from persistent db for "
                                   << set_error_count << " clients";
    LOG(DEBUG) << "Filtered: " << threshold_violation_count
               << " clients due to max DB capacity reached:"
               << " max-capacity: " << config.clients_persistent_db_max_size;
    LOG(DEBUG) << " Added " << sum << " clients successfully";

    return true;
}

std::deque<sMacAddr> db::get_clients_with_persistent_data_configured()
{
    std::deque<sMacAddr> configured_clients;
    for (auto node_map : nodes) {
        for (auto kv : node_map) {
            if ((kv.second->get_type() == eType::TYPE_CLIENT) && (kv.second->mac == kv.first)) {
                auto client = get_station(tlvf::mac_from_string(kv.second->mac));
                if (client &&
                    client->parameters_last_edit != std::chrono::system_clock::time_point::min()) {
                    configured_clients.push_back(client->mac);
                }
            }
        }
    }

    LOG_IF(configured_clients.empty(), DEBUG) << "No clients are found";

    return configured_clients;
}

//
// CLI
//
void db::add_cli_socket(int sd)
{
    if (sd != beerocks::net::FileDescriptor::invalid_descriptor) {
        remove_cli_socket(sd);
        cli_debug_sockets.push_back(sd);
    }
}

void db::remove_cli_socket(int sd)
{
    if (sd != beerocks::net::FileDescriptor::invalid_descriptor) {
        for (auto it = cli_debug_sockets.begin(); it < cli_debug_sockets.end(); it++) {
            if (sd == (*it)) {
                it = cli_debug_sockets.erase(it);
                return;
            }
        }
    }
}
bool db::get_cli_debug_enable(int sd)
{
    if (sd != beerocks::net::FileDescriptor::invalid_descriptor) {
        for (auto it = cli_debug_sockets.begin(); it < cli_debug_sockets.end(); it++) {
            if (sd == (*it)) {
                return true;
            }
        }
    }
    return false;
}

void db::set_slave_stop_on_failure_attempts(int attempts)
{
    slaves_stop_on_failure_attempts = attempts;
}

int db::get_slave_stop_on_failure_attempts() { return slaves_stop_on_failure_attempts; }

int db::get_cli_socket_at(int idx)
{
    if (idx < int(cli_debug_sockets.size())) {
        return cli_debug_sockets.at(idx);
    }
    return beerocks::net::FileDescriptor::invalid_descriptor;
}

//
// BML
//
void db::add_bml_socket(int sd)
{
    if (sd != beerocks::net::FileDescriptor::invalid_descriptor) {
        for (auto it = bml_listeners_sockets.begin(); it < bml_listeners_sockets.end(); it++) {
            if (sd == (*it).sd) {
                return;
            }
        }
        sBmlListener bml_listener = {0};
        bml_listener.sd           = sd;
        bml_listeners_sockets.push_back(bml_listener);
    }
}

void db::remove_bml_socket(int sd)
{
    if (sd != beerocks::net::FileDescriptor::invalid_descriptor) {
        for (auto it = bml_listeners_sockets.begin(); it < bml_listeners_sockets.end(); it++) {
            if (sd == (*it).sd) {
                it = bml_listeners_sockets.erase(it);
                return;
            }
        }
    }
}

bool db::get_bml_nw_map_update_enable(int sd)
{
    if (sd != beerocks::net::FileDescriptor::invalid_descriptor) {
        for (auto it = bml_listeners_sockets.begin(); it < bml_listeners_sockets.end(); it++) {
            if (sd == (*it).sd) {
                return (*it).map_updates;
            }
        }
    }
    return false;
}

bool db::set_bml_topology_update_enable(int sd, bool update_enable)
{
    if (sd == beerocks::net::FileDescriptor::invalid_descriptor) {
        return false;
    }
    auto it = std::find_if(bml_listeners_sockets.begin(), bml_listeners_sockets.end(),
                           [&](const sBmlListener &element) { return element.sd == sd; });
    if (it == bml_listeners_sockets.end()) {
        LOG(ERROR) << "set_bml_topology_update_enable failed!, cannot find bml listener";
        return false;
    }
    it->topology_updates = update_enable;
    return true;
}

bool db::get_bml_topology_update_enable(int sd)
{
    if (sd == beerocks::net::FileDescriptor::invalid_descriptor) {
        return false;
    }
    auto it = std::find_if(bml_listeners_sockets.begin(), bml_listeners_sockets.end(),
                           [&](const sBmlListener &element) { return element.sd == sd; });
    if (it == bml_listeners_sockets.end()) {
        LOG(ERROR) << "set_bml_topology_update_enable failed!, cannot find bml listener";
        return false;
    }
    return it->topology_updates;
}

bool db::set_bml_nw_map_update_enable(int sd, bool update_enable)
{
    if (sd != beerocks::net::FileDescriptor::invalid_descriptor) {
        for (auto it = bml_listeners_sockets.begin(); it < bml_listeners_sockets.end(); it++) {
            if (sd == (*it).sd) {
                (*it).map_updates = update_enable;
                return true;
            }
        }
    }
    return false;
}

bool db::get_bml_stats_update_enable(int sd)
{
    if (sd != beerocks::net::FileDescriptor::invalid_descriptor) {
        for (auto it = bml_listeners_sockets.begin(); it < bml_listeners_sockets.end(); it++) {
            if (sd == (*it).sd) {
                return (*it).stats_updates;
            }
        }
    }
    return false;
}

bool db::set_bml_stats_update_enable(int sd, bool update_enable)
{
    if (sd != beerocks::net::FileDescriptor::invalid_descriptor) {
        for (auto it = bml_listeners_sockets.begin(); it < bml_listeners_sockets.end(); it++) {
            if (sd == (*it).sd) {
                (*it).stats_updates = update_enable;
                return true;
            }
        }
    }
    return false;
}

bool db::get_bml_events_update_enable(int sd)
{
    if (sd != beerocks::net::FileDescriptor::invalid_descriptor) {
        for (auto it = bml_listeners_sockets.begin(); it < bml_listeners_sockets.end(); it++) {
            if (sd == (*it).sd) {
                return (*it).events_updates;
            }
        }
    }
    return false;
}

bool db::set_bml_events_update_enable(int sd, bool update_enable)
{
    if (sd != beerocks::net::FileDescriptor::invalid_descriptor) {
        for (auto it = bml_listeners_sockets.begin(); it < bml_listeners_sockets.end(); it++) {
            if (sd == (*it).sd) {
                (*it).events_updates = update_enable;
                return true;
            }
        }
    }
    return false;
}

int db::get_bml_socket_at(int idx)
{
    if (idx < int(bml_listeners_sockets.size())) {
        return bml_listeners_sockets.at(idx).sd;
    }
    return beerocks::net::FileDescriptor::invalid_descriptor;
}

bool db::is_bml_listener_exist()
{
    for (const auto &listener : bml_listeners_sockets) {
        bool listener_exist = listener.map_updates || listener.stats_updates ||
                              listener.events_updates || listener.topology_updates;
        if (listener_exist) {
            return true;
        }
    }
    return false;
}

//
// Measurements
//

bool db::set_hostap_stats_info(const sMacAddr &mac, const beerocks_message::sApStatsParams *params)
{
    auto n = get_node(mac);
    if (!n) {
        LOG(WARNING) << __FUNCTION__ << " - node " << mac << " does not exist!";
        return false;
    } else if (n->get_type() != beerocks::TYPE_SLAVE || n->hostap == nullptr) {
        LOG(WARNING) << __FUNCTION__ << "node " << mac << " is not a valid hostap!";
        return false;
    }

    auto radio = get_radio_by_uid(mac);
    if (!radio) {
        LOG(WARNING) << "radio " << mac << " not found";
        return false;
    }

    if (params == nullptr) { // clear stats
        n->hostap->stats_info = std::make_shared<node::radio::ap_stats_params>();
        radio->stats_info     = std::make_shared<Agent::sRadio::s_ap_stats_params>();
    } else {
        auto p = n->hostap->stats_info;

        p->active_sta_count             = params->active_client_count;
        p->rx_packets                   = params->rx_packets;
        p->tx_packets                   = params->tx_packets;
        p->rx_bytes                     = params->rx_bytes;
        p->tx_bytes                     = params->tx_bytes;
        p->errors_sent                  = params->errors_sent;
        p->errors_received              = params->errors_received;
        p->retrans_count                = params->retrans_count;
        p->noise                        = params->noise;
        p->channel_load_percent         = params->channel_load_percent;
        p->total_client_tx_load_percent = params->client_tx_load_percent;
        p->total_client_rx_load_percent = params->client_rx_load_percent;
        p->stats_delta_ms               = params->stats_delta_ms;
        p->timestamp                    = std::chrono::steady_clock::now();

        // TODO: Duplicated Stats for Node and Database object (PPM-1057).
        // Also be aware of VS messages to replace with EM messages.
        if (radio->stats_info) {

            // Set the same information for sRadio
            radio->stats_info->active_sta_count             = params->active_client_count;
            radio->stats_info->rx_packets                   = params->rx_packets;
            radio->stats_info->tx_packets                   = params->tx_packets;
            radio->stats_info->rx_bytes                     = params->rx_bytes;
            radio->stats_info->tx_bytes                     = params->tx_bytes;
            radio->stats_info->errors_sent                  = params->errors_sent;
            radio->stats_info->errors_received              = params->errors_received;
            radio->stats_info->retrans_count                = params->retrans_count;
            radio->stats_info->noise                        = params->noise;
            radio->stats_info->channel_load_percent         = params->channel_load_percent;
            radio->stats_info->total_client_tx_load_percent = params->client_tx_load_percent;
            radio->stats_info->total_client_rx_load_percent = params->client_rx_load_percent;
            radio->stats_info->stats_delta_ms               = params->stats_delta_ms;
            radio->stats_info->timestamp                    = std::chrono::steady_clock::now();
        }
    }

    return true;
}

void db::clear_hostap_stats_info(const sMacAddr &al_mac, const sMacAddr &mac)
{
    set_hostap_stats_info(mac, nullptr);
}

bool db::dm_check_objects_limit(std::queue<std::string> &paths, uint8_t limit)
{
    while (limit <= paths.size()) {
        std::string obj_path = paths.front();
        auto path            = get_dm_index_from_path(obj_path);

        if (!m_ambiorix_datamodel->remove_instance(path.first, path.second)) {
            LOG(ERROR) << "Failed to remove " << obj_path;
            return false;
        }
        paths.pop();
    }
    return true;
}

bool db::notify_disconnection(const std::string &client_mac, const uint16_t reason_code,
                              const std::string &bssid)
{
    auto n = get_node(client_mac);
    if (!n) {
        return false;
    }

    std::string path_to_disassoc_event_data =
        CONTROLLER_ROOT_DM ".DisassociationEvent.DisassociationEventData";

    if (!dm_check_objects_limit(m_disassoc_events, MAX_EVENT_HISTORY_SIZE)) {
        return false;
    }

    std::string path_to_eventdata = m_ambiorix_datamodel->add_instance(path_to_disassoc_event_data);

    if (path_to_eventdata.empty()) {
        return false;
    }

    m_disassoc_events.push(path_to_eventdata);

    bool ret_val = true;

    ret_val &= m_ambiorix_datamodel->set(path_to_eventdata, "BSSID", bssid);
    ret_val &= m_ambiorix_datamodel->set(path_to_eventdata, "MACAddress", client_mac);
    ret_val &= m_ambiorix_datamodel->set(path_to_eventdata, "ReasonCode", reason_code);
    ret_val &= m_ambiorix_datamodel->set(path_to_eventdata, "BytesSent", n->stats_info->tx_bytes);
    ret_val &=
        m_ambiorix_datamodel->set(path_to_eventdata, "BytesReceived", n->stats_info->rx_bytes);
    ret_val &=
        m_ambiorix_datamodel->set(path_to_eventdata, "PacketsSent", n->stats_info->tx_packets);
    ret_val &=
        m_ambiorix_datamodel->set(path_to_eventdata, "PacketsReceived", n->stats_info->rx_packets);

    // ErrorsSent and ErrorsReceived are not available yet on stats_info
    ret_val &= m_ambiorix_datamodel->set(path_to_eventdata, "ErrorsSent", static_cast<uint32_t>(0));
    ret_val &=
        m_ambiorix_datamodel->set(path_to_eventdata, "ErrorsReceived", static_cast<uint32_t>(0));
    ret_val &=
        m_ambiorix_datamodel->set(path_to_eventdata, "RetransCount", n->stats_info->retrans_count);
    ret_val &= m_ambiorix_datamodel->set_current_time(path_to_eventdata);

    return ret_val;
}

bool db::set_node_stats_info(const sMacAddr &mac, const beerocks_message::sStaStatsParams *params)

{
    auto n = get_node(mac);
    if (!n) {
        return false;
    }
    if (params == nullptr) { // clear stats
        n->clear_node_stats_info();
    } else {
        auto p = n->stats_info;
        if (!p) {
            LOG(ERROR) << "node has no stats_info!";
            return false;
        }
        p->rx_packets        = params->rx_packets;
        p->tx_packets        = params->tx_packets;
        p->tx_bytes          = params->tx_bytes;
        p->rx_bytes          = params->rx_bytes;
        p->retrans_count     = params->retrans_count;
        p->tx_phy_rate_100kb = params->tx_phy_rate_100kb;
        p->rx_phy_rate_100kb = params->rx_phy_rate_100kb;
        p->tx_load_percent   = params->tx_load_percent;
        p->rx_load_percent   = params->rx_load_percent;
        p->stats_delta_ms    = params->stats_delta_ms;
        p->rx_rssi           = params->rx_rssi;
        p->timestamp         = std::chrono::steady_clock::now();
    }
    return true;
}

void db::clear_node_stats_info(const sMacAddr &mac) { set_node_stats_info(mac, nullptr); }

bool db::set_vap_stats_info(const sMacAddr &bssid, uint64_t uc_tx_bytes, uint64_t uc_rx_bytes,
                            uint64_t mc_tx_bytes, uint64_t mc_rx_bytes, uint64_t bc_tx_bytes,
                            uint64_t bc_rx_bytes)
{
    auto bss = get_bss(bssid);
    if (!bss) {
        LOG(ERROR) << "Failed to get BSS with BSSID: " << bssid;
        return false;
    }
    if (bss->dm_path.empty()) {
        return true;
    }

    bool ret_val = true;

    ret_val &= m_ambiorix_datamodel->set(bss->dm_path, "UnicastBytesSent", uc_tx_bytes);
    ret_val &= m_ambiorix_datamodel->set(bss->dm_path, "UnicastBytesReceived", uc_rx_bytes);
    ret_val &= m_ambiorix_datamodel->set(bss->dm_path, "MulticastBytesSent", mc_tx_bytes);
    ret_val &= m_ambiorix_datamodel->set(bss->dm_path, "MulticastBytesReceived", mc_rx_bytes);
    ret_val &= m_ambiorix_datamodel->set(bss->dm_path, "BroadcastBytesSent", bc_tx_bytes);
    ret_val &= m_ambiorix_datamodel->set(bss->dm_path, "BroadcastBytesReceived", bc_rx_bytes);

    m_ambiorix_datamodel->set_current_time(bss->dm_path);

    return ret_val;
}

bool db::commit_persistent_db_changes()
{
    bool ret = bpl::db_commit_changes();

    if (ret) {
        persistent_db_changes_made = false;
    }

    return ret;
}

bool db::is_commit_to_persistent_db_required() { return persistent_db_changes_made; }

int db::get_hostap_stats_measurement_duration(const sMacAddr &mac)
{
    auto n = get_node(mac);
    if (!n) {
        LOG(WARNING) << __FUNCTION__ << " - node " << mac << " does not exist!";
        return -1;
    } else if (n->get_type() != beerocks::TYPE_SLAVE || n->hostap == nullptr) {
        LOG(WARNING) << __FUNCTION__ << "node " << mac << " is not a valid hostap!";
        return -1;
    }
    return n->hostap->stats_info->stats_delta_ms;
}

std::chrono::steady_clock::time_point db::get_hostap_stats_info_timestamp(const sMacAddr &mac)
{
    auto n = get_node(mac);
    if (!n) {
        LOG(WARNING) << __FUNCTION__ << " - node " << mac << " does not exist!";
        std::chrono::steady_clock::time_point();
    } else if (n->get_type() != beerocks::TYPE_SLAVE || n->hostap == nullptr) {
        LOG(WARNING) << __FUNCTION__ << "node " << mac << " is not a valid hostap!";
        std::chrono::steady_clock::time_point();
    }
    return n->hostap->stats_info->timestamp;
}

uint32_t db::get_node_rx_bytes(const std::string &mac)
{
    auto n = get_node(mac);
    if (!n) {
        return -1;
    }
    return n->stats_info->rx_bytes;
}

uint32_t db::get_node_tx_bytes(const std::string &mac)
{
    auto n = get_node(mac);
    if (!n) {
        return -1;
    }
    return n->stats_info->tx_bytes;
}

uint32_t db::get_hostap_total_sta_rx_bytes(const sMacAddr &mac)
{
    auto n = get_node(mac);
    if (!n) {
        LOG(WARNING) << __FUNCTION__ << " - node " << mac << " does not exist!";
        return -1;
    } else if (n->get_type() != beerocks::TYPE_SLAVE || n->hostap == nullptr) {
        LOG(WARNING) << __FUNCTION__ << "node " << mac << " is not a valid hostap!";
        return -1;
    }
    return n->hostap->stats_info->rx_bytes;
}

uint32_t db::get_hostap_total_sta_tx_bytes(const sMacAddr &mac)
{
    auto n = get_node(mac);
    if (!n) {
        LOG(WARNING) << __FUNCTION__ << " - node " << mac << " does not exist!";
        return -1;
    } else if (n->get_type() != beerocks::TYPE_SLAVE || n->hostap == nullptr) {
        LOG(WARNING) << __FUNCTION__ << "node " << mac << " is not a valid hostap!";
        return -1;
    }
    return n->hostap->stats_info->tx_bytes;
}

double db::get_node_rx_bitrate(const std::string &mac)
{
    auto n = get_node(mac);
    if (!n) {
        LOG(WARNING) << __FUNCTION__ << " - node " << mac << " does not exist!";
        return -1;
    }
    return (1000 * 8 * double(n->stats_info->rx_bytes) / n->stats_info->stats_delta_ms) / 1e+6;
}

double db::get_node_tx_bitrate(const std::string &mac)
{
    auto n = get_node(mac);
    if (!n) {
        LOG(WARNING) << __FUNCTION__ << " - node " << mac << " does not exist!";
        return -1;
    }
    return (1000 * 8 * double(n->stats_info->tx_bytes) / n->stats_info->stats_delta_ms) / 1e+6;
}

uint16_t db::get_node_rx_phy_rate_100kb(const std::string &mac)
{
    auto n = get_node(mac);
    if (!n) {
        return -1;
    }
    return n->stats_info->rx_phy_rate_100kb;
}

uint16_t db::get_node_tx_phy_rate_100kb(const std::string &mac)
{
    auto n = get_node(mac);
    if (!n) {
        return -1;
    }
    return n->stats_info->tx_phy_rate_100kb;
}

int db::get_hostap_channel_load_percent(const sMacAddr &mac)
{
    auto n = get_node(mac);
    if (!n) {
        LOG(WARNING) << __FUNCTION__ << " - node " << mac << " does not exist!";
        return -1;
    } else if (n->get_type() != beerocks::TYPE_SLAVE || n->hostap == nullptr) {
        LOG(WARNING) << __FUNCTION__ << "node " << mac << " is not a valid hostap!";
        return -1;
    }
    return n->hostap->stats_info->channel_load_percent;
}

int db::get_hostap_total_client_tx_load_percent(const sMacAddr &mac)
{
    auto n = get_node(mac);
    if (!n) {
        LOG(WARNING) << __FUNCTION__ << " - node " << mac << " does not exist!";
        return -1;
    } else if (n->get_type() != beerocks::TYPE_SLAVE || n->hostap == nullptr) {
        LOG(WARNING) << __FUNCTION__ << "node " << mac << " is not a valid hostap!";
        return -1;
    }
    return n->hostap->stats_info->total_client_tx_load_percent;
}

int db::get_hostap_total_client_rx_load_percent(const sMacAddr &mac)
{
    auto n = get_node(mac);
    if (!n) {
        LOG(WARNING) << __FUNCTION__ << " - node " << mac << " does not exist!";
        return -1;
    } else if (n->get_type() != beerocks::TYPE_SLAVE || n->hostap == nullptr) {
        LOG(WARNING) << __FUNCTION__ << "node " << mac << " is not a valid hostap!";
        return -1;
    }
    return n->hostap->stats_info->total_client_rx_load_percent;
}

int db::get_node_rx_load_percent(const std::string &mac)
{
    auto n = get_node(mac);
    if (!n) {
        return -1;
    }
    return n->stats_info->rx_load_percent;
}

int db::get_node_tx_load_percent(const std::string &mac)
{
    auto n = get_node(mac);
    if (!n) {
        return -1;
    }
    return n->stats_info->tx_load_percent;
}

int8_t db::get_load_rx_rssi(const std::string &sta_mac)
{
    auto n = get_node(sta_mac);
    if (!n) {
        return -1;
    }
    return n->stats_info->rx_rssi;
}

uint16_t db::get_load_rx_phy_rate_100kb(const std::string &sta_mac)
{
    auto n = get_node(sta_mac);
    if (!n) {
        return -1;
    }
    return n->stats_info->rx_phy_rate_100kb;
}

uint16_t db::get_load_tx_phy_rate_100kb(const std::string &sta_mac)
{
    auto n = get_node(sta_mac);
    if (!n) {
        return -1;
    }
    return n->stats_info->tx_phy_rate_100kb;
}

bool db::set_measurement_delay(const std::string &mac, int measurement_delay)
{
    std::shared_ptr<node> n = get_node(mac);
    if (!n) {
        return false;
    }
    n->measurement_delay = measurement_delay;
    LOG(DEBUG) << "set_measurement_delay: mac " << mac
               << " n->measurement_delay = " << int(n->measurement_delay);
    return true;
}

int db::get_measurement_delay(const std::string &mac)
{
    std::shared_ptr<node> n = get_node(mac);
    if (!n) {
        return -1;
    }
    //LOG(DEBUG) << "get_measurement_delay: mac " << mac << " n->measurement_delay = " << int(n->measurement_delay);
    return n->measurement_delay;
}

bool db::set_measurement_sent_timestamp(const std::string &mac)
{
    std::shared_ptr<node> n = get_node(mac);
    if (!n) {
        return false;
    }
    n->measurement_sent_timestamp = std::chrono::steady_clock::now();
    LOG(DEBUG) << "set_measurement_sent_timestamp: mac " << mac;
    return true;
}

int db::get_measurement_recv_delta(const std::string &mac)
{
    std::shared_ptr<node> n = get_node(mac);
    if (!n) {
        return -1;
    }
    LOG(DEBUG) << "get_measurement_recv_delta: mac " << mac
               << " n->measurement_recv_delta = " << int(n->measurement_recv_delta)
               << " actual delay = " << int((n->measurement_recv_delta / 2));
    return n->measurement_recv_delta;
}

bool db::set_measurement_recv_delta(const std::string &mac)
{
    std::shared_ptr<node> n = get_node(mac);
    if (!n) {
        return false;
    }
    auto measurement_recv_timestamp = std::chrono::steady_clock::now();
    n->measurement_recv_delta       = std::chrono::duration_cast<std::chrono::milliseconds>(
                                    measurement_recv_timestamp - n->measurement_sent_timestamp)
                                    .count();
    //LOG(DEBUG) << "set_measurement_recv_delta: mac " << mac << " n->measurement_recv_delta = " << int(n->measurement_recv_delta);
    return true;
}

int db::get_measurement_window_size(const std::string &mac)
{
    std::shared_ptr<node> n = get_node(mac);
    if (!n) {
        return -1;
    }
    return n->measurement_window_size;
}

bool db::set_measurement_window_size(const std::string &mac, int window_size)
{
    std::shared_ptr<node> n = get_node(mac);
    if (!n) {
        return false;
    }
    n->measurement_window_size = window_size;
    return true;
}

beerocks::WifiChannel db::get_node_wifi_channel(const std::string &mac)
{
    auto n = get_node(mac);
    if (!n) {
        return {};
    }
    return n->wifi_channel;
}

bool db::set_node_wifi_channel(const sMacAddr &mac, const beerocks::WifiChannel &wifi_channel)
{
    std::shared_ptr<node> n = get_node(mac);
    if (!n) {
        LOG(ERROR) << "node " << mac << " does not exist ";
        return false;
    }
    if (n->get_type() == beerocks::TYPE_SLAVE) {
        if (n->hostap != nullptr) {
            n->hostap->operating_class =
                son::wireless_utils::get_operating_class_by_channel(wifi_channel);
            if (n->hostap->operating_class == 0) {
                LOG(ERROR) << "failed to get operating class of " << wifi_channel;
            }
        } else {
            LOG(ERROR) << __FUNCTION__ << " - node " << mac << " is null!";
            return false;
        }
    }

    LOG(INFO) << "set node " << mac;
    LOG(INFO) << "previous wifiChannel node: " << wifi_channel;
    n->wifi_channel = wifi_channel;

    LOG(INFO) << "current wifiChannel node: " << wifi_channel;

    switch (n->wifi_channel.get_freq_type()) {
    case eFreqType::FREQ_24G: {
        n->supports_24ghz             = true;
        n->failed_24ghz_steer_attemps = 0;
    } break;
    case eFreqType::FREQ_5G: {
        n->supports_5ghz             = true;
        n->failed_5ghz_steer_attemps = 0;
    } break;
    case eFreqType::FREQ_6G: {
        n->supports_6ghz             = true;
        n->failed_6ghz_steer_attemps = 0;
    } break;
    default:
        LOG(ERROR) << "frequency type unknown, channel=" << n->wifi_channel.get_channel();
        break;
    }

    auto children = get_node_children(n);
    for (auto child : children) {
        child->wifi_channel = wifi_channel;
    }
    return true;
}

bool db::update_node_wifi_channel_bw(const sMacAddr &mac, beerocks::eWiFiBandwidth bw)
{
    auto n = get_node(mac);
    if (!n) {
        LOG(WARNING) << __FUNCTION__ << " - node " << mac << " does not exist!";
        return false;
    }
    if (n->wifi_channel.get_freq_type() == eFreqType::FREQ_UNKNOWN) {
        LOG(ERROR) << "frequency type of node " << mac
                   << " is unknown, channel=" << int(n->wifi_channel.get_channel());
        return false;
    }

    if (bw == eWiFiBandwidth::BANDWIDTH_UNKNOWN) {
        LOG(ERROR) << "the new bandwidth of node " << mac << " can't be unknown";
        return false;
    }

    if (bw == n->wifi_channel.get_bandwidth()) {
        return true;
    }
    if (n->get_type() == beerocks::TYPE_SLAVE) {
        if (n->hostap == nullptr) {
            LOG(ERROR) << __FUNCTION__ << " - node " << mac << " is null!";
            return false;
        }
    }

    if (bw == eWiFiBandwidth::BANDWIDTH_MAX) {
        LOG(INFO) << "update wifiChannel node " << mac << " bw from "
                  << beerocks::utils::convert_bandwidth_to_int(n->wifi_channel.get_bandwidth())
                  << "MHz to MAX";
    } else {
        LOG(INFO) << "update wifiChannel node " << mac << " bw from "
                  << beerocks::utils::convert_bandwidth_to_int(n->wifi_channel.get_bandwidth())
                  << " to " << bw;
    }

    eWiFiBandwidth prev_bw = n->wifi_channel.get_bandwidth();
    n->wifi_channel.set_bandwidth(bw);
    LOG(INFO) << "updating node " << mac << " bandwidth from "
              << beerocks::utils::convert_bandwidth_to_int(prev_bw) << "MHz to "
              << beerocks::utils::convert_bandwidth_to_int(bw) << "MHz";
    auto children = get_node_children(n);
    for (auto child : children) {
        child->wifi_channel.set_bandwidth(bw);
    }
    return true;
}

//
// tasks
//

bool db::assign_load_balancer_task_id(const std::string &mac, int new_task_id)
{
    auto n = get_node(mac);
    if (!n) {
        LOG(WARNING) << __FUNCTION__ << " - node " << mac << " does not exist!";
        return false;
    }
    n->load_balancer_task_id = new_task_id;
    return true;
}

int db::get_load_balancer_task_id(const std::string &mac)
{
    auto n = get_node(mac);
    if (!n) {
        LOG(WARNING) << __FUNCTION__ << " - node " << mac << " does not exist!";
        return -1;
    }
    return n->load_balancer_task_id;
}

bool db::assign_channel_selection_task_id(int new_task_id)
{
    channel_selection_task_id = new_task_id;
    return true;
}

int db::get_channel_selection_task_id()
{
    if (!(channel_selection_task_id > 0))
        LOG(INFO) << "channel_selection_task not running";

    return channel_selection_task_id;
}

bool db::assign_network_optimization_task_id(int new_task_id)
{
    network_optimization_task_id = new_task_id;
    return true;
}

int db::get_network_optimization_task_id() { return network_optimization_task_id; }

bool db::assign_bml_task_id(int new_task_id)
{
    bml_task_id = new_task_id;
    return true;
}

int db::get_bml_task_id() { return bml_task_id; }

bool db::assign_pre_association_steering_task_id(int new_task_id)
{
    pre_association_steering_task_id = new_task_id;
    return true;
}

int db::get_pre_association_steering_task_id() { return pre_association_steering_task_id; }

bool db::assign_agent_monitoring_task_id(int new_task_id)
{
    agent_monitoring_task_id = new_task_id;
    return true;
}

int db::get_agent_monitoring_task_id() { return agent_monitoring_task_id; }

bool db::assign_dynamic_channel_selection_task_id(const sMacAddr &mac, int new_task_id)
{
    auto n = get_node(mac);
    if (!n) {
        LOG(WARNING) << __FUNCTION__ << " - node " << tlvf::mac_to_string(mac)
                     << " does not exist!";
        return false;
    }
    n->dynamic_channel_selection_task_id = new_task_id;
    return true;
}

int db::get_dynamic_channel_selection_task_id(const sMacAddr &mac)
{
    auto n = get_node(mac);
    if (!n) {
        LOG(WARNING) << __FUNCTION__ << " - node " << tlvf::mac_to_string(mac)
                     << " does not exist!";
        return -1;
    }
    return n->dynamic_channel_selection_task_id;
}

bool db::assign_dynamic_channel_selection_r2_task_id(int new_task_id)
{
    dynamic_channel_selection_r2_task_id = new_task_id;
    return true;
}

int db::get_dynamic_channel_selection_r2_task_id()
{
    if (!(dynamic_channel_selection_r2_task_id > 0))
        LOG(INFO) << "dynamic_channel_selection_r2_task not running";

    return dynamic_channel_selection_r2_task_id;
}

bool db::assign_persistent_db_aging_operation_id(int new_operation_id)
{
    persistent_db_aging_operation_id = new_operation_id;
    return true;
}
int db::get_persistent_db_aging_operation_id() { return persistent_db_aging_operation_id; }

bool db::assign_persistent_db_data_commit_operation_id(int new_operation_id)
{
    persistent_db_data_commit_operation_id = new_operation_id;
    return true;
}

int db::get_persistent_db_data_commit_operation_id()
{
    return persistent_db_data_commit_operation_id;
}

bool db::assign_dhcp_task_id(int new_task_id)
{
    dhcp_task_id = new_task_id;
    return true;
}

int db::get_dhcp_task_id() { return dhcp_task_id; }

bool db::assign_statistics_polling_task_id(int new_task_id)
{
    statistics_polling_task_id = new_task_id;
    return true;
}

int db::get_statistics_polling_task_id() { return statistics_polling_task_id; }

bool db::assign_vbss_task_id(const int new_task_id)
{
    vbss_task_id = new_task_id;
    return true;
}
int db::get_vbss_task_id() { return vbss_task_id; }

void db::lock() { db_mutex.lock(); }

void db::unlock() { db_mutex.unlock(); }

void db::add_bss_info_configuration(const sMacAddr &al_mac,
                                    const wireless_utils::sBssInfoConf &bss_info)
{
    bss_infos[al_mac].push_back(bss_info);
}

void db::add_bss_info_configuration(const wireless_utils::sBssInfoConf &bss_info)
{
    bss_infos_global.push_back(bss_info);
}

std::list<wireless_utils::sBssInfoConf> &db::get_bss_info_configuration(const sMacAddr &al_mac)
{
    // If al_mac not exist, it will be added, and return empty list
    if (bss_infos[al_mac].empty()) {
        return bss_infos_global;
    } else {
        return bss_infos[al_mac];
    }
}

std::list<wireless_utils::sBssInfoConf> &db::get_bss_info_configuration()
{
    return bss_infos_global;
}

void db::clear_bss_info_configuration()
{
    bss_infos.clear();
    bss_infos_global.clear();
}

void db::clear_bss_info_configuration(const sMacAddr &al_mac) { bss_infos[al_mac].clear(); }

void db::add_traffic_separataion_configuration(const sMacAddr &al_mac,
                                               const wireless_utils::sTrafficSeparationSsid &config)
{
    traffic_separation_policy_configurations[al_mac].push_back(config);
}

void db::add_default_8021q_settings(const sMacAddr &al_mac,
                                    const wireless_utils::s8021QSettings &config)
{
    default_8021q_settings[al_mac] = config;
}

const std::list<wireless_utils::sTrafficSeparationSsid>
db::get_traffic_separataion_configuration(const sMacAddr &al_mac)
{
    auto config = traffic_separation_policy_configurations.find(al_mac);
    if (config != traffic_separation_policy_configurations.end()) {
        return config->second;
    }

    return std::list<wireless_utils::sTrafficSeparationSsid>();
}
wireless_utils::s8021QSettings db::get_default_8021q_setting(const sMacAddr &al_mac)
{
    auto config = default_8021q_settings.find(al_mac);
    if (config != default_8021q_settings.end()) {
        return config->second;
    }

    return wireless_utils::s8021QSettings();
}

void db::clear_traffic_separation_configurations()
{
    traffic_separation_policy_configurations.clear();
}

void db::clear_traffic_separation_configurations(const sMacAddr &al_mac)
{
    traffic_separation_policy_configurations.erase(al_mac);
}

void db::clear_default_8021q_settings() { default_8021q_settings.clear(); }

void db::clear_default_8021q_settings(const sMacAddr &al_mac)
{
    default_8021q_settings.erase(al_mac);
}

void db::disable_periodic_link_metrics_requests()
{
    config.link_metrics_request_interval_seconds = std::chrono::seconds::zero();

    beerocks::bpl::cfg_set_link_metrics_request_interval(
        config.link_metrics_request_interval_seconds);

<<<<<<< HEAD
    m_ambiorix_datamodel->set(CONTROLLER_ROOT_DM ".Configuration", "LinkMetricsRequestInterval",
=======
    m_ambiorix_datamodel->set(CONTROLLER_ROOT_DM ".Configuration",
                              "LinkMetricsRequestInterval",
>>>>>>> cfdc0222
                              config.link_metrics_request_interval_seconds.count());
}

bool db::dm_set_sta_link_metrics(const sMacAddr &sta_mac, uint32_t downlink_est_mac_data_rate,
                                 uint32_t uplink_est_mac_data_rate, uint8_t signal_strength)
{
    auto station = get_station(sta_mac);
    if (!station) {
        LOG(ERROR) << "Failed to get station on db with mac: " << sta_mac;
        return false;
    }

    // Device.WiFi.DataElements.Network.Device.{i}.Radio.{i}.BSS.{i}.STA.{i}.
    if (station->dm_path.empty()) {
        return true;
    }

    bool ret_val = true;
    ret_val &= m_ambiorix_datamodel->set(station->dm_path, "EstMACDataRateDownlink",
                                         downlink_est_mac_data_rate);
    ret_val &= m_ambiorix_datamodel->set(station->dm_path, "EstMACDataRateUplink",
                                         uplink_est_mac_data_rate);
    ret_val &= m_ambiorix_datamodel->set(station->dm_path, "SignalStrength", signal_strength);

    return ret_val;
}

//
// PRIVATE FUNCTIONS
//   must be used from a thread safe context
//
int db::get_node_hierarchy(std::shared_ptr<node> n)
{
    if (!n) {
        return -1;
    }
    //redundant but more efficient this way
    return n->hierarchy;
}

std::shared_ptr<node> db::get_node(const std::string &key)
{
    if (key == last_accessed_node_mac) {
        return last_accessed_node;
    }

    for (int i = 0; i < HIERARCHY_MAX; i++) {
        auto it = nodes[i].find(key);
        if (it != nodes[i].end()) {
            last_accessed_node_mac = key;
            last_accessed_node     = it->second;
            return it->second;
        }
    }
    return nullptr;
}

std::shared_ptr<node> db::get_node(const sMacAddr &mac)
{
    std::string key = mac == network_utils::ZERO_MAC ? std::string() : tlvf::mac_to_string(mac);
    return get_node(key);
}

std::shared_ptr<node> db::get_node_verify_type(const sMacAddr &mac, beerocks::eType type)
{
    auto node = get_node(mac);
    if (!node) {
        LOG(ERROR) << "node not found for mac " << mac;
        return nullptr;
    } else if (node->get_type() != type) {
        LOG(ERROR) << "node " << mac << " type(" << node->get_type() << ") != requested-type("
                   << type << ")";
        return nullptr;
    }

    return node;
}

std::shared_ptr<node::radio> db::get_hostap(const sMacAddr &radio_uid)
{
    auto n = get_node(radio_uid);
    beerocks::eType t;
    if (!n) {
        LOG(ERROR) << "node not found.... ";
        return nullptr;
    } else if ((t = n->get_type()) != beerocks::TYPE_SLAVE || n->hostap == nullptr) {
        LOG(ERROR) << "node " << radio_uid << " type is #" << (int)t;
        LOG(ERROR) << "node " << radio_uid << " is not a valid hostap!";
        return nullptr;
    }

    return n->hostap;
}

std::shared_ptr<Agent::sRadio> db::get_radio_by_uid(const sMacAddr &radio_uid)
{
    for (const auto &agent : m_agents) {
        auto radio = agent.second->radios.get(radio_uid);
        if (radio) {
            return radio;
        }
    }

    LOG(ERROR) << "radio " << radio_uid << " not found";
    return {};
}

std::shared_ptr<Agent::sRadio::sBss> db::get_bss(const sMacAddr &bssid)
{
    for (const auto &agent : m_agents) {
        for (const auto &radio : agent.second->radios) {
            auto bss = radio.second->bsses.get(bssid);
            if (bss) {
                return bss;
            }
        }
    }
    LOG(INFO) << "BSS " << bssid << " not found in db";
    return {};
}

std::shared_ptr<Station> db::get_station(const sMacAddr &mac)
{
    auto station = m_stations.get(mac);
    if (!station) {
        LOG(WARNING) << "station " << mac << " not found";
        return {};
    }

    return station;
}

std::set<std::shared_ptr<node>> db::get_node_subtree(std::shared_ptr<node> n)
{
    std::set<std::shared_ptr<node>> subtree;

    if (!n) {
        LOG(ERROR) << "node is nullptr!";
        return subtree;
    }

    int i = get_node_hierarchy(n) + 1;

    if (i >= HIERARCHY_MAX) {
        return subtree;
    }

    for (auto &node_element : nodes[i]) {
        if (node_element.first == node_element.second->mac) {
            auto subtree_node = node_element.second;
            if (subtree_node->parent_mac == n->mac) {
                subtree.insert(subtree_node);
                std::set<std::shared_ptr<node>> sub_subtree = get_node_subtree(subtree_node);
                subtree.insert(sub_subtree.begin(), sub_subtree.end());
            }
        }
    }
    return subtree;
}

std::set<std::shared_ptr<node>> db::get_node_children(std::shared_ptr<node> n, int type, int state,
                                                      std::string parent_mac)
{
    std::set<std::shared_ptr<node>> children;

    if (!n) {
        LOG(ERROR) << "node is nullptr!";
        return children;
    }

    auto bssids = get_hostap_vaps_bssids(n->mac);
    bssids.insert(n->mac);

    int hierarchy = get_node_hierarchy(n) + 1;

    if (hierarchy >= 0 && hierarchy < HIERARCHY_MAX) {
        for (auto &node_element : nodes[hierarchy]) {
            auto child = node_element.second;
            if ((child->mac == node_element.first) &&
                (bssids.find(child->parent_mac) != bssids.end() &&
                 (type == beerocks::TYPE_ANY || child->get_type() == type) &&
                 (state == beerocks::STATE_ANY || child->state == state) &&
                 (parent_mac.empty() || child->parent_mac == parent_mac))) {
                children.insert(child);
            }
        }
    }
    return children;
}

void db::adjust_subtree_hierarchy(std::shared_ptr<node> n)
{
    if (!n) {
        LOG(ERROR) << "node is nullptr!";
        return;
    }

    int hierarchy = get_node_hierarchy(n);

    for (int i = 0; i < HIERARCHY_MAX; ++i) {
        for (auto it = nodes[i].begin(); it != nodes[i].end();) {
            auto subtree_node = it->second;
            if (subtree_node->parent_mac == n->mac) {
                int new_hierarchy = hierarchy + 1;
                if (new_hierarchy >= HIERARCHY_MAX) {
                    LOG(ERROR) << "new hierarchy is too high!";
                    return;
                }
                it = nodes[i].erase(it);
                nodes[new_hierarchy].insert(std::make_pair(subtree_node->mac, subtree_node));
                subtree_node->hierarchy = new_hierarchy;
                adjust_subtree_hierarchy(subtree_node);
            } else {
                ++it;
            }
        }
    }
}

void db::adjust_subtree_hierarchy(std::set<std::shared_ptr<node>> subtree, int offset)
{
    for (auto s : subtree) {
        int new_hierarchy = s->hierarchy + offset;
        if (new_hierarchy >= HIERARCHY_MAX || new_hierarchy < 0) {
            LOG(ERROR) << "invalid new_hierarchy=" << new_hierarchy << " for node " << s->mac;
            continue;
        }
        nodes[s->hierarchy].erase(s->mac);
        nodes[new_hierarchy].insert({s->mac, s});
        s->hierarchy = new_hierarchy;
    }
}

void db::rewind()
{
    current_hierarchy = 0;
    db_it             = nodes[current_hierarchy].begin();
}

bool db::get_next_node(std::shared_ptr<node> &n)
{
    bool last = false;

    if (db_it != nodes[current_hierarchy].end()) {
        n = db_it->second;
        ++db_it;
    }

    if (db_it == nodes[current_hierarchy].end()) {
        current_hierarchy++;
        if (current_hierarchy >= HIERARCHY_MAX) {
            current_hierarchy = 0;
            last              = true;
        }
        db_it = nodes[current_hierarchy].begin();
    }
    return last;
}

void db::set_vap_list(std::shared_ptr<db::vaps_list_t> vaps_list) { m_vap_list = vaps_list; }

void db::clear_vap_list()
{
    if (m_vap_list) {
        m_vap_list.reset();
    }
}

const std::shared_ptr<db::vaps_list_t> db::get_vap_list() { return m_vap_list; }

bool db::is_prplmesh(const sMacAddr &mac)
{
    auto node = get_node(mac);
    if (!node) {
        LOG(ERROR) << "can't find node with mac " << mac << ", consider as not prplmesh";
        return false;
    }
    return node->is_prplmesh;
}

void db::set_prplmesh(const sMacAddr &mac)
{
    auto local_bridge_mac = get_local_bridge_mac();
    if (!get_node(mac)) {
        if (local_bridge_mac == mac) {
            add_node_gateway(mac);
        } else {
            add_node_ire(mac);
        }
    }
    get_node(mac)->is_prplmesh = true;
}

bool db::update_client_entry_in_persistent_db(const sMacAddr &mac, const ValuesMap &values_map)
{
    auto db_entry        = client_db_entry_from_mac(mac);
    auto type_client_str = type_to_string(beerocks::eType::TYPE_CLIENT);

    if (!bpl::db_has_entry(type_client_str, db_entry)) {
        if (!add_client_to_persistent_db(mac, values_map)) {
            LOG(ERROR) << "failed to add client entry in persistent-db for " << mac;
            return false;
        }
    } else if (!bpl::db_set_entry(type_client_str, db_entry, values_map)) {
        LOG(ERROR) << "failed to set client in persistent-db for " << mac;
        return false;
    }

    persistent_db_changes_made = true;

    return true;
}

bool db::set_node_params_from_map(const sMacAddr &mac, const ValuesMap &values_map)
{
    auto node = get_node(mac);
    if (!node) {
        LOG(WARNING) << " - node " << mac << " does not exist!";
        return false;
    }

    auto client = get_station(mac);
    if (!client) {
        LOG(WARNING) << "client " << mac << " not found";
        return false;
    }

    auto initial_radio = network_utils::ZERO_MAC;

    for (const auto &param : values_map) {
        if (param.first == TIMESTAMP_STR) {
            LOG(DEBUG) << "Setting client parameters_last_edit to " << param.second << " for "
                       << mac;
            client->parameters_last_edit = timestamp_from_seconds(string_utils::stoi(param.second));
        } else if (param.first == TIMELIFE_DELAY_STR) {
            LOG(DEBUG) << "Setting node client_time_life_delay_sec to " << param.second << " for "
                       << mac;
            client->time_life_delay_minutes =
                std::chrono::minutes(string_utils::stoi(param.second));
        } else if (param.first == INITIAL_RADIO_ENABLE_STR) {
            LOG(DEBUG) << "Setting client stay_on_initial_radio to " << param.second << " for "
                       << mac;
            client->stay_on_initial_radio =
                (param.second == "1") ? eTriStateBool::TRUE : eTriStateBool::FALSE;
        } else if (param.first == INITIAL_RADIO_STR) {
            LOG(DEBUG) << "Received client_initial_radio=" << param.second << " for " << mac;
            initial_radio = tlvf::mac_from_string(param.second);
        } else if (param.first == SELECTED_BANDS_STR) {
            LOG(DEBUG) << "Setting client selected_bands to " << param.second << " for " << mac;
            client->selected_bands = string_utils::stoi(param.second);
        } else if (param.first == IS_UNFRIENDLY_STR) {
            LOG(DEBUG) << "Setting client is_unfriendly to " << param.second << " for " << mac;
            client->is_unfriendly =
                (param.second == std::to_string(true)) ? eTriStateBool::TRUE : eTriStateBool::FALSE;
        } else {
            LOG(WARNING) << "Unknown parameter, skipping: " << param.first << " for " << mac;
        }
    }

    // After configuring the values we can determine if the client_initial_radio should be set as well.
    // Since its value is only relevant if stay_on_initial_radio is set.
    // clear initial-radio data on disabling of stay_on_initial_radio.
    if (client->stay_on_initial_radio != eTriStateBool::TRUE) {
        LOG_IF((initial_radio != network_utils::ZERO_MAC), WARNING)
            << "ignoring initial-radio=" << initial_radio
            << " since stay-on-initial-radio is not enabled";
        client->initial_radio = network_utils::ZERO_MAC;
    } else if (initial_radio != network_utils::ZERO_MAC) {
        // If stay-on-initial-radio is set to enable and initial_radio is provided.
        client->initial_radio = initial_radio;
    } else if (node->state == STATE_CONNECTED) {
        // If stay-on-initial-radio is enabled and initial_radio is not set and client is already connected:
        // Set the initial_radio from parent radio mac (not bssid).
        auto bssid            = node->parent_mac;
        auto parent_radio_mac = get_node_parent_radio(bssid);
        client->initial_radio = tlvf::mac_from_string(parent_radio_mac);
        LOG(DEBUG) << "Setting client " << mac << " initial-radio to " << client->initial_radio;
    }

    return true;
}

bool db::add_client_entry_and_update_counter(const std::string &entry_name,
                                             const ValuesMap &values_map)
{
    if (!bpl::db_add_entry(type_to_string(beerocks::eType::TYPE_CLIENT), entry_name, values_map)) {
        LOG(ERROR) << "failed to add client entry " << entry_name << " to persistent db";
        return false;
    }

    ++m_persistent_db_clients_count;

    return true;
}

bool db::remove_client_entry_and_update_counter(const std::string &entry_name)
{
    if (!bpl::db_remove_entry(type_to_string(beerocks::eType::TYPE_CLIENT), entry_name)) {
        LOG(ERROR) << "failed to remove entry " << entry_name << "from persistent db";
        return false;
    }
    --m_persistent_db_clients_count;

    LOG(DEBUG) << "Removed client entry " << entry_name
               << " from persistent db, total clients count in persisttent-db: "
               << m_persistent_db_clients_count;

    persistent_db_changes_made = true;

    return true;
}

bool db::remove_candidate_client(sMacAddr client_to_skip)
{

    // find cadidate client to be removed
    const sMacAddr &client_to_remove = get_candidate_client_for_removal(client_to_skip);
    if (client_to_remove == network_utils::ZERO_MAC) {
        LOG(ERROR) << "failed to find client to be removed, number of persistent db clients is "
                   << m_persistent_db_clients_count;
        return false;
    }

    // clear persistent data in runtime db and remove from persistent db
    if (!clear_client_persistent_db(client_to_remove)) {
        LOG(ERROR) << "failed to clear client persistent data and remove it from persistent db";
        return false;
    }

    return true;
}

sMacAddr db::get_candidate_client_for_removal(sMacAddr client_to_skip)
{
    const auto max_timelife_delay_sec =
        std::chrono::seconds(config.max_timelife_delay_minutes * 60);
    const auto unfriendly_device_max_timelife_delay_sec =
        std::chrono::seconds(config.unfriendly_device_max_timelife_delay_minutes * 60);

    sMacAddr candidate_client_to_be_removed  = network_utils::ZERO_MAC;
    bool is_disconnected_candidate_available = false;
    bool is_aging_candidate_available        = false;
    auto candidate_client_expiry_due_time    = std::chrono::system_clock::time_point::max();

    for (const auto &node_map : nodes) {
        for (const auto &key_value : node_map) {
            const auto client = key_value.second;
            if (client->get_type() != beerocks::eType::TYPE_CLIENT) {
                continue;
            }
            const auto client_mac = tlvf::mac_from_string(key_value.first);

            auto station = get_station(client_mac);
            if (!station) {
                LOG(WARNING) << "client " << client_mac << " not found";
                continue;
            }

            // skip client if matches the provided client to skip
            if (client_mac == client_to_skip) {
                continue;
            }
            //TODO: improvement - stop search if "already-aged" candidate is found (don't-care of connectivity status)

            // Skip clients which have no persistent information.
            if (station->parameters_last_edit == std::chrono::system_clock::time_point::min()) {
                continue;
            }

            // Max client timelife delay
            // This is ditermined according to the friendliness status of the client.
            // If a client is unfriendly we can
            auto selected_max_timelife_delay_sec = (station->is_unfriendly == eTriStateBool::TRUE)
                                                       ? unfriendly_device_max_timelife_delay_sec
                                                       : max_timelife_delay_sec;

            // Client timelife delay
            auto timelife_delay_sec = (station->time_life_delay_minutes !=
                                       std::chrono::seconds(beerocks::PARAMETER_NOT_CONFIGURED))
                                          ? std::chrono::seconds(station->time_life_delay_minutes)
                                          : selected_max_timelife_delay_sec;

            // Calculate client expiry due time.
            // In case both clients are non-aging - both time-life will be 0 - so only the
            // last-edit-time will affect the candidate selected.
            auto current_client_expiry_due_time =
                station->parameters_last_edit + timelife_delay_sec;

            // Preferring non-aging clients over aging ones (even if disconnected).
            // If client is non-aging and candidate is aging - skip it
            if (is_aging_candidate_available &&
                station->time_life_delay_minutes == std::chrono::seconds::zero()) {
                continue;
            }

            // Previous candidate is not aging and current client is aging - replace candidate
            if (!is_aging_candidate_available &&
                (station->time_life_delay_minutes > std::chrono::seconds::zero())) {
                // Update candidate
                candidate_client_to_be_removed = client_mac;
                // Set the candidate client expiry due time for later comparison
                candidate_client_expiry_due_time = current_client_expiry_due_time;
                // Set aging-candidate-available
                is_aging_candidate_available = true;
                // Set disconnected-candidate-available
                is_disconnected_candidate_available =
                    (client->state == beerocks::STATE_DISCONNECTED);
                continue;
            }

            // Preferring disconnected clients over connected ones (even if less aged).
            if (is_disconnected_candidate_available &&
                client->state != beerocks::STATE_DISCONNECTED) {
                continue;
            }

            // Compare to currently chosen candidate expiry due time.
            // All other parameters that affect the candidate selection are already handled above
            if (current_client_expiry_due_time < candidate_client_expiry_due_time) {
                // Set the candidate client expiry due time for later comparison
                candidate_client_expiry_due_time = current_client_expiry_due_time;
                // Set the candidate client
                candidate_client_to_be_removed = client_mac;
                // Set disconnected-candidate-available
                is_disconnected_candidate_available =
                    (client->state == beerocks::STATE_DISCONNECTED);
            }
        }
    }

    if (candidate_client_to_be_removed == network_utils::ZERO_MAC) {
        LOG(DEBUG) << "no client to be removed is found";
    } else {
        LOG(DEBUG) << "candidate client to be removed " << candidate_client_to_be_removed
                   << " is currently "
                   << ((is_disconnected_candidate_available) ? "disconnected" : "connected");
    }

    return candidate_client_to_be_removed;
}

void db::add_node_from_data(const std::string &client_entry, const ValuesMap &values_map,
                            std::pair<uint16_t, uint16_t> &result)
{
    auto client_mac = client_db_entry_to_mac(client_entry);

    // Add client node with defaults and in default location
    if (!add_node_station(client_mac)) {
        LOG(ERROR) << "Failed to add client node for client_entry " << client_entry;
        result.first = 1;
        return;
    }

    // Set clients persistent information in the node
    if (!set_node_params_from_map(client_mac, values_map)) {
        LOG(ERROR) << "Failed to set client " << client_entry
                   << " node in runtime db with values read from persistent db: " << values_map;
        result.second = 1;
        return;
    }

    LOG(DEBUG) << "Client " << client_entry
               << " added successfully to node-list with parameters: " << values_map;

    // Update the number of clients in persistent DB
    ++m_persistent_db_clients_count;
}

uint64_t db::get_client_remaining_sec(const std::pair<std::string, ValuesMap> &client)
{
    static const int max_timelife_delay_sec = config.max_timelife_delay_minutes * 60;
    static const int unfriendly_device_max_timelife_delay_sec =
        config.unfriendly_device_max_timelife_delay_minutes * 60;

    auto timestamp_it = client.second.find(TIMESTAMP_STR);
    if (timestamp_it == client.second.end())
        return 0;

    // Save current time as a separate variable for fair comparison of current client
    auto now           = std::chrono::system_clock::now();
    auto timestamp_sec = beerocks::string_utils::stoi(timestamp_it->second);
    auto timestamp     = db::timestamp_from_seconds(timestamp_sec);
    auto client_timelife_passed_sec =
        std::chrono::duration_cast<std::chrono::seconds>(now - timestamp).count();

    auto client_remaining_timelife_sec = max_timelife_delay_sec;
    if ((client.second.find(IS_UNFRIENDLY_STR)) != client.second.end() &&
        (client.second.at(IS_UNFRIENDLY_STR) == std::to_string(true))) {
        client_remaining_timelife_sec = unfriendly_device_max_timelife_delay_sec;
    }

    return ((client_remaining_timelife_sec > client_timelife_passed_sec)
                ? (client_remaining_timelife_sec - client_timelife_passed_sec)
                : 0);
}

bool db::clear_ap_capabilities(const sMacAddr &radio_uid)
{
    auto radio = get_radio_by_uid(radio_uid);
    if (!radio) {
        LOG(ERROR) << "Failed to get radio with RUID: " << radio_uid;
        return false;
    }

    if (radio->dm_path.empty()) {
        return true;
    }

    bool ret_val           = true;
    const auto path_to_obj = radio->dm_path + ".Capabilities";

    ret_val &= m_ambiorix_datamodel->remove_optional_subobject(path_to_obj, "HTCapabilities");
    ret_val &= m_ambiorix_datamodel->remove_optional_subobject(path_to_obj, "VHTCapabilities");
    ret_val &= m_ambiorix_datamodel->remove_optional_subobject(path_to_obj, "WiFi6Capabilities");

    return ret_val;
}

bool db::set_ap_ht_capabilities(const sMacAddr &radio_mac,
                                const wfa_map::tlvApHtCapabilities::sFlags &flags)
{
    auto radio = get_radio_by_uid(radio_mac);
    if (!radio) {
        LOG(ERROR) << "Failed to get radio with mac: " << radio_mac;
        return false;
    }

    std::string path_to_obj = radio->dm_path;
    if (path_to_obj.empty()) {
        return true;
    }

    path_to_obj += ".Capabilities.";
    if (!m_ambiorix_datamodel->add_optional_subobject(path_to_obj, "HTCapabilities")) {
        LOG(ERROR) << "Failed to add sub-object " << path_to_obj << ".HTCapabilities";
        return false;
    }

    bool ret_val = true;
    path_to_obj += "HTCapabilities.";

    ret_val &= m_ambiorix_datamodel->set(path_to_obj, "HTShortGI20",
                                         static_cast<bool>(flags.short_gi_support_20mhz));
    ret_val &= m_ambiorix_datamodel->set(path_to_obj, "HTShortGI40",
                                         static_cast<bool>(flags.short_gi_support_40mhz));
    ret_val &=
        m_ambiorix_datamodel->set(path_to_obj, "HT40", static_cast<bool>(flags.ht_support_40mhz));
    ret_val &= m_ambiorix_datamodel->set(path_to_obj, "MaxNumberOfTxSpatialStreams",
                                         flags.max_num_of_supported_tx_spatial_streams + 1);
    ret_val &= m_ambiorix_datamodel->set(path_to_obj, "MaxNumberOfRxSpatialStreams",
                                         flags.max_num_of_supported_rx_spatial_streams + 1);

    return ret_val;
}

bool db::dm_set_device_multi_ap_capabilities(const std::string &device_mac)
{
    auto device_node        = get_node(device_mac);
    std::string path_to_obj = device_node->dm_path;
    bool return_val         = true;

    if (path_to_obj.empty()) {
        return true;
    }

    path_to_obj += ".MultiAPCapabilities";
    //For the time being, agent does not do steering so Steering Policy TLV is ignored.
    if (!m_ambiorix_datamodel->set(path_to_obj, "AgentInitiatedRCPIBasedSteering", false)) {
        LOG(ERROR) << "Failed to set " << path_to_obj
                   << "AgentInitiatedRCPIBasedSteering: " << false;
        return_val = false;
    }
    // UnassociatedSTALinkMetricsCurrentlyOn not supported for now (PPM-172)
    if (!m_ambiorix_datamodel->set(path_to_obj, "UnassociatedSTALinkMetricsCurrentlyOn", false)) {
        LOG(ERROR) << "Failed to set: " << path_to_obj
                   << "UnassociatedSTALinkMetricsCurrentlyOn: " << false;
        return_val = false;
    }
    // UnassociatedSTALinkMetricsCurrentlyOff not supported for now (PPM-172)
    if (!m_ambiorix_datamodel->set(path_to_obj, "UnassociatedSTALinkMetricsCurrentlyOff", false)) {
        LOG(ERROR) << "Failed to set : " << path_to_obj
                   << "UnassociatedSTALinkMetricsCurrentlyOff: " << false;
        return_val = false;
    }
    return return_val;
}

bool db::dm_add_sta_element(const sMacAddr &bssid, Station &station)
{

    auto bss = get_bss(bssid);
    if (!bss) {
        LOG(ERROR) << "Failed to get BSS with BSSID: " << bssid;
        return false;
    }
    if (bss->dm_path.empty()) {
        return true;
    }

    // TODO In refactoring Database nodes (PPM-1057),
    // we need to make sure to remove datamodel index when database objects are deleted/removed.
    // We are verifying STA datamodel path from database, so it should be consistent.

    // Verify Station object data model path is changed or not.
    if (!station.dm_path.empty()) {

        // Verify if STA is added under different BSS. If so, remove old data model object.
        if (station.dm_path.find(bss->dm_path) == std::string::npos) {

            LOG(DEBUG) << "Station is added to different BSS " << bssid
                       << " remove previous object";

            auto sta_path = get_dm_index_from_path(station.dm_path);

            if (!m_ambiorix_datamodel->remove_instance(sta_path.first, sta_path.second)) {
                LOG(ERROR) << "Failed to remove " << station.dm_path;
            }
            station.dm_path.clear();
        }
    }

    // If dm_path is empty, either it is steered or firstly added. New dm instance should be added.
    if (station.dm_path.empty()) {

        const std::string path_to_sta = bss->dm_path + ".STA";

        station.dm_path = m_ambiorix_datamodel->add_instance(path_to_sta);
        if (station.dm_path.empty()) {
            LOG(ERROR) << "Failed to add sta instance " << path_to_sta
                       << ". STA mac: " << station.mac;
            return false;
        }

        dm_restore_sta_steering_event(station);
    }
    dm_restore_steering_summary_stats(station);

    // TODO: This method will be removed after old node architecture is deprecated (PPM-1057).
    set_node_data_model_path(station.mac, station.dm_path);

    LOG(DEBUG) << "Station is added with data model " << station.dm_path;

    if (!m_ambiorix_datamodel->set(station.dm_path, "MACAddress", station.mac)) {
        LOG(ERROR) << "Failed to set " << station.dm_path << ".MACAddress: " << station.mac;
        return false;
    }

    m_ambiorix_datamodel->set_current_time(station.dm_path);
    m_ambiorix_datamodel->set_current_time(station.dm_path + ".MultiAPSTA", "AssociationTime");

    uint64_t add_sta_time = time(NULL);
    if (!m_ambiorix_datamodel->set(station.dm_path, "LastConnectTime", add_sta_time)) {
        LOG(ERROR) << "Failed to set " << station.dm_path << ".LastConnectTime: " << add_sta_time;
        return false;
    }

    return true;
}

void db::dm_set_status(const std::string &event_path, const uint8_t status_code)
{
    uint8_t max_status_code = 9;
    std::string m_status_code_vals[max_status_code]{
        "Accept",
        "Unspecified reject reason",
        "Insufficient Beacon or Probe Response frames received",
        "Insufficient available capacity from all candidates",
        "BSS termination undesired",
        "BSS termination delay requested",
        "STA BSS Transition Candidate List provided",
        "No suitable BSS transition candidates",
        "Reject—Leaving ESS"};

    // By default status is in datamodel is 'Unknown'
    if (status_code < max_status_code) {
        m_ambiorix_datamodel->set(event_path, "Status", m_status_code_vals[status_code]);
    }
}

std::string db::dm_add_steer_event()
{
    if (!dm_check_objects_limit(m_steer_events, MAX_EVENT_HISTORY_SIZE)) {
        LOG(ERROR) << "Failed to remove Exceeding SteerEvent objects.";
        return {};
    }

<<<<<<< HEAD
    std::string event_path = m_ambiorix_datamodel->add_instance(CONTROLLER_ROOT_DM ".SteerEvent");
=======
    std::string event_path =
        m_ambiorix_datamodel->add_instance(CONTROLLER_ROOT_DM ".SteerEvent");
>>>>>>> cfdc0222

    if (event_path.empty() && NBAPI_ON) {
        LOG(ERROR) << "Failed to add instance " CONTROLLER_ROOT_DM ".SteerEvent";
        return {};
    }
    m_steer_events.push(event_path);
    return event_path;
}

bool db::dm_restore_steering_summary_stats(Station &station)
{
    bool ret_val = true;

    if (station.dm_path.empty()) {
        LOG(DEBUG) << "Empty station dm_path";
        return true;
    }

    auto steer_summary = station.steering_summary_stats;
    auto obj_path      = station.dm_path + ".MultiAPSTA.SteeringSummaryStats";

    ret_val &=
        m_ambiorix_datamodel->set(obj_path, "BlacklistAttempts", steer_summary.blacklist_attempts);
    ret_val &= m_ambiorix_datamodel->set(obj_path, "BlacklistSuccesses",
                                         steer_summary.blacklist_successes);
    ret_val &=
        m_ambiorix_datamodel->set(obj_path, "BlacklistFailures", steer_summary.blacklist_failures);
    ret_val &= m_ambiorix_datamodel->set(obj_path, "BTMAttempts", steer_summary.btm_attempts);
    ret_val &= m_ambiorix_datamodel->set(obj_path, "BTMSuccesses", steer_summary.btm_successes);
    ret_val &= m_ambiorix_datamodel->set(obj_path, "BTMFailures", steer_summary.btm_failures);
    ret_val &=
        m_ambiorix_datamodel->set(obj_path, "BTMQueryResponses", steer_summary.btm_query_responses);
    ret_val &= m_ambiorix_datamodel->set(obj_path, "LastSteerTime", steer_summary.last_steer_time);

    return ret_val;
}

void db::dm_increment_steer_summary_stats(const std::string &param_name)
{
<<<<<<< HEAD
    dm_uint64_param_one_up(CONTROLLER_ROOT_DM ".Network.MultiAPSteeringSummaryStats", param_name);
=======
    dm_uint64_param_one_up(CONTROLLER_ROOT_DM ".Network.MultiAPSteeringSummaryStats",
                           param_name);
>>>>>>> cfdc0222
}

bool db::dm_add_failed_connection_event(const sMacAddr &bssid, const sMacAddr &sta_mac,
                                        const uint16_t reason_code, const uint16_t status_code)
{
<<<<<<< HEAD
    std::string event_path = CONTROLLER_ROOT_DM ".FailedConnectionEvent.FailedConnectionEventData";
=======
    std::string event_path =
        CONTROLLER_ROOT_DM ".FailedConnectionEvent.FailedConnectionEventData";
>>>>>>> cfdc0222

    event_path = m_ambiorix_datamodel->add_instance(event_path);

    if (event_path.empty() && NBAPI_ON) {
        return false;
    }

    bool ret_val = true;

    ret_val &= m_ambiorix_datamodel->set_current_time(event_path);
    ret_val &= m_ambiorix_datamodel->set(event_path, "BSSID", bssid);
    ret_val &= m_ambiorix_datamodel->set(event_path, "MACAddress", sta_mac);
    ret_val &= m_ambiorix_datamodel->set(event_path, "StatusCode", status_code);
    ret_val &= m_ambiorix_datamodel->set(event_path, "ReasonCode", reason_code);
    return ret_val;
}

std::string db::dm_add_association_event(const sMacAddr &bssid, const sMacAddr &client_mac,
                                         const std::string &assoc_ts)
{
    std::string path_association_event =
        CONTROLLER_ROOT_DM ".AssociationEvent.AssociationEventData";

    if (!dm_check_objects_limit(m_assoc_events, MAX_EVENT_HISTORY_SIZE)) {
        return {};
    }
    path_association_event = m_ambiorix_datamodel->add_instance(path_association_event);

    if (path_association_event.empty()) {
        return {};
    }
    m_assoc_events.push(path_association_event);
    if (!m_ambiorix_datamodel->set(path_association_event, "BSSID", bssid)) {
        LOG(ERROR) << "Failed to set " << path_association_event << ".BSSID: " << bssid;
        return {};
    }
    if (!m_ambiorix_datamodel->set(path_association_event, "MACAddress", client_mac)) {
        LOG(ERROR) << "Failed to set " << path_association_event << ".MACAddress: " << client_mac;
        return {};
    }

    if (assoc_ts.empty()) {
        m_ambiorix_datamodel->set_current_time(path_association_event);
    } else if (!m_ambiorix_datamodel->set(path_association_event, "TimeStamp", assoc_ts)) {
        LOG(ERROR) << "Failed to set " << path_association_event << ".TimeStamp: " << client_mac;
        return {};
    }

    /*
     TODO:  Set the status code to real value. Now value hardcoded to 0
            means connection successfull (IEEE802.11-16, Table 9.46).
            Should be fixed after PPM-864.
    */
    if (!m_ambiorix_datamodel->set(path_association_event, "StatusCode",
                                   static_cast<uint32_t>(0))) {
        LOG(ERROR) << "Failed to set " << path_association_event << ".StatusCode: " << 0;
        return {};
    }
    return path_association_event;
}

std::string db::dm_add_device_element(const sMacAddr &mac)
{
    auto index = m_ambiorix_datamodel->get_instance_index(
        CONTROLLER_ROOT_DM ".Network.Device.[ID == '%s'].", tlvf::mac_to_string(mac));
    if (index) {
        LOG(WARNING) << "Device with ID: " << mac << " exists in the data model!";
        return {};
    }

<<<<<<< HEAD
    auto device_path = m_ambiorix_datamodel->add_instance(CONTROLLER_ROOT_DM ".Network.Device");
=======
    auto device_path =
        m_ambiorix_datamodel->add_instance(CONTROLLER_ROOT_DM ".Network.Device");
>>>>>>> cfdc0222
    if (device_path.empty()) {
        LOG(ERROR) << "Failed to add instance " << device_path << ". Device mac: " << mac;
        return {};
    }

    if (!m_ambiorix_datamodel->set(device_path, "ID", mac)) {
        LOG(ERROR) << "Failed to set " << device_path << ".ID: " << mac;
        return {};
    }

    return device_path;
}

bool db::add_current_op_class(const sMacAddr &radio_mac, uint8_t op_class, uint8_t op_channel,
                              int8_t tx_power)
{
    auto radio = get_radio_by_uid(radio_mac);
    if (!radio) {
        LOG(ERROR) << "Failed to get radio for mac: " << radio_mac;
        return false;
    }

    auto radio_path = radio->dm_path;
    if (radio_path.empty()) {
        return true;
    }

    // Prepare path to the CurrentOperatingClasses instance
    // Data model path example: Device.WiFi.DataElements.Network.Device.1.Radio.1.CurrentOperatingClasses
    auto op_class_path = radio_path + ".CurrentOperatingClasses";

    auto op_class_path_instance = m_ambiorix_datamodel->add_instance(op_class_path);
    if (op_class_path_instance.empty()) {
        LOG(ERROR) << "Failed to add instance " << op_class_path;
        return false;
    }

    m_ambiorix_datamodel->set_current_time(op_class_path_instance);

    //Set Operating class
    //Data model path: Device.WiFi.DataElements.Network.Device.1.Radio.1.CurrentOperatingClasses.Class
    if (!m_ambiorix_datamodel->set(op_class_path_instance, "Class", op_class)) {
        LOG(ERROR) << "Failed to set " << op_class_path_instance << ".Class: " << op_class;
        return false;
    }

    //Set Operating channel
    //Data model path example: Device.WiFi.DataElements.Network.Device.1.Radio.1.CurrentOperatingClasses.Channel
    if (!m_ambiorix_datamodel->set(op_class_path_instance, "Channel", op_channel)) {
        LOG(ERROR) << "Failed to set " << op_class_path_instance << ".Channel: " << op_channel;
        return false;
    }

    //Set TX power
    //Data model path example: Device.WiFi.DataElements.Network.Device.1.Radio.1.CurrentOperatingClasses.TxPower
    if (!m_ambiorix_datamodel->set(op_class_path_instance, "TxPower", tx_power)) {
        LOG(ERROR) << "Failed to set " << op_class_path_instance << ".TxPower: " << tx_power;
        return false;
    }

    return true;
}

bool db::remove_current_op_classes(const sMacAddr &radio_mac)
{
    auto radio = get_radio_by_uid(radio_mac);
    if (!radio) {
        LOG(ERROR) << "Failed to get radio for mac: " << radio_mac;
        return false;
    }

    auto radio_path = radio->dm_path;
    if (radio_path.empty()) {
        return true;
    }

    // Prepare path to the CurrentOperatingClasses instance
    // Data model path example: Device.WiFi.DataElements.Network.Device.1.Radio.1.CurrentOperatingClasses
    auto op_class_path = radio_path + ".CurrentOperatingClasses";

    if (!m_ambiorix_datamodel->remove_all_instances(op_class_path)) {
        LOG(ERROR) << "Failed to remove all instances for: " << op_class_path;
        return false;
    }

    return true;
}

bool db::remove_hostap_supported_operating_classes(const sMacAddr &radio_mac)
{
    auto supported_channels = get_hostap_supported_channels(radio_mac);
    auto radio              = get_radio_by_uid(radio_mac);

    // Remove from data model
    if (!radio) {
        LOG(ERROR) << "Failed to get radio with mac: " << radio_mac;
        return false;
    }

    auto radio_path = radio->dm_path;
    if (radio_path.empty()) {
        return true;
    }

    auto op_class_path = radio_path + ".Capabilities.OperatingClasses";
    if (!m_ambiorix_datamodel->remove_all_instances(op_class_path)) {
        LOG(ERROR) << "Failed to remove all instances for: " << op_class_path;
        return false;
    }

    // Remove from database
    std::vector<beerocks::WifiChannel>().swap(supported_channels);

    return true;
}

bool db::set_radio_utilization(const sMacAddr &bssid, uint8_t utilization)
{

    std::string bssid_string = tlvf::mac_to_string(bssid);

    auto find_node = std::find_if(
        std::begin(nodes), std::end(nodes),
        [&bssid_string](const std::unordered_map<std::string, std::shared_ptr<son::node>> &map) {
            return map.find(bssid_string) != map.end();
        });

    if (find_node == std::end(nodes)) {
        LOG(ERROR) << "Failed to get radio node for bssid: " << bssid_string;
        return false;
    }

    auto radio_node = find_node->at(bssid_string);

    auto radio_path = radio_node->dm_path;
    if (radio_path.empty()) {
        return true;
    }

    // Path to the object example: Device.WiFi.DataElements.Network.Device.1.Radio.1.Utilization
    if (!m_ambiorix_datamodel->set(radio_path, "Utilization", utilization)) {
        LOG(ERROR) << "Failed to set " << radio_path << ".Utilization: " << utilization;
        return false;
    }

    return true;
}

bool db::dm_set_radio_bss(const sMacAddr &radio_mac, const sMacAddr &bssid, const std::string &ssid,
                          bool is_vbss)
{
    auto radio = get_radio_by_uid(radio_mac);
    if (!radio) {
        LOG(ERROR) << "Failed to get radio with mac: " << radio_mac;
        return false;
    }

    if (radio->dm_path.empty()) {
        return true;
    }

    auto bss = get_bss(bssid);
    if (!bss) {
        LOG(ERROR) << "Failed to get BSS with BSSID: " << bssid;
        return false;
    }

    if (bss->dm_path.empty()) {

        auto bss_path     = radio->dm_path + ".BSS";
        auto bss_instance = m_ambiorix_datamodel->add_instance(bss_path);
        if (bss_instance.empty()) {
            LOG(ERROR) << "Failed to add " << bss_path << " instance.";
            return false;
        }
        bss->dm_path = bss_instance;
    }

    auto ret_val = true;

    ret_val &= m_ambiorix_datamodel->set(bss->dm_path, "BSSID", bssid);
    ret_val &= m_ambiorix_datamodel->set(bss->dm_path, "SSID", ssid);
    ret_val &= m_ambiorix_datamodel->set(bss->dm_path, "Enabled", bss->enabled);
    ret_val &= m_ambiorix_datamodel->set(bss->dm_path, "FronthaulUse", bss->fronthaul);
    ret_val &= m_ambiorix_datamodel->set(bss->dm_path, "BackhaulUse", bss->backhaul);
    ret_val &= m_ambiorix_datamodel->set(bss->dm_path, "IsVBSS", is_vbss);
    ret_val &= m_ambiorix_datamodel->set(bss->dm_path, "ByteCounterUnits", bss->byte_counter_units);

    /*
        Set value for LastChange variable - it is creation time, when someone will
        try to get data from this parameter action method will calculate time in seconds
        from creation moment.
        Example: Device.WiFi.DataElements.Network.Device.1.Radio.1.BSS.1.LastChange
    */
    uint32_t creation_time =
        static_cast<uint32_t>(std::chrono::duration_cast<std::chrono::seconds>(
                                  std::chrono::steady_clock::now().time_since_epoch())
                                  .count());
    ret_val &= m_ambiorix_datamodel->set(bss->dm_path, "LastChange", creation_time);
    ret_val &= m_ambiorix_datamodel->set_current_time(bss->dm_path);

    return ret_val;
}

bool db::dm_uint64_param_one_up(const std::string &obj_path, const std::string &param_name)
{
    if (obj_path.empty()) {
        LOG(WARNING) << "Path to data model object is empty.";
        return false;
    }

    uint64_t ret_val;

    if (!m_ambiorix_datamodel->read_param(obj_path, param_name, &ret_val)) {
        LOG(WARNING) << "Failed to get " << obj_path << "." << param_name;
        return false;
    }
    if (!m_ambiorix_datamodel->set(obj_path, param_name, ret_val + 1)) {
        LOG(WARNING) << "Failed to increment " << obj_path << "." << param_name;
        return false;
    }
    return true;
}

bool db::set_radio_metrics(const sMacAddr &radio_mac, uint8_t noise, uint8_t transmit,
                           uint8_t receive_self, uint8_t receive_other)
{

    auto radio = get_radio_by_uid(radio_mac);
    if (!radio) {
        LOG(ERROR) << "Failed to get radio for mac: " << radio_mac;
        return false;
    }

    auto radio_path = radio->dm_path;
    if (radio_path.empty()) {
        return true;
    }

    // Data model path example: Device.WiFi.DataElements.Network.Device.1.Radio.1.Noise
    if (!m_ambiorix_datamodel->set(radio_path, "Noise", noise)) {
        LOG(ERROR) << "Failed to set " << radio_path << ".Noise " << noise;
        return false;
    }

    if (!m_ambiorix_datamodel->set(radio_path, "Transmit", transmit)) {
        LOG(ERROR) << "Failed to set " << radio_path << ".Transmit " << transmit;
        return false;
    }

    if (!m_ambiorix_datamodel->set(radio_path, "ReceiveSelf", receive_self)) {
        LOG(ERROR) << "Failed to set " << radio_path << ".ReceiveSelf " << receive_self;
        return false;
    }

    if (!m_ambiorix_datamodel->set(radio_path, "ReceiveOther", receive_other)) {
        LOG(ERROR) << "Failed to set " << radio_path << ".ReceiveOther " << receive_other;
        return false;
    }

    return true;
}

bool db::set_estimated_service_param(const sMacAddr &bssid, const std::string &param_name,
                                     uint32_t esp_value)
{
    auto bss = get_bss(bssid);
    if (!bss) {
        LOG(ERROR) << "Failed to get BSS with BSSID: " << bssid;
        return false;
    }
    if (bss->dm_path.empty()) {
        return true;
    }

    return m_ambiorix_datamodel->set(bss->dm_path, param_name, esp_value);
}

bool db::add_interface(const sMacAddr &device_mac, const sMacAddr &interface_mac,
                       uint16_t media_type, const std::string &status, const std::string &name)
{
    auto device = get_node(device_mac);
    if (!device) {
        LOG(ERROR) << "Failed to get device node with mac: " << device_mac;
        return false;
    }

    auto iface = device->add_interface(interface_mac);
    if (!iface) {
        LOG(ERROR) << "Failed to add interface with mac: " << interface_mac;
        return false;
    }

    return dm_add_interface_element(device_mac, interface_mac, media_type, status, name);
}

std::shared_ptr<prplmesh::controller::db::Interface>
db::get_interface_node(const sMacAddr &device_mac, const sMacAddr &interface_mac)
{
    auto device = get_node(device_mac);
    if (!device) {
        LOG(ERROR) << "Failed to get device node with mac: " << device_mac;
        return nullptr;
    }

    return device->get_interface(interface_mac);
}

bool db::dm_add_interface_element(const sMacAddr &device_mac, const sMacAddr &interface_mac,
                                  uint16_t media_type, const std::string &status,
                                  const std::string &name)
{
    auto device = get_node(device_mac);
    if (!device) {
        LOG(ERROR) << "Failed to get device node with mac: " << device_mac;
        return false;
    }

    auto iface = device->get_interface(interface_mac);
    if (!iface) {
        LOG(ERROR) << "Failed to get interface with mac: " << interface_mac;
        return false;
    }

    // Empty data path refers for newly created object, so add instance to data model.
    if (iface->m_dm_path.empty()) {

        // Disabled NBAPI error prevention
        if (device->dm_path.empty()) {
            return true;
        }

        // Prepare path to the Interface object, like Device.WiFi.DataElements.Network.Device.{i}.Interface
        auto interface_path = device->dm_path + ".Interface";

        auto interface_instance = m_ambiorix_datamodel->add_instance(interface_path);
        if (interface_instance.empty()) {
            LOG(ERROR) << "Failed to add " << interface_path
                       << ". Interface MAC: " << interface_mac;
            return false;
        }

        iface->m_dm_path = interface_instance;
    }

    // Prepare path to the Interface object Status, like Device.WiFi.DataElements.Network.Device.{i}.Interface.{i}.Status
    if (!m_ambiorix_datamodel->set(iface->m_dm_path, "Status", status)) {
        LOG(ERROR) << "Failed to set " << iface->m_dm_path << ".Status: " << status;
        return false;
    }
    // Prepare path to the Interface object MACAddress, like Device.WiFi.DataElements.Network.Device.{i}.Interface.{i}.MACAddress
    if (!m_ambiorix_datamodel->set(iface->m_dm_path, "MACAddress", interface_mac)) {
        LOG(ERROR) << "Failed to set " << iface->m_dm_path << ".MACAddress: " << interface_mac;
        return false;
    }
    // Prepare path to the Interface object Name, like Device.WiFi.DataElements.Network.Device.{i}.Interface.{i}.Name
    if (name.empty()) {
        if (!m_ambiorix_datamodel->set(iface->m_dm_path, "Name", interface_mac)) {
            LOG(ERROR) << "Failed to set " << iface->m_dm_path << ".Name: " << name;
            return false;
        }
    } else {
        if (!m_ambiorix_datamodel->set(iface->m_dm_path, "Name", name)) {
            LOG(ERROR) << "Failed to set " << iface->m_dm_path << ".Name: " << name;
            return false;
        }
    }

    // Prepare path to the Interface object MediaType, like Device.WiFi.DataElements.Network.Device.{i}.Interface.{i}.MediaType
    if (!m_ambiorix_datamodel->set(iface->m_dm_path, "MediaType", media_type)) {
        LOG(ERROR) << "Failed to set " << iface->m_dm_path << ".MediaType: " << media_type;
        return false;
    }
    return true;
}

std::shared_ptr<beerocks::nbapi::Ambiorix> db::get_ambiorix_obj() { return m_ambiorix_datamodel; }

bool db::remove_interface(const sMacAddr &device_mac, const sMacAddr &interface_mac)
{
    auto device = get_node(device_mac);
    if (!device) {
        LOG(ERROR) << "Failed to get device node with mac: " << device_mac;
        return false;
    }

    dm_remove_interface_element(device_mac, interface_mac);
    device->remove_interface(interface_mac);
    return true;
}

bool db::dm_remove_interface_element(const sMacAddr &device_mac, const sMacAddr &interface_mac)
{
    auto device = get_node(device_mac);
    if (!device) {
        LOG(ERROR) << "Failed to get device node with mac: " << device_mac;
        return false;
    }

    auto iface = device->get_interface(interface_mac);
    if (!iface) {
        LOG(ERROR) << "Failed to get interface with mac: " << interface_mac;
        return false;
    }

    if (iface->m_dm_path.empty()) {
        return true;
    }

    auto instance = get_dm_index_from_path(iface->m_dm_path);

    if (!m_ambiorix_datamodel->remove_instance(instance.first, instance.second)) {
        LOG(ERROR) << "Failed to remove " << iface->m_dm_path << " instance.";
        return false;
    }

    return true;
}

bool db::dm_update_interface_elements(const sMacAddr &device_mac,
                                      const std::vector<sMacAddr> &interface_macs)
{
    auto device = get_node(device_mac);
    if (!device) {
        LOG(ERROR) << "Failed to get device node with mac: " << device_mac;
        return false;
    }

    std::vector<sMacAddr> erase_mac_list = device->get_unused_interfaces(interface_macs);
    for (const auto &iface_mac : erase_mac_list) {
        remove_interface(device_mac, iface_mac);
    }
    return true;
}

bool db::dm_update_interface_tx_stats(const sMacAddr &device_mac, const sMacAddr &interface_mac,
                                      uint64_t packets_sent, uint32_t errors_sent)
{
    auto device = get_node(device_mac);
    if (!device) {
        LOG(ERROR) << "Failed to get device node with mac: " << device_mac;
        return false;
    }

    auto iface = device->get_interface(interface_mac);
    if (!iface) {
        LOG(ERROR) << "Failed to get interface with mac: " << interface_mac;
        return false;
    }

    if (iface->m_dm_path.empty()) {
        return true;
    }

    // Prepare path to the Interface object Stats, like Device.WiFi.DataElements.Network.Device.{i}.Interface.{i}.Stats
    auto stats_path = iface->m_dm_path + ".Stats";

    // Set value for the path as Device.WiFi.DataElements.Network.Device.{i}.Interface.{i}.Stats.PacketsSent
    if (!m_ambiorix_datamodel->set(stats_path, "PacketsSent", packets_sent)) {
        LOG(ERROR) << "Failed to set " << stats_path << ".PacketsSent: " << packets_sent;
        return false;
    }

    // Set value for the path as Device.WiFi.DataElements.Network.Device.{i}.Interface.{i}.Stats.ErrorsSent
    if (!m_ambiorix_datamodel->set(stats_path, "ErrorsSent", errors_sent)) {
        LOG(ERROR) << "Failed to set " << stats_path << ".ErrorsSent: " << errors_sent;
        return false;
    }

    return true;
}

bool db::dm_update_interface_rx_stats(const sMacAddr &device_mac, const sMacAddr &interface_mac,
                                      uint64_t packets_received, uint32_t errors_received)
{
    auto device = get_node(device_mac);
    if (!device) {
        LOG(ERROR) << "Failed to get device node with mac: " << device_mac;
        return false;
    }

    auto iface = device->get_interface(interface_mac);
    if (!iface) {
        LOG(ERROR) << "Failed to get interface with mac: " << interface_mac;
        return false;
    }

    if (iface->m_dm_path.empty()) {
        return true;
    }

    // Prepare path to the Interface object Stats, like Device.WiFi.DataElements.Network.Device.{i}.Interface.{i}.Stats
    auto stats_path = iface->m_dm_path + ".Stats";

    // Set value for the path as Device.WiFi.DataElements.Network.Device.{i}.Interface.{i}.Stats.PacketsReceived
    if (!m_ambiorix_datamodel->set(stats_path, "PacketsReceived", packets_received)) {
        LOG(ERROR) << "Failed to set " << stats_path << ".PacketsReceived: " << packets_received;
        return false;
    }

    // Set value for the path as Device.WiFi.DataElements.Network.Device.{i}.Interface.{i}.Stats.ErrorsReceived
    if (!m_ambiorix_datamodel->set(stats_path, "ErrorsReceived", errors_received)) {
        LOG(ERROR) << "Failed to set " << stats_path << ".ErrorsReceived: " << errors_received;
        return false;
    }

    return true;
}

bool db::add_neighbor(const sMacAddr &device_mac, const sMacAddr &interface_mac,
                      const sMacAddr &neighbor_mac, bool is_IEEE1905)
{
    auto device = get_node(device_mac);
    if (!device) {
        LOG(ERROR) << "Failed to get device node with mac: " << device_mac;
        return false;
    }

    auto iface = device->get_interface(interface_mac);
    if (!iface) {
        LOG(ERROR) << "Failed to get interface with mac: " << interface_mac;
        return false;
    }

    auto neighbor = device->add_neighbor(interface_mac, neighbor_mac, is_IEEE1905);
    if (!neighbor) {
        LOG(ERROR) << "Failed to add neighbor with mac: " << neighbor_mac;
        return false;
    }

    return dm_add_interface_neighbor(iface, neighbor);
}

bool db::dm_add_interface_neighbor(
    const std::shared_ptr<prplmesh::controller::db::Interface> &interface,
    std::shared_ptr<prplmesh::controller::db::Interface::sNeighbor> &neighbor)
{

    if (!interface) {
        LOG(ERROR) << "Failed because of nullptr interface.";
        return false;
    }

    if (!neighbor) {
        LOG(ERROR) << "Failed because of nullptr neighbor.";
        return false;
    }

    // Empty data path refers for newly created object, so add instance to data model.
    if (neighbor->dm_path.empty()) {

        // Disabled NBAPI error prevention
        if (interface->m_dm_path.empty()) {
            return true;
        }

        // Set value for the path as Device.WiFi.DataElements.Network.Device.{i}.Interface.{i}.Neighbor.{i}
        auto neighbor_path = interface->m_dm_path + ".Neighbor";

        auto neighbor_instance = m_ambiorix_datamodel->add_instance(neighbor_path);
        if (neighbor_instance.empty()) {
            LOG(ERROR) << "Failed to add " << neighbor_path << ". Neighbor MAC: " << neighbor->mac;
            return false;
        }

        neighbor->dm_path = neighbor_instance;
    }

    // Set value for the path as Device.WiFi.DataElements.Network.Device.{i}.Interface.{i}.Neighbor.{i}.ID
    if (!m_ambiorix_datamodel->set(neighbor->dm_path, "ID", neighbor->mac)) {
        LOG(ERROR) << "Failed to set " << neighbor->dm_path << ".ID: " << neighbor->mac;
        return false;
    }

    // Set value for the path as Device.WiFi.DataElements.Network.Device.{i}.Interface.{i}.Neighbor.{i}.IsIEEE1905
    if (!m_ambiorix_datamodel->set(neighbor->dm_path, "IsIEEE1905", neighbor->ieee1905_flag)) {
        LOG(ERROR) << "Failed to set " << neighbor->dm_path
                   << ".IsIEEE1905: " << neighbor->ieee1905_flag;
        return false;
    }

    return true;
}

bool db::dm_remove_interface_neighbor(const std::string &dm_path)
{
    if (dm_path.empty()) {
        return true;
    }

    auto instance = get_dm_index_from_path(dm_path);

    if (!m_ambiorix_datamodel->remove_instance(instance.first, instance.second)) {
        LOG(ERROR) << "Failed to remove " << dm_path << " instance.";
        return false;
    }
    return true;
}

bool db::dm_set_sta_extended_link_metrics(
    const sMacAddr &sta_mac, const wfa_map::tlvAssociatedStaExtendedLinkMetrics::sMetrics &metrics)
{
    auto station = get_station(sta_mac);
    if (!station) {
        LOG(ERROR) << "Failed to get station on db with mac: " << sta_mac;
        return false;
    }

    // Device.WiFi.DataElements.Network.Device.{i}.Radio.{i}.BSS.{i}.STA.{i}.
    if (station->dm_path.empty()) {
        return true;
    }

    bool ret_val = true;
    ret_val &= m_ambiorix_datamodel->set(station->dm_path, "LastDataDownlinkRate",
                                         metrics.last_data_down_link_rate);
    ret_val &= m_ambiorix_datamodel->set(station->dm_path, "LastDataUplinkRate",
                                         metrics.last_data_up_link_rate);
    ret_val &= m_ambiorix_datamodel->set(station->dm_path, "UtilizationReceive",
                                         metrics.utilization_receive);
    ret_val &= m_ambiorix_datamodel->set(station->dm_path, "UtilizationTransmit",
                                         metrics.utilization_transmit);

    return ret_val;
}

bool db::dm_set_sta_traffic_stats(const sMacAddr &sta_mac, sAssociatedStaTrafficStats &stats)
{
    auto station = get_station(sta_mac);
    if (!station) {
        LOG(ERROR) << "Failed to get station on db with mac: " << sta_mac;
        return false;
    }

    // Device.WiFi.DataElements.Network.Device.{i}.Radio.{i}.BSS.{i}.STA.{i}.
    if (station->dm_path.empty()) {
        return true;
    }

    bool ret_val = true;
    ret_val &= m_ambiorix_datamodel->set(station->dm_path, "BytesSent", stats.m_byte_sent);
    ret_val &= m_ambiorix_datamodel->set(station->dm_path, "BytesReceived", stats.m_byte_received);
    ret_val &= m_ambiorix_datamodel->set(station->dm_path, "PacketsSent", stats.m_packets_sent);
    ret_val &=
        m_ambiorix_datamodel->set(station->dm_path, "PacketsReceived", stats.m_packets_received);
    ret_val &=
        m_ambiorix_datamodel->set(station->dm_path, "RetransCount", stats.m_retransmission_count);
    ret_val &= m_ambiorix_datamodel->set(station->dm_path, "ErrorsSent", stats.m_tx_packets_error);
    ret_val &=
        m_ambiorix_datamodel->set(station->dm_path, "ErrorsReceived", stats.m_rx_packets_error);
    ret_val &= m_ambiorix_datamodel->set_current_time(station->dm_path);

    return ret_val;
}

bool db::dm_add_tid_queue_sizes(
    const Station &station,
    const std::vector<wfa_map::tlvAssociatedWiFi6StaStatusReport::sTidQueueSize> &tid_queue_vector)
{
    if (station.dm_path.empty()) {
        return true;
    }

    if (!m_ambiorix_datamodel->remove_all_instances(station.dm_path + ".TIDQueueSizes")) {
        return false;
    }

    bool ret_val = true;

    // Device.WiFi.DataElements.Network.Device.{i}.Radio.{i}.BSS.{i}.STA.{i}.TIDQueueSizes.{i}.
    for (auto &tid_queue : tid_queue_vector) {
        auto tid_queue_size_path =
            m_ambiorix_datamodel->add_instance(station.dm_path + ".TIDQueueSizes");
        if (tid_queue_size_path.empty()) {
            return false;
        }

        ret_val &= m_ambiorix_datamodel->set(tid_queue_size_path, "TID", tid_queue.tid);
        ret_val &= m_ambiorix_datamodel->set(tid_queue_size_path, "Size", tid_queue.queue_size);
    }

    return ret_val;
}

bool db::dm_clear_sta_stats(const sMacAddr &sta_mac)
{
    dm_set_sta_link_metrics(sta_mac, 0, 0, 0);

    wfa_map::tlvAssociatedStaExtendedLinkMetrics::sMetrics metrics;
    metrics.last_data_down_link_rate = 0;
    metrics.last_data_up_link_rate   = 0;
    metrics.utilization_receive      = 0;
    metrics.utilization_transmit     = 0;
    dm_set_sta_extended_link_metrics(sta_mac, metrics);

    sAssociatedStaTrafficStats stats;
    dm_set_sta_traffic_stats(sta_mac, stats);
    return true;
}

bool db::dm_remove_sta(Station &station)
{
    if (station.dm_path.empty()) {
        LOG(INFO) << "Station dm_path is already empty";
        return true;
    }
    auto instance = get_dm_index_from_path(station.dm_path);
    station.dm_path.clear();

    return m_ambiorix_datamodel->remove_instance(instance.first, instance.second);
}

bool db::set_sta_dhcp_v4_lease(const sMacAddr &sta_mac, const std::string &host_name,
                               const std::string &ipv4_address)
{
    auto sta_node = get_node(sta_mac);
    if (!sta_node) {
        LOG(ERROR) << "Failed to get station node with mac: " << sta_mac;
        return false;
    }

    // Update node attributes.
    sta_node->ipv4 = ipv4_address;
    sta_node->name = host_name;

    auto station = get_station(sta_mac);
    if (!station) {
        LOG(ERROR) << "Failed to get station on db with mac: " << sta_mac;
        return false;
    }

    // Device.WiFi.DataElements.Network.Device.{i}.Radio.{i}.BSS.{i}.STA.{i}.
    if (station->dm_path.empty()) {
        return true;
    }

    bool ret_val = true;
    ret_val &= m_ambiorix_datamodel->set(station->dm_path, "Hostname", host_name);
    ret_val &= m_ambiorix_datamodel->set(station->dm_path, "IPV4Address", ipv4_address);

    return ret_val;
}

bool db::set_sta_dhcp_v6_lease(const sMacAddr &sta_mac, const std::string &host_name,
                               const std::string &ipv6_address)
{
    auto sta_node = get_node(sta_mac);
    if (!sta_node) {
        LOG(ERROR) << "Failed to get station node with mac: " << sta_mac;
        return false;
    }

    // Update node attributes.
    sta_node->name = host_name;

    auto station = get_station(sta_mac);
    if (!station) {
        LOG(ERROR) << "Failed to get station on db with mac: " << sta_mac;
        return false;
    }
    station->ipv6 = ipv6_address;

    // Device.WiFi.DataElements.Network.Device.{i}.Radio.{i}.BSS.{i}.STA.{i}.
    if (station->dm_path.empty()) {
        return true;
    }

    bool ret_val = true;
    ret_val &= m_ambiorix_datamodel->set(station->dm_path, "Hostname", host_name);
    ret_val &= m_ambiorix_datamodel->set(station->dm_path, "IPV6Address", ipv6_address);

    return ret_val;
}

bool db::update_master_configuration(const sDbNbapiConfig &nbapi_config)
{
    auto ret_val = true;

    config.diagnostics_measurements_polling_rate_sec =
        nbapi_config.diagnostics_measurements_polling_rate_sec;
    config.link_metrics_request_interval_seconds =
        nbapi_config.link_metrics_request_interval_seconds;
    config.load_channel_select_task         = nbapi_config.channel_select_task;
    config.load_client_11k_roaming          = nbapi_config.client_11k_roaming;
    config.load_client_band_steering        = nbapi_config.client_band_steering;
    config.load_client_optimal_path_roaming = nbapi_config.client_optimal_path_roaming;
    config.load_dfs_reentry                 = nbapi_config.enable_dfs_reentry;
    config.load_diagnostics_measurements    = nbapi_config.diagnostics_measurements;
    config.load_dynamic_channel_select_task = nbapi_config.dynamic_channel_select_task;
    config.load_health_check                = nbapi_config.health_check;
    config.load_ire_roaming                 = nbapi_config.ire_roaming;
    config.load_load_balancing              = nbapi_config.load_balancing;
    config.load_optimal_path_roaming_prefer_signal_strength =
        nbapi_config.optimal_path_prefer_signal_strength;
    config.roaming_hysteresis_percent_bonus = nbapi_config.roaming_hysteresis_percent_bonus;
    config.steering_disassoc_timer_msec     = nbapi_config.steering_disassoc_timer_msec;
    config.daisy_chaining_disabled          = nbapi_config.daisy_chaining_disabled;

    // Update persistent configuration.
    ret_val &= beerocks::bpl::cfg_set_band_steering(config.load_client_band_steering);
    ret_val &= beerocks::bpl::cfg_set_channel_select_task(config.load_channel_select_task);
    ret_val &= beerocks::bpl::cfg_set_client_11k_roaming(config.load_client_11k_roaming);
    ret_val &= beerocks::bpl::cfg_set_client_roaming(config.load_client_optimal_path_roaming);
    ret_val &= beerocks::bpl::cfg_set_dfs_reentry(config.load_dfs_reentry);
    ret_val &= beerocks::bpl::cfg_set_dfs_task(config.load_dynamic_channel_select_task);
    ret_val &=
        beerocks::bpl::cfg_set_diagnostics_measurements(config.load_diagnostics_measurements);
    ret_val &= beerocks::bpl::cfg_set_diagnostics_measurements_polling_rate_sec(
        config.diagnostics_measurements_polling_rate_sec);
    ret_val &= beerocks::bpl::cfg_set_health_check(config.load_health_check);
    ret_val &= beerocks::bpl::cfg_set_ire_roaming(config.load_ire_roaming);
    ret_val &= beerocks::bpl::cfg_set_link_metrics_request_interval(
        config.link_metrics_request_interval_seconds);
    ret_val &= beerocks::bpl::cfg_set_load_balancing(config.load_load_balancing);
    ret_val &= beerocks::bpl::cfg_set_optimal_path_prefer_signal_strenght(
        config.load_optimal_path_roaming_prefer_signal_strength);
    ret_val &= beerocks::bpl::cfg_set_roaming_hysteresis_percent_bonus(
        config.roaming_hysteresis_percent_bonus);
    ret_val &=
        beerocks::bpl::cfg_set_steering_disassoc_timer_msec(config.steering_disassoc_timer_msec);
    ret_val &= beerocks::bpl::cfg_set_daisy_chaining_disabled(config.daisy_chaining_disabled);

    ret_val &= beerocks::bpl::cfg_commit_changes();

    update_master_settings_from_config();

    return ret_val;
}

void db::update_master_settings_from_config()
{
    // calling these functions with "true" is equivalent to copying the value from config container
    settings_channel_select_task(true);
    settings_client_11k_roaming(true);
    settings_client_band_steering(true);
    settings_client_optimal_path_roaming_prefer_signal_strength(true);
    settings_client_optimal_path_roaming(true);
    settings_dfs_reentry(true);
    settings_diagnostics_measurements(true);
    settings_dynamic_channel_select_task(true);
    settings_health_check(true);
    settings_ire_roaming(true);
    settings_load_balancing(true);
    settings_daisy_chaining_disabled(true);
}

uint64_t db::recalculate_attr_to_byte_units(
    wfa_map::tlvProfile2ApCapability::eByteCounterUnits byte_counter_units, uint64_t bytes)
{
    if (byte_counter_units == wfa_map::tlvProfile2ApCapability::eByteCounterUnits::KIBIBYTES) {
        bytes = bytes * 1024;
    } else if (byte_counter_units ==
               wfa_map::tlvProfile2ApCapability::eByteCounterUnits::MEBIBYTES) {
        bytes = bytes * 1024 * 1024;
    }

    return bytes;
}

std::string db::calculate_dpp_bootstrapping_str()
{
    // e.g. DPP:V:2;K:MDkwEwYHKoZIzj0CAQYIKoZIzj0DAQcDIgADezecPyVDIgJVgdGBHGBdxRxGpNU7x9cHFBE=;;
    //  DPP:
    //  [C:<channel/opClass>,...;]                                                # Channel list
    //  [M:<mac(e.g. aabbccddeeff);]                                              # MAC
    //  [I:<any sequence of printable character except ';', no length limit>;]    # Information
    //  [V:<at least 1 (ALPHA / DIGIT) character (e.g "1", "2", etc>;]            # Version
    //  [H:<1-255 characters of (DIGIT / ALPHA / "." / "-" / ":")>;]              # Host
    //  [<Any sequence of characters which is not one of
    //    ("C", "M", "I", "V", "H", "K")>:
    //    <any sequence of printable character except ';', no length limit>;]     # Reserve
    //  K:<any sequence of (ALPHA / DIGIT / '+' / '/' / '=') , no length limit>;; # Public key

    std::string dpp_conn_string = "";
    std::string opclass_channel_str;
    for (const auto &ch : dpp_bootstrapping_info.operating_class_channel) {
        opclass_channel_str += std::to_string(ch.first) + "/" + std::to_string(ch.second) + ",";
    }
    if (!opclass_channel_str.empty()) {
        // Channel/OpClass has been added
        opclass_channel_str.pop_back();
        dpp_conn_string += "C:" + opclass_channel_str + ";";
    }

    if (dpp_bootstrapping_info.mac != net::network_utils::ZERO_MAC) {
        // Since semicolons are not in DPP str, remove them
        std::string mac_string = tlvf::mac_to_string(dpp_bootstrapping_info.mac);
        mac_string.erase(std::remove_if(mac_string.begin(), mac_string.end(),
                                        [&mac_string](const char &c) {
                                            return mac_string.find(c) != std::string::npos;
                                        }),
                         mac_string.end());
        dpp_conn_string += "M:" + mac_string + ";";
    }
    if (!dpp_bootstrapping_info.info.empty())
        dpp_conn_string += "I:" + dpp_bootstrapping_info.info + ";";

    if (dpp_bootstrapping_info.version != 0)
        dpp_conn_string += "V:" + std::to_string(dpp_bootstrapping_info.version) + ";";

    if (!dpp_bootstrapping_info.host.empty())
        dpp_conn_string += "H:" + dpp_bootstrapping_info.host + ";";

    if (!dpp_bootstrapping_info.public_key.empty())
        dpp_conn_string += "K:" + dpp_bootstrapping_info.public_key + ";";

    if (dpp_conn_string.empty()) {
        // No data elements were added, bootstrapping data is not initialized, return ""
        return "";
    }

    return "DPP:" + dpp_conn_string + ";";
}

bool db::dm_clear_cac_status_reports(std::shared_ptr<Agent> agent)
{
    if (agent->dm_path.empty()) {
        return true;
    }

    return m_ambiorix_datamodel->remove_all_instances(agent->dm_path + ".CACStatus");
}

bool db::dm_add_cac_status_report(
    std::shared_ptr<Agent> agent,
    const std::vector<wfa_map::tlvProfile2CacStatusReport::sAvailableChannels> &available_channels,
    const std::vector<wfa_map::tlvProfile2CacStatusReport::sDetectedPairs> &non_occupancy_channels,
    const std::vector<wfa_map::tlvProfile2CacStatusReport::sActiveCacPairs> &active_channels)
{
    if (agent->dm_path.empty()) {
        return true;
    }

    auto cac_status_path = m_ambiorix_datamodel->add_instance(agent->dm_path + ".CACStatus");
    if (cac_status_path.empty()) {
        LOG(ERROR) << "Failed to add: " << agent->dm_path << ".CACStatus";
        return false;
    }

    bool ret_val = true;

    if (!available_channels.empty()) {

        for (const auto &available_channel : available_channels) {
            auto available_channel_path =
                m_ambiorix_datamodel->add_instance(cac_status_path + ".CACAvailableChannel");
            if (available_channel_path.empty()) {
                LOG(ERROR) << "Failed to add instance to " << cac_status_path
                           << ".CACAvailableChannel";
                return false;
            }

            ret_val &= m_ambiorix_datamodel->set(available_channel_path, "OpClass",
                                                 available_channel.operating_class);
            ret_val &= m_ambiorix_datamodel->set(available_channel_path, "Channel",
                                                 available_channel.channel);
            ret_val &= m_ambiorix_datamodel->set(available_channel_path, "Minutes",
                                                 available_channel.minutes_since_cac_completion);
        }
    }

    if (!non_occupancy_channels.empty()) {

        for (const auto &non_occupancy_channel : non_occupancy_channels) {
            auto non_occupancy_channel_path =
                m_ambiorix_datamodel->add_instance(cac_status_path + ".CACNonOccupancyChannel");
            if (non_occupancy_channel_path.empty()) {
                LOG(ERROR) << "Failed to add instance to " << cac_status_path
                           << ".CACNonOccupancyChannel";
                return false;
            }

            ret_val &= m_ambiorix_datamodel->set(non_occupancy_channel_path, "OpClass",
                                                 non_occupancy_channel.operating_class_detected);
            ret_val &= m_ambiorix_datamodel->set(non_occupancy_channel_path, "Channel",
                                                 non_occupancy_channel.channel_detected);
            ret_val &= m_ambiorix_datamodel->set(non_occupancy_channel_path, "Seconds",
                                                 non_occupancy_channel.duration);
        }
    }

    if (!active_channels.empty()) {

        for (const auto &active_channel : active_channels) {
            auto active_channel_path =
                m_ambiorix_datamodel->add_instance(cac_status_path + ".CACActiveChannel");
            if (active_channel_path.empty()) {
                LOG(ERROR) << "Failed to add instance to " << cac_status_path
                           << ".CACActiveChannel";
                return false;
            }

            ret_val &= m_ambiorix_datamodel->set(active_channel_path, "OpClass",
                                                 active_channel.operating_class_active_cac);
            ret_val &= m_ambiorix_datamodel->set(active_channel_path, "Channel",
                                                 active_channel.channel_active_cac);
            uint32_t countdown;
            memcpy(&countdown, active_channel.countdown, sizeof(active_channel.countdown));
            ret_val &= m_ambiorix_datamodel->set(active_channel_path, "Countdown", countdown);
        }
    }

    ret_val &= m_ambiorix_datamodel->set_current_time(cac_status_path);

    return ret_val;
}

bool db::dm_update_collection_intervals(std::chrono::milliseconds interval)
{
    auto ret_val = true;

    auto agents = get_all_connected_agents();
    for (auto agent : agents) {
        ret_val &= m_ambiorix_datamodel->set(agent->dm_path, "CollectionInterval",
                                             (uint32_t)interval.count());
    }

    return ret_val;
}

bool db::update_last_contact_time(const sMacAddr &agent_mac)
{
    auto ret_val = true;
    auto agent   = m_agents.get(agent_mac);
    if (!agent) {
        LOG(WARNING) << "Agent with mac is not found in database mac=" << agent_mac;
        return false;
    }

    agent->last_contact_time = std::chrono::system_clock::now();
    ret_val = m_ambiorix_datamodel->set_current_time(agent->dm_path + ".MultiAPDevice",
                                                     "LastContactTime");
    return ret_val;
}

bool db::dm_set_agent_oui(std::shared_ptr<Agent> agent)
{

    std::string oui_string = tlvf::int_to_hex_string(agent->al_mac.oct[0], 2) +
                             tlvf::int_to_hex_string(agent->al_mac.oct[1], 2) +
                             tlvf::int_to_hex_string(agent->al_mac.oct[2], 2);

    transform(oui_string.begin(), oui_string.end(), oui_string.begin(), ::toupper);

    return m_ambiorix_datamodel->set(agent->dm_path + ".MultiAPDevice", "ManufacturerOUI",
                                     oui_string);
}

bool db::add_sta_steering_event(const sMacAddr &sta_mac, sStaSteeringEvent &event)
{

    // Updating station steering event map
    auto &sta_events = m_stations_steering_events[sta_mac];

    // Derivative usage of dm_check_objects_limit()
    while (MAX_EVENT_HISTORY_SIZE <= sta_events.size()) {

        auto path = get_dm_index_from_path(sta_events.front().dm_path);
        if (!m_ambiorix_datamodel->remove_instance(path.first, path.second)) {
            LOG(ERROR) << "Failed to remove " << sta_events.front().dm_path;
            return false;
        }

        sta_events.erase(sta_events.begin());
    }

    // Updating station datamodel incase of it is associated.
    auto station = get_station(sta_mac);
    if (!station) {
        LOG(TRACE) << "Station " << sta_mac << " not found in database";
        return false;
    }

    if (station->dm_path.empty()) {
        return true;
    }

    bool ret_val          = true;
    auto steering_history = station->dm_path + ".MultiAPSTA.SteeringHistory";

    auto steering_event_path = m_ambiorix_datamodel->add_instance(steering_history);
    if (steering_event_path.empty()) {
        LOG(ERROR) << "Failed to add instance to " << steering_history;
        return false;
    }

    LOG(DEBUG) << "Add station steering event to database sta:" << sta_mac;
    sta_events.push_back(event);

    // Update steering event data model path
    sta_events.back().dm_path = steering_event_path;

    ret_val &= m_ambiorix_datamodel->set(steering_event_path, "APOrigin", event.original_bssid);
    ret_val &= m_ambiorix_datamodel->set(steering_event_path, "APDestination", event.target_bssid);
    ret_val &=
        m_ambiorix_datamodel->set(steering_event_path, "SteeringDuration", event.duration.count());
    ret_val &=
        m_ambiorix_datamodel->set(steering_event_path, "SteeringApproach", event.steering_approach);
    ret_val &= m_ambiorix_datamodel->set(steering_event_path, "TriggerEvent", event.trigger_event);
    ret_val &= m_ambiorix_datamodel->set(steering_event_path, "Time", event.timestamp);

    return ret_val;
}

bool db::dm_restore_sta_steering_event(const Station &station)
{
    bool ret_val = true;

    auto &sta_events      = m_stations_steering_events[station.mac];
    auto steering_history = station.dm_path + ".MultiAPSTA.SteeringHistory";

    LOG(DEBUG) << "Restore Station steering events sta: " << station.mac
               << " event size:" << sta_events.size();

    for (auto &event : sta_events) {

        auto steering_event_path = m_ambiorix_datamodel->add_instance(steering_history);
        if (steering_event_path.empty()) {
            LOG(ERROR) << "Failed to add instance to " << steering_history;
            return false;
        }

        // Set steering event data model path
        event.dm_path = steering_event_path;

        ret_val &= m_ambiorix_datamodel->set(steering_event_path, "APOrigin",
                                             tlvf::mac_to_string(event.original_bssid));
        ret_val &= m_ambiorix_datamodel->set(steering_event_path, "APDestination",
                                             tlvf::mac_to_string(event.target_bssid));
        ret_val &= m_ambiorix_datamodel->set(steering_event_path, "SteeringDuration",
                                             event.duration.count());
        ret_val &= m_ambiorix_datamodel->set(steering_event_path, "SteeringApproach",
                                             event.steering_approach);
        ret_val &=
            m_ambiorix_datamodel->set(steering_event_path, "TriggerEvent", event.trigger_event);
        ret_val &= m_ambiorix_datamodel->set(steering_event_path, "Time", event.timestamp);
    }

    return ret_val;
}

bool db::dm_set_device_multi_ap_backhaul(const Agent &agent)
{
    bool ret_val = true;

    if (agent.dm_path.empty()) {
        return true;
    }

    const auto multiap_backhaul_path = agent.dm_path + ".MultiAPDevice.Backhaul";

    // Controller does not have any Backhaul, so leave it as TR-181 states it.
    if (agent.is_gateway) {
        ret_val &=
            m_ambiorix_datamodel->set(multiap_backhaul_path, "LinkType", std::string{"None"});
        ret_val &= m_ambiorix_datamodel->set(multiap_backhaul_path, "MACAddress", std::string{});
        ret_val &=
            m_ambiorix_datamodel->set(multiap_backhaul_path, "BackhaulMACAddress", std::string{});
        ret_val &=
            m_ambiorix_datamodel->set(multiap_backhaul_path, "BackhaulDeviceID", std::string{});
        return ret_val;
    }

    // TODO: Implement different link types (PPM-1656)
    std::string iface_link_str;
    switch (agent.backhaul.backhaul_iface_type) {
    case beerocks::IFACE_TYPE_WIFI_UNSPECIFIED:
    case beerocks::IFACE_TYPE_WIFI_INTEL:
        iface_link_str = "Wi-Fi";
        break;
    case beerocks::IFACE_TYPE_ETHERNET:
        iface_link_str = "Ethernet";
        break;
    default:
        LOG(INFO) << "Uncovered interface link type " << agent.backhaul.backhaul_iface_type
                  << " assign as None";
        iface_link_str = "None";
        break;
    }

    ret_val &= m_ambiorix_datamodel->set(multiap_backhaul_path, "LinkType", iface_link_str);
    ret_val &= m_ambiorix_datamodel->set(multiap_backhaul_path, "MACAddress",
                                         agent.backhaul.backhaul_interface);
    ret_val &= m_ambiorix_datamodel->set(multiap_backhaul_path, "BackhaulMACAddress",
                                         agent.backhaul.parent_interface);

    auto parent_agent = agent.backhaul.parent_agent.lock();
    if (!parent_agent) {

        //TODO: Error log could be added after (PPM-2043), otherwise it floods logs
        m_ambiorix_datamodel->set(multiap_backhaul_path, "BackhaulDeviceID", std::string{});
        return false;
    }
    ret_val &=
        m_ambiorix_datamodel->set(multiap_backhaul_path, "BackhaulDeviceID", parent_agent->al_mac);

    return ret_val;
}

bool db::dm_set_device_ssid_to_vid_map(const Agent &agent,
                                       const wireless_utils::sTrafficSeparationSsid &config)
{
    bool ret_val = true;

    if (agent.dm_path.empty()) {
        return true;
    }

    auto ssidtovidmapping_path =
        m_ambiorix_datamodel->add_instance(agent.dm_path + ".SSIDtoVIDMapping");
    if (ssidtovidmapping_path.empty()) {
        LOG(ERROR) << "Failed to add: " << agent.dm_path << ".SSIDtoVIDMapping";
        return false;
    }
    ret_val &= m_ambiorix_datamodel->set(ssidtovidmapping_path, "SSID", config.ssid);
    ret_val &= m_ambiorix_datamodel->set(ssidtovidmapping_path, "VID", config.vlan_id);

    return ret_val;
}

bool db::dm_set_default_8021q(const Agent &agent, const uint16_t primary_vlan_id,
                              const uint8_t default_pcp)
{
    bool ret_val = true;

    if (agent.dm_path.empty()) {
        return true;
    }

    if (!m_ambiorix_datamodel->remove_all_instances(agent.dm_path + ".Default8021Q")) {
        return false;
    }

    auto default_8021q_path = m_ambiorix_datamodel->add_instance(agent.dm_path + ".Default8021Q");
    if (default_8021q_path.empty()) {
        return false;
    }
    ret_val &= m_ambiorix_datamodel->set(default_8021q_path, "Enable", bool(primary_vlan_id > 0));
    ret_val &= m_ambiorix_datamodel->set(default_8021q_path, "PrimaryVID", primary_vlan_id);
    ret_val &= m_ambiorix_datamodel->set(default_8021q_path, "DefaultPCP", default_pcp);

    return ret_val;
}

bool db::dm_set_profile1_device_info(const Agent &agent)
{
    if (agent.dm_path.empty()) {
        return true;
    }

    bool ret_val = true;
    ret_val &=
        m_ambiorix_datamodel->set(agent.dm_path, "Manufacturer", agent.device_info.manufacturer);
    ret_val &=
        m_ambiorix_datamodel->set(agent.dm_path, "SerialNumber", agent.device_info.serial_number);
    ret_val &= m_ambiorix_datamodel->set(agent.dm_path, "ManufacturerModel",
                                         agent.device_info.manufacturer_model);
    return ret_val;
}

bool db::dm_set_profile3_device_info(const Agent &agent)
{
    if (agent.dm_path.empty()) {
        return true;
    }

    bool ret_val = true;
    ret_val &=
        m_ambiorix_datamodel->set(agent.dm_path, "SerialNumber", agent.device_info.serial_number);
    ret_val &= m_ambiorix_datamodel->set(agent.dm_path, "SoftwareVersion",
                                         agent.device_info.software_version);
    ret_val &=
        m_ambiorix_datamodel->set(agent.dm_path, "ExecutionEnv", agent.device_info.execution_env);
    ret_val &=
        m_ambiorix_datamodel->set(agent.dm_path, "CountryCode", agent.device_info.country_code);

    for (const auto &radio : agent.radios) {
        if (radio.second->dm_path.empty()) {
            continue;
        }

        ret_val &= m_ambiorix_datamodel->set(radio.second->dm_path, "ChipsetVendor",
                                             radio.second->chipset_vendor);
    }

    return ret_val;
}

bool db::dm_remove_radio(Agent::sRadio &radio)
{
    if (radio.dm_path.empty()) {
        return true;
    }

    auto instance = get_dm_index_from_path(radio.dm_path);
    if (instance.first.empty()) {
        return false;
    }
    if (!m_ambiorix_datamodel->remove_instance(instance.first, instance.second)) {
        return false;
    }
    radio.dm_path.clear();
    return true;
}

bool db::dm_remove_bss(Agent::sRadio::sBss &bss)
{
    if (bss.dm_path.empty()) {
        return true;
    }

    auto bss_path = get_dm_index_from_path(bss.dm_path);
    if (!m_ambiorix_datamodel->remove_instance(bss_path.first, bss_path.second)) {
        LOG(ERROR) << "Failed to remove " << bss_path.first << bss_path.second << " instance.";
        return false;
    }
    bss.dm_path.clear();

    return true;
}

bool db::dm_set_radio_bh_sta(const Agent::sRadio &radio, const sMacAddr &bh_sta_mac)
{
    if (radio.dm_path.empty()) {
        return true;
    }

    return m_ambiorix_datamodel->set(radio.dm_path + ".BackhaulSta", "MACAddress", bh_sta_mac);
}

bool db::dm_clear_radio_cac_capabilities(const Agent::sRadio &radio)
{
    if (radio.dm_path.empty()) {
        return true;
    }

    return m_ambiorix_datamodel->remove_all_instances(radio.dm_path + ".CACCapability");
}

bool db::dm_add_radio_cac_capabilities(
    const Agent::sRadio &radio, const wfa_map::eCacMethod &method, const uint8_t &duration,
    const std::unordered_map<uint8_t, std::vector<uint8_t>> &oc_channels)
{
    if (radio.dm_path.empty()) {
        return true;
    }

    auto cac_method_path =
        m_ambiorix_datamodel->add_instance(radio.dm_path + ".CACCapability.CACMethod");
    if (cac_method_path.empty()) {
        return false;
    }

    bool ret_val = true;
    ret_val &= m_ambiorix_datamodel->set(cac_method_path, "Method", method);
    ret_val &= m_ambiorix_datamodel->set(cac_method_path, "NumberOfSeconds", duration);

    for (auto &oc_ch : oc_channels) {
        auto oc_channels_path =
            m_ambiorix_datamodel->add_instance(cac_method_path + ".OpClassChannels");
        if (oc_channels_path.empty()) {
            return false;
        }

        ret_val &= m_ambiorix_datamodel->set(oc_channels_path, "OpClass", oc_ch.first);

        for (auto &channel : oc_ch.second) {
            auto channels_path = m_ambiorix_datamodel->add_instance(oc_channels_path + ".Channel");
            if (oc_channels_path.empty()) {
                return false;
            }

            ret_val &= m_ambiorix_datamodel->set(channels_path, "Channel", channel);
        }
    }

    return ret_val;
}

bool db::dm_add_radio_scan_capabilities(const Agent::sRadio &radio)
{
    if (radio.dm_path.empty()) {
        return true;
    }

    auto scan_capability_path = radio.dm_path + ".ScanCapability";

    // Clearing ScanCapability data model object and its sub-objects.
    if (!m_ambiorix_datamodel->remove_all_instances(scan_capability_path)) {
        return false;
    }

    auto &scan_capabilities = radio.scan_capabilities;
    bool ret_val            = true;

    ret_val &= m_ambiorix_datamodel->set(scan_capability_path, "OnBootOnly",
                                         scan_capabilities.on_boot_only);
    ret_val &=
        m_ambiorix_datamodel->set(scan_capability_path, "Impact", scan_capabilities.scan_impact);
    ret_val &= m_ambiorix_datamodel->set(scan_capability_path, "MinimumInterval",
                                         scan_capabilities.minimum_scan_interval);

    if (scan_capabilities.operating_classes.empty()) {
        LOG(ERROR) << "Invalid number of operating classes for radio " << radio.radio_uid;
        return false;
    }

    for (auto &oc_ch : scan_capabilities.operating_classes) {
        auto oc_channels_path =
            m_ambiorix_datamodel->add_instance(scan_capability_path + ".OpClassChannels");
        if (oc_channels_path.empty()) {
            return false;
        }

        ret_val &= m_ambiorix_datamodel->set(oc_channels_path, "OpClass", oc_ch.first);

        for (auto &channel : oc_ch.second) {
            auto channels_path = m_ambiorix_datamodel->add_instance(oc_channels_path + ".Channel");
            if (oc_channels_path.empty()) {
                return false;
            }

            ret_val &= m_ambiorix_datamodel->set(channels_path, "Channel", channel);
        }
    }

    return ret_val;
}

bool db::dm_add_radio_akm_suite_capabilities(
    const Agent::sRadio &radio,
    const std::vector<wfa_map::tlvAkmSuiteCapabilities::sBssAkmSuiteSelector>
        &fronthaul_bss_selectors,
    const std::vector<wfa_map::tlvAkmSuiteCapabilities::sBssAkmSuiteSelector>
        &backhaul_bss_selectors)
{
    if (radio.dm_path.empty()) {
        return true;
    }

    if (!m_ambiorix_datamodel->remove_all_instances(radio.dm_path + ".Capabilities.AKMFrontHaul")) {
        return false;
    }

    bool ret_val = true;

    for (auto &selector : fronthaul_bss_selectors) {
        auto akm_fronthaul_path =
            m_ambiorix_datamodel->add_instance(radio.dm_path + ".Capabilities.AKMFrontHaul");
        if (akm_fronthaul_path.empty()) {
            return false;
        }

        ret_val &= m_ambiorix_datamodel->set(akm_fronthaul_path, "OUI", selector.oui);
        ret_val &= m_ambiorix_datamodel->set(akm_fronthaul_path, "Type", selector.akm_suite_type);
    }

    if (!m_ambiorix_datamodel->remove_all_instances(radio.dm_path + ".Capabilities.AKMBackhaul")) {
        return false;
    }

    for (auto &selector : backhaul_bss_selectors) {
        auto akm_backhaul_path =
            m_ambiorix_datamodel->add_instance(radio.dm_path + ".Capabilities.AKMBackhaul");
        if (akm_backhaul_path.empty()) {
            return false;
        }

        ret_val &= m_ambiorix_datamodel->set(akm_backhaul_path, "OUI", selector.oui);
        ret_val &= m_ambiorix_datamodel->set(akm_backhaul_path, "Type", selector.akm_suite_type);
    }

    return ret_val;
}

bool db::dm_set_radio_advanced_capabilities(const Agent::sRadio &radio)
{
    if (radio.dm_path.empty()) {
        return true;
    }

    bool ret_val = true;
    ret_val &= m_ambiorix_datamodel->set(
        radio.dm_path, "TrafficSeparationCombinedFronthaul",
        radio.advanced_capabilities.traffic_separation_combined_fronthaul);
    ret_val &=
        m_ambiorix_datamodel->set(radio.dm_path, "TrafficSeparationCombinedBackhaul",
                                  radio.advanced_capabilities.traffic_separation_combined_backhaul);
    return ret_val;
}

bool db::dm_set_radio_vbss_capabilities(const sMacAddr &radio_uid, uint8_t max_vbss,
                                        bool vbsses_subtract, bool apply_vbssid_restrictions,
                                        bool apply_vbssid_match_mask_restrictions,
                                        bool apply_fixed_bits_restrictions,
                                        const sMacAddr &fixed_bits_mask,
                                        const sMacAddr &fixed_bits_value)
{

    auto radio = get_radio_by_uid(radio_uid);
    if (!radio) {
        LOG(ERROR) << "Failed to get radio with UID: " << radio_uid;
        return false;
    }

    if (radio->dm_path.empty()) {
        return true;
    }

    std::string vbss_caps_dm_path = radio->dm_path + ".Capabilities.VBSSCapabilities";

    bool ret_val = true;

    ret_val &= m_ambiorix_datamodel->set(vbss_caps_dm_path, "MaxVBSS", max_vbss);
    ret_val &= m_ambiorix_datamodel->set(vbss_caps_dm_path, "VBSSsSubtract", vbsses_subtract);
    ret_val &= m_ambiorix_datamodel->set(vbss_caps_dm_path, "ApplyVBSSIDRestrictions",
                                         apply_vbssid_restrictions);
    ret_val &= m_ambiorix_datamodel->set(vbss_caps_dm_path, "ApplyVBSSIDMatchMaskRestrictions",
                                         apply_vbssid_match_mask_restrictions);
    ret_val &= m_ambiorix_datamodel->set(vbss_caps_dm_path, "ApplyVBSSIDFixedBitsRestrictions",
                                         apply_fixed_bits_restrictions);
    ret_val &= m_ambiorix_datamodel->set(vbss_caps_dm_path, "VBSSIDFixedBitsMask", fixed_bits_mask);
    ret_val &=
        m_ambiorix_datamodel->set(vbss_caps_dm_path, "VBSSIDFixedBitsValue", fixed_bits_value);

    return ret_val;
}

bool db::dm_add_agent_1905_layer_security_capabilities(
    const Agent &agent,
    const wfa_map::tlv1905LayerSecurityCapability::eOnboardingProtocol &onboard_protocol,
    const wfa_map::tlv1905LayerSecurityCapability::eMicAlgorithm &integrity_algorithm,
    const wfa_map::tlv1905LayerSecurityCapability::eEncryptionAlgorithm &encryption_algorithm)
{
    m_ambiorix_datamodel->remove_all_instances(agent.dm_path + ".IEEE1905Security");

    auto ieee_1905_sec_path =
        m_ambiorix_datamodel->add_instance(agent.dm_path + ".IEEE1905Security");
    if (ieee_1905_sec_path.empty()) {
        return false;
    }

    bool ret_val = true;
    ret_val &=
        m_ambiorix_datamodel->set(ieee_1905_sec_path, "OnboardingProtocol", onboard_protocol);
    ret_val &=
        m_ambiorix_datamodel->set(ieee_1905_sec_path, "IntegrityAlgorithm", integrity_algorithm);
    ret_val &=
        m_ambiorix_datamodel->set(ieee_1905_sec_path, "EncryptionAlgorithm", encryption_algorithm);

    return ret_val;
}

bool db::dm_set_metric_reporting_policies(const Agent &agent)
{
    if (agent.dm_path.empty()) {
        return true;
    }

    bool ret_val = true;
    ret_val &= m_ambiorix_datamodel->set(agent.dm_path, "APMetricsReportingInterval",
                                         config.link_metrics_request_interval_seconds.count());

    for (const auto &radio : agent.radios) {
        if (radio.second->dm_path.empty()) {
            continue;
        }

        ret_val &= m_ambiorix_datamodel->set(
            radio.second->dm_path, "STAReportingRCPIThreshold",
            radio.second->metric_reporting_policies.sta_reporting_rcpi_threshold);
        ret_val &= m_ambiorix_datamodel->set(
            radio.second->dm_path, "STAReportingRCPIHysteresisMarginOverride",
            radio.second->metric_reporting_policies
                .sta_reporting_rcpi_hyst_margin_override_threshold);
        ret_val &= m_ambiorix_datamodel->set(
            radio.second->dm_path, "ChannelUtilizationReportingThreshold",
            radio.second->metric_reporting_policies.ap_reporting_channel_utilization_threshold);
        ret_val &= m_ambiorix_datamodel->set(
            radio.second->dm_path, "AssociatedSTATrafficStatsInclusionPolicy",
            radio.second->metric_reporting_policies.assoc_sta_traffic_stats_inclusion_policy);
        ret_val &= m_ambiorix_datamodel->set(
            radio.second->dm_path, "AssociatedSTALinkMetricsInclusionPolicy",
            radio.second->metric_reporting_policies.assoc_sta_link_metrics_inclusion_policy);
        ret_val &= m_ambiorix_datamodel->set(
            radio.second->dm_path, "APMetricsWiFi6",
            radio.second->metric_reporting_policies.assoc_wifi6_sta_status_report_inclusion_policy);
    }
    return ret_val;
}

bool db::dm_set_steering_policies(const Agent &agent)
{
    if (agent.dm_path.empty()) {
        return true;
    }

    bool ret_val = true;

    if (!m_ambiorix_datamodel->remove_all_instances(agent.dm_path +
                                                    ".LocalSteeringDisallowedSTA")) {
        return false;
    }

    for (auto &sta : agent.disallowed_local_steering_stations) {
        auto disallowed_local_steering_sta_path =
            m_ambiorix_datamodel->add_instance(agent.dm_path + ".LocalSteeringDisallowedSTA");
        if (disallowed_local_steering_sta_path.empty()) {
            return false;
        }

        ret_val &=
            m_ambiorix_datamodel->set(disallowed_local_steering_sta_path, "MACAddress", sta.first);
    }

    if (!m_ambiorix_datamodel->remove_all_instances(agent.dm_path +
                                                    ".BTMSteeringDisallowedSTAList")) {
        return false;
    }

    for (auto &sta : agent.disallowed_btm_steering_stations) {
        auto disallowed_btm_steering_sta_path =
            m_ambiorix_datamodel->add_instance(agent.dm_path + ".BTMSteeringDisallowedSTAList");
        if (disallowed_btm_steering_sta_path.empty()) {
            return false;
        }

        ret_val &=
            m_ambiorix_datamodel->set(disallowed_btm_steering_sta_path, "MACAddress", sta.first);
    }

    for (const auto &radio : agent.radios) {
        if (radio.second->dm_path.empty()) {
            continue;
        }

        ret_val &= m_ambiorix_datamodel->set(radio.second->dm_path, "SteeringPolicy",
                                             int(radio.second->steering_policies.steering_policy));
        ret_val &= m_ambiorix_datamodel->set(
            radio.second->dm_path, "ChannelUtilizationThreshold",
            radio.second->steering_policies.channel_utilization_threshold);
        ret_val &=
            m_ambiorix_datamodel->set(radio.second->dm_path, "RCPISteeringThreshold",
                                      radio.second->steering_policies.rcpi_steering_threshold);
    }
    return ret_val;
}

bool db::dm_set_device_multi_ap_profile(const Agent &agent)
{
    if (agent.dm_path.empty()) {
        return true;
    }

    return m_ambiorix_datamodel->set(agent.dm_path, "MultiAPProfile", agent.profile);
}

bool db::dm_set_device_unsuccessful_association_policy(const Agent &agent)
{
    if (agent.dm_path.empty()) {
        return true;
    }

    bool ret_val = true;
    ret_val &= m_ambiorix_datamodel->set(agent.dm_path, "ReportUnsuccessfulAssociations",
                                         agent.unsuccessful_assoc_report_policy);
    ret_val &= m_ambiorix_datamodel->set(agent.dm_path, "MaxReportingRate",
                                         agent.unsuccessful_assoc_max_reporting_rate);

    return ret_val;
}

bool db::dm_set_service_prioritization_rules(const Agent &agent)
{
    if (agent.dm_path.empty()) {
        return true;
    }

    bool ret_val = true;

    std::string dscp_map_str;
    std::transform(agent.service_prioritization.dscp_mapping_table.begin(),
                   agent.service_prioritization.dscp_mapping_table.end(),
                   std::back_inserter(dscp_map_str), [](int const &i) { return i + '0'; });

    ret_val &= m_ambiorix_datamodel->set(agent.dm_path, "DSCPMap", dscp_map_str);

    if (!m_ambiorix_datamodel->remove_all_instances(agent.dm_path + ".SPRule")) {
        return false;
    }

    for (const auto &rule : agent.service_prioritization.rules) {
        auto sp_rule_path = m_ambiorix_datamodel->add_instance(agent.dm_path + ".SPRule");
        if (sp_rule_path.empty()) {
            return false;
        }

        ret_val &= m_ambiorix_datamodel->set(sp_rule_path, "ID", rule.first);
        ret_val &= m_ambiorix_datamodel->set(sp_rule_path, "Precedence", rule.second.precedence);
        ret_val &= m_ambiorix_datamodel->set(sp_rule_path, "Output", rule.second.output);
        ret_val &= m_ambiorix_datamodel->set(sp_rule_path, "AlwaysMatch",
                                             rule.second.bits_field2.always_match);
    }

    return ret_val;
}

bool db::dm_configure_service_prioritization()
{
    const std::string cfgPath = "Device.WiFi.DataElements.Configuration.QoS";
    uint64_t ruleOutput{0};
    if (!m_ambiorix_datamodel->read_param(cfgPath, "SPRuleOutput", &ruleOutput)) {
        LOG(ERROR) << "no valid priority rule found at " << cfgPath;
        return false;
    }
    std::string dscpHex;
    m_ambiorix_datamodel->read_param(cfgPath, "DSCPMap", &dscpHex);

    for (auto it = m_agents.begin(); it != m_agents.end(); ++it) {
        auto &agent = it->second;

        agent->service_prioritization.rules.clear();

        wfa_map::tlvServicePrioritizationRule::sServicePrioritizationRule rule;
        rule.id                       = 1;
        rule.precedence               = 1;
        rule.output                   = static_cast<uint8_t>(ruleOutput);
        rule.bits_field1.add_remove   = 1;
        rule.bits_field2.always_match = 1;

        uint32_t id = rule.id;
        agent->service_prioritization.rules.insert({id, rule});

        auto &dscpTable = agent->service_prioritization.dscp_mapping_table;
        for (uint8_t i = 0; i < dscpTable.size(); ++i) {
            if (i < dscpHex.length()) {
                dscpTable[i] = dscpHex[i] - '0';
            } else {
                dscpTable[i] = 0;
            }
        }
    }

    return true;
}

bool db::dm_set_device_ap_capabilities(const Agent &agent)
{
    if (agent.dm_path.empty()) {
        return true;
    }

    bool ret_val = true;
    ret_val &= m_ambiorix_datamodel->set(agent.dm_path, "MaxPrioritizationRules",
                                         agent.max_prioritization_rules);
    ret_val &= m_ambiorix_datamodel->set(agent.dm_path, "PrioritizationSupport",
                                         agent.prioritization_support);
    ret_val &= m_ambiorix_datamodel->set(agent.dm_path, "MaxVIDs", agent.max_total_number_of_vids);
    return ret_val;
}

bool db::add_unassociated_station(sMacAddr const &new_station_mac_add, uint8_t channel,
                                  sMacAddr const &agent_mac_addr, sMacAddr const &radio_mac_addr)
{
    std::string debug_msg;
    bool all_connected_agents =
        tlvf::mac_to_string(agent_mac_addr) ==
        network_utils::
            ZERO_MAC_STRING; //flag if the command is for a specific agent or to all of them
    std::shared_ptr<UnassociatedStation> new_station(nullptr);
    uint8_t operating_class_un_station = 0;

    auto add_un_station_dm = [&](std::string agent_mac, std::string radio_mac,
                                 std::string station_mac) {
        //example Device.WiFi.DataElements.Network.Device.1.Radio.2.UnassociatedSTA.
        std::string device_path = "Device.WiFi.DataElements.Network.Device";

        //Device.WiFi.DataElements.Network.Device.1.Radio.2.UnassociatedSTA.1.MACAddress
        auto agent_path_index =
            m_ambiorix_datamodel->get_instance_index(device_path + ".[ID == '%s'].", agent_mac);
        if (agent_path_index == 0) {
            LOG(ERROR) << "could not find device/agent with mac_addr: " << agent_mac;
            return false;
        }
        auto radio_path_index = m_ambiorix_datamodel->get_instance_index(
            device_path + "." + std::to_string(agent_path_index) + ".Radio" + ".[ID == '%s'].",
            radio_mac);
        if (radio_path_index == 0) {
            LOG(ERROR) << "could not find radio path with ID " << radio_mac;
            return false;
        }
        std::string unassociated_sta_path = device_path + "." + std::to_string(agent_path_index) +
                                            ".Radio." + std::to_string(radio_path_index) +
                                            ".UnassociatedSTA";
        auto index = m_ambiorix_datamodel->get_instance_index(
            unassociated_sta_path + ".[MACAddress == '%s'].", station_mac);
        if (!index) {
            //add its!
            auto new_station_path = m_ambiorix_datamodel->add_instance(unassociated_sta_path);
            if (new_station_path.empty()) {
                LOG(ERROR) << "Failed to add new unassociated station stats with path "
                           << unassociated_sta_path;
                return false;
            } else {
                new_station_path.append(".");
                m_ambiorix_datamodel->set(new_station_path, "MACAddress", station_mac);
                LOG(DEBUG) << "Successfully added  UnassociatedSTA with path : "
                           << new_station_path;
            }
        } else {
            LOG(DEBUG) << "UnassociatedSTA with mac_addr " << station_mac
                       << " already exists! under path: " << unassociated_sta_path << "."
                       << station_mac;
        }
        return true;
    };

    // local function to detect which radio supports the input channel
    auto get_agent_radio = [&operating_class_un_station](
                               const beerocks::mac_map<Agent::sRadio> &radios, uint8_t channel) {
        std::shared_ptr<Agent::sRadio> agent_radio = nullptr;

        for (auto &radio_it : radios) {
            auto &scan_capabilities = radio_it.second->scan_capabilities;
            for (auto &oc_ch : scan_capabilities.operating_classes) {
                std::vector<uint8_t>::iterator iter =
                    std::find_if(oc_ch.second.begin(), oc_ch.second.end(),
                                 [channel](uint8_t input) { return (input == channel); });

                if (iter != oc_ch.second.end()) {
                    operating_class_un_station = oc_ch.first;
                    agent_radio                = radio_it.second;
                    return agent_radio;
                }
            }
        }
        return agent_radio;
    };

    if (!all_connected_agents) { //This case treats 1 single agent
        std::string agent_mac_string(tlvf::mac_to_string(agent_mac_addr));
        auto existing_agent = m_agents.get(agent_mac_addr);
        if (existing_agent == nullptr) {
            LOG(ERROR) << " agent with mac_addr: " << agent_mac_string
                       << " could not be found! station will not be added. ";
            return false;
        } else {
            std::shared_ptr<Agent::sRadio> agent_radio(nullptr);
            if (radio_mac_addr == network_utils::ZERO_MAC) {
                agent_radio = get_agent_radio(existing_agent->radios, channel);
            } else {
                agent_radio = get_radio_by_uid(radio_mac_addr);
            }

            if (!agent_radio) {
                //The channel is not accepted/available for any radios! --> lets revert to the active channel in one radio
                // and warn the user!
                agent_radio = existing_agent->radios.begin()->second;
                beerocks::WifiChannel local;
                local.set_channel(get_node(agent_radio->radio_uid)->wifi_channel.get_channel());
                local.set_bandwidth(get_node(agent_radio->radio_uid)->wifi_channel.get_bandwidth());
                operating_class_un_station = wireless_utils::get_operating_class_by_channel(local);
                channel = get_node(agent_radio->radio_uid)->wifi_channel.get_channel();
                LOG(WARNING) << "add_unassociated_station : channel: " << channel
                             << " is not available on any radios of agent :"
                             << tlvf::mac_to_string(agent_mac_addr)
                             << " -->  Instead:  Using radio with mac_addr: "
                             << tlvf::mac_to_string(agent_radio->radio_uid)
                             << " and active channel: " << channel;
            }

            //TODO : do more filtering whether the station is already associated to one current BSS or not
            if (!agent_radio->ap_capabilities
                     .support_unassociated_sta_link_metrics_on_operating_bssid ||
                !agent_radio->ap_capabilities
                     .support_unassociated_sta_link_metrics_on_non_operating_bssid) {
                LOG(ERROR) << "radio  with mac_addr: " << tlvf::mac_to_string(agent_mac_addr)
                           << " does not support unassociated stations stats!!, un_station "
                              "with mac_addr: "
                           << tlvf::mac_to_string(new_station_mac_add)
                           << " will not be added to the radio";
                return false;
            }
            auto existing_un_station = m_unassociated_stations.get(new_station_mac_add);
            if (existing_un_station) {
                // maybe the command is to change the channel!
                if (existing_un_station->get_channel() != channel) {
                    existing_un_station->set_channel(channel);
                    LOG(DEBUG) << " agent: " << tlvf::mac_to_string(agent_mac_addr)
                               << " will consider the new channel: " << channel
                               << "for  un_station: " << tlvf::mac_to_string(new_station_mac_add);
                    return true;
                } else {
                    LOG(DEBUG) << " un_station" << tlvf::mac_to_string(new_station_mac_add)
                               << " is already being monitored by agent: "
                               << tlvf::mac_to_string(agent_mac_addr) << "on channel: " << channel
                               << " command is ignored...";
                    return false;
                }
            }
            new_station = m_unassociated_stations.add(new_station_mac_add);
            new_station->add_agent(agent_mac_addr, agent_radio->radio_uid);
            debug_msg +=
                "added un_station with mac_address: " + tlvf::mac_to_string(new_station_mac_add) +
                " and channel: " + std::to_string(channel) +
                "to monitoring agent: " + tlvf::mac_to_string(agent_mac_addr);
            add_un_station_dm(tlvf::mac_to_string(agent_mac_addr),
                              tlvf::mac_to_string(agent_radio->radio_uid),
                              tlvf::mac_to_string(new_station_mac_add));
            new_station->set_channel(channel);
            new_station->set_operating_class(operating_class_un_station);
        }
    } else { //all connected agents
        for (auto &agent : m_agents) {

            new_station = m_unassociated_stations.add(new_station_mac_add);
            std::shared_ptr<Agent::sRadio> agent_radio(nullptr);
            if (radio_mac_addr == network_utils::ZERO_MAC) {
                agent_radio = get_agent_radio(agent.second->radios, channel);
            } else {
                agent_radio = get_radio_by_uid(radio_mac_addr);
            }

            if (!agent_radio) {
                //The channel is not accepted/available for any radios! --> lets revert to the active channel in one radio
                // and warn the user!
                agent_radio         = agent.second->radios.begin()->second;
                auto active_channel = get_node(agent_radio->radio_uid)->wifi_channel.get_channel();
                auto active_bandwidth =
                    get_node(agent_radio->radio_uid)->wifi_channel.get_bandwidth();
                operating_class_un_station = wireless_utils::get_operating_class_by_channel(
                    beerocks::message::sWifiChannel(active_channel, active_bandwidth));

                LOG(WARNING) << "add_unassociated_station : channel: " << channel
                             << " is not available on any radios of agent :"
                             << tlvf::mac_to_string(agent.first)
                             << " -->  Reverting to radio with mac_addr: "
                             << tlvf::mac_to_string(agent_radio->radio_uid)
                             << " , active channel: " << active_channel
                             << " bandwidth: " << active_bandwidth
                             << " operating_class: " << operating_class_un_station;
                channel = active_channel;

                if (!agent_radio->ap_capabilities
                         .support_unassociated_sta_link_metrics_on_operating_bssid ||
                    !agent_radio->ap_capabilities
                         .support_unassociated_sta_link_metrics_on_non_operating_bssid) {
                    LOG(ERROR) << "radio  with mac_addr: " << tlvf::mac_to_string(agent.first)
                               << " does not support unassociated stations stats!!, un_station "
                                  "with mac_addr: "
                               << tlvf::mac_to_string(new_station_mac_add)
                               << " will not be added to the radio";
                    return false;
                }
            }

            new_station->add_agent(agent.first, agent_radio->radio_uid);
            debug_msg +=
                "added un_station with mac_address: " + tlvf::mac_to_string(new_station_mac_add) +
                " and channel: " + std::to_string(channel) +
                "to monitoring agent: " + tlvf::mac_to_string(agent.first);
            add_un_station_dm(tlvf::mac_to_string(agent.first),
                              tlvf::mac_to_string(agent_radio->radio_uid),
                              tlvf::mac_to_string(new_station_mac_add));
            new_station->set_channel(channel);
            new_station->set_operating_class(operating_class_un_station);
        }
    }

    LOG(DEBUG) << debug_msg;
    return new_station != nullptr;
}

bool db::remove_unassociated_station(sMacAddr const &mac_address, sMacAddr const &agent_mac_addr,
                                     sMacAddr const &radio_mac_addr)
{

    auto remove_un_staton_from_dm = [&](std::string agent_mac, std::string station_mac) {
        LOG(DEBUG) << "removing un_station with mac_addr " << mac_address
                   << " connected to agent with mac_addr " << agent_mac
                   << " on radio: " << tlvf::mac_to_string(radio_mac_addr);
        //example Device.WiFi.DataElements.Network.Device.1.Radio.2.UnassociatedSTA.
        std::string device_path = "Device.WiFi.DataElements.Network.Device";
        sMacAddr radio_mac(radio_mac_addr);
        if (radio_mac == network_utils::ZERO_MAC) {
            // if not given as an argument, for example, from a bml command--> deduc it from the db
            auto station = m_unassociated_stations.get(tlvf::mac_from_string(station_mac));
            if (station != nullptr) {
                station->get_radio_mac(tlvf::mac_from_string(agent_mac), radio_mac);
            } else {
                LOG(ERROR) << "radio_mac for agent with mac_addr: " << agent_mac
                           << " not found!,  failure to remove station with mac: " << station_mac;
                return false;
            }
        };
        //Device.WiFi.DataElements.Network.Device.1.Radio.2.UnassociatedSTA.1.MACAddress
        auto agent_path_index =
            m_ambiorix_datamodel->get_instance_index(device_path + ".[ID == '%s'].", agent_mac);

        if (agent_path_index == 0) {
            LOG(ERROR) << "could not find device/agent with mac_addr: " << agent_mac;
            return false;
        }

        auto radio_path_index = m_ambiorix_datamodel->get_instance_index(
            device_path + "." + std::to_string(agent_path_index) + ".Radio" + ".[ID == '%s'].",
            tlvf::mac_to_string(radio_mac));

        if (radio_path_index == 0) {
            LOG(ERROR) << "could not find radio path with ID " << tlvf::mac_to_string(radio_mac);
            return false;
        }

        std::string unassociated_sta_path = device_path + "." + std::to_string(agent_path_index) +
                                            ".Radio." + std::to_string(radio_path_index) +
                                            ".UnassociatedSTA";

        auto index = m_ambiorix_datamodel->get_instance_index(
            unassociated_sta_path + ".[MACAddress == '%s'].", station_mac);
        if (index == 0) {
            LOG(ERROR) << " UnassociatedSTA with mac " << station_mac
                       << " does not exists under the path " << unassociated_sta_path;
            return false;
        } else {
            if (m_ambiorix_datamodel->remove_instance(unassociated_sta_path, index)) {
                LOG(DEBUG) << " Successfully removed un_station with mac_addr  " << station_mac
                           << " with the path " << unassociated_sta_path << "." << station_mac;
                return true;
            } else
                return false;
        }
        return true;
    };

    auto un_station = m_unassociated_stations.get(mac_address);
    bool all_connected_agents =
        tlvf::mac_to_string(agent_mac_addr) == network_utils::ZERO_MAC_STRING;
    if (!un_station) {
        LOG(ERROR) << " unassociated station with mac_addr: " << tlvf::mac_to_string(mac_address)
                   << " is not being monitored!";
        return false;
    }

    if (!all_connected_agents) {
        if (un_station->get_agents().find(agent_mac_addr) != un_station->get_agents().end()) {

            auto result = remove_un_staton_from_dm(tlvf::mac_to_string(agent_mac_addr),
                                                   tlvf::mac_to_string(mac_address));

            m_unassociated_stations.erase(mac_address);
            LOG(DEBUG) << "successfully removed un_station with mac_address:"
                       << tlvf::mac_to_string(mac_address) << " from the database";
            if (result == false) {
                LOG(ERROR) << tlvf::mac_to_string(mac_address)
                           << " was not removed from the datamodel!!";
            }
        } else {
            LOG(ERROR) << "un_station with mac:" << tlvf::mac_to_string(mac_address)
                       << " is not being monitored by " << tlvf::mac_to_string(agent_mac_addr);
            return false;
        }
    } else { // remove it for all connected agents
             // first remove all instance in the datamodel
        for (auto &agent : un_station->get_agents()) {
            auto result = remove_un_staton_from_dm(tlvf::mac_to_string(agent.first),
                                                   tlvf::mac_to_string(mac_address));
            if (result == false) {
                LOG(ERROR) << tlvf::mac_to_string(mac_address)
                           << " not found OR not removed from the datamodel!!";
            }
        }
        if (m_unassociated_stations.erase(mac_address) == 1) {
            LOG(DEBUG) << "db: removed station with mac_address:" << mac_address;

        } else {
            LOG(DEBUG) << "db: failed to remove un_station with mac_address:" << mac_address;
            return false;
        }
    }
    return true;
}

const beerocks::mac_map<UnassociatedStation> &db::get_unassociated_stations() const
{
    return m_unassociated_stations;
}

void db::update_unassociated_station_stats(const sMacAddr &mac_address,
                                           UnassociatedStation::Stats &new_stats,
                                           const std::string &radio_dm_path = std::string())
{
    auto station = m_unassociated_stations.find(mac_address);
    if (station != m_unassociated_stations.end()) {
        station->second->update_stats(new_stats);

        // update  controller DM
        //Example of path : Device.WiFi.DataElements.Network.Device.1.Radio.2.UnassociatedSTA.
        std::string new_station_path;
        if (!radio_dm_path.empty()) {
            std::string unassociated_sta_path = radio_dm_path + ".UnassociatedSTA";
            auto index                        = m_ambiorix_datamodel->get_instance_index(
                unassociated_sta_path + ".[MACAddress == '%s'].", tlvf::mac_to_string(mac_address));
            if (!index) {
                LOG(ERROR) << " UnassociatedSTA with mac " << mac_address
                           << " does not exists under the path " << unassociated_sta_path << " !";

                new_station_path = m_ambiorix_datamodel->add_instance(unassociated_sta_path);
                if (new_station_path.empty()) {
                    LOG(ERROR) << "Failed to add new unassociated station stats with path "
                               << unassociated_sta_path;
                    return;
                } else {
                    new_station_path.append(".");
                    LOG(DEBUG) << "Successfully added object with path : " << new_station_path;
                }
            } else {
                new_station_path.append(".");
                new_station_path.append(std::to_string(index));
            }
            m_ambiorix_datamodel->set(new_station_path, "MACAddress", mac_address);
            m_ambiorix_datamodel->set(new_station_path, " SignalStrength",
                                      new_stats.uplink_rcpi_dbm_enc);
            m_ambiorix_datamodel->set_time(new_station_path, new_stats.time_stamp);
            LOG(DEBUG) << "Setting MACAddress " << mac_address
                       << "SignalStrength: " << new_stats.uplink_rcpi_dbm_enc << " TimeStamp"
                       << new_stats.time_stamp;
        }
    }
    return;
}

std::list<std::pair<std::string, std::shared_ptr<UnassociatedStation::Stats>>>
db::get_unassociated_stations_stats() const
{
    std::list<std::pair<std::string, std::shared_ptr<UnassociatedStation::Stats>>> stats;
    for (auto &station : m_unassociated_stations) {
        auto stat(std::make_shared<UnassociatedStation::Stats>());
        stat->time_stamp          = station.second->get_stats().time_stamp;
        stat->uplink_rcpi_dbm_enc = station.second->get_stats().uplink_rcpi_dbm_enc;
        stats.push_back(std::make_pair(tlvf::mac_to_string(station.first), stat));
    }
    return stats;
}<|MERGE_RESOLUTION|>--- conflicted
+++ resolved
@@ -5447,12 +5447,8 @@
     beerocks::bpl::cfg_set_link_metrics_request_interval(
         config.link_metrics_request_interval_seconds);
 
-<<<<<<< HEAD
-    m_ambiorix_datamodel->set(CONTROLLER_ROOT_DM ".Configuration", "LinkMetricsRequestInterval",
-=======
     m_ambiorix_datamodel->set(CONTROLLER_ROOT_DM ".Configuration",
                               "LinkMetricsRequestInterval",
->>>>>>> cfdc0222
                               config.link_metrics_request_interval_seconds.count());
 }
 
@@ -6239,12 +6235,8 @@
         return {};
     }
 
-<<<<<<< HEAD
-    std::string event_path = m_ambiorix_datamodel->add_instance(CONTROLLER_ROOT_DM ".SteerEvent");
-=======
     std::string event_path =
         m_ambiorix_datamodel->add_instance(CONTROLLER_ROOT_DM ".SteerEvent");
->>>>>>> cfdc0222
 
     if (event_path.empty() && NBAPI_ON) {
         LOG(ERROR) << "Failed to add instance " CONTROLLER_ROOT_DM ".SteerEvent";
@@ -6284,23 +6276,15 @@
 
 void db::dm_increment_steer_summary_stats(const std::string &param_name)
 {
-<<<<<<< HEAD
-    dm_uint64_param_one_up(CONTROLLER_ROOT_DM ".Network.MultiAPSteeringSummaryStats", param_name);
-=======
     dm_uint64_param_one_up(CONTROLLER_ROOT_DM ".Network.MultiAPSteeringSummaryStats",
                            param_name);
->>>>>>> cfdc0222
 }
 
 bool db::dm_add_failed_connection_event(const sMacAddr &bssid, const sMacAddr &sta_mac,
                                         const uint16_t reason_code, const uint16_t status_code)
 {
-<<<<<<< HEAD
-    std::string event_path = CONTROLLER_ROOT_DM ".FailedConnectionEvent.FailedConnectionEventData";
-=======
     std::string event_path =
         CONTROLLER_ROOT_DM ".FailedConnectionEvent.FailedConnectionEventData";
->>>>>>> cfdc0222
 
     event_path = m_ambiorix_datamodel->add_instance(event_path);
 
@@ -6371,12 +6355,8 @@
         return {};
     }
 
-<<<<<<< HEAD
-    auto device_path = m_ambiorix_datamodel->add_instance(CONTROLLER_ROOT_DM ".Network.Device");
-=======
     auto device_path =
         m_ambiorix_datamodel->add_instance(CONTROLLER_ROOT_DM ".Network.Device");
->>>>>>> cfdc0222
     if (device_path.empty()) {
         LOG(ERROR) << "Failed to add instance " << device_path << ". Device mac: " << mac;
         return {};
