/* SPDX-License-Identifier: BSD-2-Clause-Patent
 *
 * SPDX-FileCopyrightText: 2016-2022 the prplMesh contributors (see AUTHORS.md)
 *
 * This code is subject to the terms of the BSD+Patent license.
 * See LICENSE file for more details.
 */

#include "db.h"

#include "../tasks/agent_monitoring_task.h"
#include <bcl/beerocks_utils.h>
#include <bcl/beerocks_wifi_channel.h>
#include <bcl/network/sockets.h>
#include <bcl/son/son_wireless_utils.h>
#include <beerocks/tlvf/beerocks_message.h>
#include <bpl/bpl_cfg.h>
#include <bpl/bpl_db.h>
#include <cmath>
#include <easylogging++.h>

#include <algorithm>

using namespace beerocks;
using namespace beerocks_message;
using namespace son;
using namespace net;

const std::string db::TIMESTAMP_STR            = "timestamp";
const std::string db::TIMELIFE_DELAY_STR       = "timelife_minutes";
const std::string db::INITIAL_RADIO_ENABLE_STR = "initial_radio_enable";
const std::string db::INITIAL_RADIO_STR        = "initial_radio";
const std::string db::SELECTED_BANDS_STR       = "selected_bands";
const std::string db::IS_UNFRIENDLY_STR        = "is_unfriendly";

constexpr std::chrono::minutes CHANNEL_PREFERENCE_EXPIRATION(5);

// static
std::string db::type_to_string(beerocks::eType type)
{
    switch (type) {
    case beerocks::eType::TYPE_GW:
        return "gateway";
    case beerocks::eType::TYPE_IRE:
        return "ire";
    case beerocks::eType::TYPE_IRE_BACKHAUL:
        return "ire_bh";
    case beerocks::eType::TYPE_SLAVE:
        return "slave";
    case beerocks::eType::TYPE_CLIENT:
        return "client";
    case beerocks::eType::TYPE_ETH_SWITCH:
        return "eth_switch";
    case beerocks::eType::TYPE_ANY:
        return "any";
    default:
        return {};
    }
}

std::string db::client_db_entry_from_mac(const sMacAddr &mac)
{
    std::string db_entry = tlvf::mac_to_string(mac);

    std::replace(db_entry.begin(), db_entry.end(), ':', '_');

    return db_entry;
}

sMacAddr db::client_db_entry_to_mac(std::string db_entry)
{
    std::replace(db_entry.begin(), db_entry.end(), '_', ':');

    if (!network_utils::is_valid_mac(db_entry)) {
        return network_utils::ZERO_MAC;
    }

    return tlvf::mac_from_string(db_entry);
}

std::string db::timestamp_to_string_seconds(const std::chrono::system_clock::time_point timestamp)
{
    return std::to_string(
        std::chrono::duration_cast<std::chrono::seconds>(timestamp.time_since_epoch()).count());
}

std::chrono::system_clock::time_point db::timestamp_from_seconds(int timestamp_sec)
{
    return std::chrono::system_clock::time_point(std::chrono::seconds(timestamp_sec));
}

std::pair<std::string, int> db::get_dm_index_from_path(const std::string &dm_path)
{
    std::pair<std::string, int> result = std::make_pair("", 0);

    if (dm_path.empty()) {
        LOG(ERROR) << "Empty data model path.";
        return result;
    }

    std::size_t found = dm_path.find_last_of(".");

    // Verifies errors as not finding dot and finding it as last member.
    if (found == std::string::npos || found >= dm_path.size()) {
        LOG(ERROR) << "Not suitable data model path: " << dm_path;
        return result;
    }
    result.first  = dm_path.substr(0, found);
    result.second = std::stoul(dm_path.substr(found + 1));
    return result;
}

// static - end

std::shared_ptr<Agent> db::get_agent_by_radio_uid(const sMacAddr &radio_uid)
{
    for (const auto &agent_map_element : m_agents) {
        const auto &agent = agent_map_element.second;
        if (agent->radios.find(radio_uid) != agent->radios.end()) {
            return agent;
        }
    }
    LOG(ERROR) << "No agent containing radio " << radio_uid << " found";
    return {};
}

bool db::set_sta_association_frame(const sMacAddr &sta_mac, std::vector<uint8_t> assoc_frame)
{
    auto sta = get_station(sta_mac);
    if (!sta) {
        LOG(ERROR) << "Station " << sta_mac << " is not known";
        return false;
    }
    sta->m_assoc_frame = assoc_frame;
    return true;
}

std::vector<uint8_t> db::get_association_frame_by_sta_mac(const sMacAddr &sta_mac)
{
    auto sta = get_station(sta_mac);
    if (!sta) {
        LOG(ERROR) << "Station " << sta_mac << " is not known";
        return {};
    }
    return sta->m_assoc_frame;
}

std::shared_ptr<Agent> db::get_agent_by_bssid(const sMacAddr &bssid)
{
    for (const auto &agent : m_agents) {
        for (const auto &radio : agent.second->radios) {
            auto bss = radio.second->bsses.get(bssid);
            if (bss) {
                return agent.second;
            }
        }
    }

    LOG(ERROR) << "No agent found containing bssid=" << bssid;
    return {};
}

std::shared_ptr<Agent::sRadio> db::get_radio(const sMacAddr &al_mac, const sMacAddr &radio_uid)
{
    auto agent = m_agents.get(al_mac);
    if (!agent) {
        LOG(ERROR) << "No agent found for al_mac " << al_mac;
        return {};
    }
    auto radio = agent->radios.get(radio_uid);
    return radio;
}

std::shared_ptr<Agent::sRadio> db::get_radio_by_bssid(const sMacAddr &bssid)
{
    for (const auto &agent : m_agents) {
        for (const auto &radio : agent.second->radios) {
            auto bss = radio.second->bsses.get(bssid);
            if (bss) {
                return radio.second;
            }
        }
    }

    LOG(ERROR) << "Radio with BSSID " << bssid << " not found";
    return {};
}

std::shared_ptr<Agent::sRadio> db::get_radio_by_backhaul_cap(const sMacAddr &bh_sta)
{
    if (bh_sta == beerocks::net::network_utils::ZERO_MAC) {
        LOG(INFO) << "Zero Backhaul Station Capability is requested";
        return {};
    }

    for (const auto &agent : m_agents) {
        for (const auto &radio : agent.second->radios) {

            if (radio.second->backhaul_station_mac == bh_sta) {
                return radio.second;
            }
        }
    }

    LOG(ERROR) << "Radio with Backhaul Station Capability " << bh_sta << " not found";
    return {};
}

void db::set_log_level_state(const beerocks::eLogLevel &log_level, const bool &new_state)
{
    logger.set_log_level_state(log_level, new_state);
}

// General set/get

bool db::has_node(const sMacAddr &mac)
{
    auto n = get_node(mac);
    return (n != nullptr);
}

bool db::add_virtual_node(const sMacAddr &mac, const sMacAddr &real_node_mac)
{
    //TODO prototype code, untested
    if (mac == network_utils::ZERO_MAC) {
        LOG(ERROR) << "can't insert node with empty mac";
        return false;
    }

    auto real_node = get_node(real_node_mac);

    if (!real_node) {
        LOG(ERROR) << "node " << real_node_mac << " does not exist";
        return false;
    }

    /*
     * TODO
     * the regular add_node() function should take care of a situation where the real node
     * already exists and is moved to a different hierarchy
     * it should be able to find its virtual nodes and move them to the appropriate hierarchy as well
     */

    nodes[real_node->hierarchy].insert(std::make_pair(tlvf::mac_to_string(mac), real_node));
    return true;
}

bool db::add_node(const sMacAddr &mac, const sMacAddr &parent_mac, beerocks::eType type)
{
    if (mac == network_utils::ZERO_MAC) {
        LOG(ERROR) << "can't insert node with empty mac";
        return false;
    }

    auto parent_node = get_node(parent_mac);
    // if parent node does not exist, new_hierarchy will be equal to 0
    int new_hierarchy = get_node_hierarchy(parent_node) + 1;
    if (new_hierarchy >= HIERARCHY_MAX) {
        LOG(ERROR) << "hierarchy too high for node " << mac;
        return false;
    }

    auto n = get_node(mac);
    if (n) { // n is not nullptr
        LOG(DEBUG) << "node with mac " << mac << " already exists, updating";
        //check if node type is same, else set_type would return false
        if (!n->set_type(type)) {
            LOG(ERROR) << "Mac duplication detected as existing type is " << n->get_type()
                       << " and received type is " << type;
            return false;
        }
        if (n->parent_mac != tlvf::mac_to_string(parent_mac)) {
            n->previous_parent_mac = n->parent_mac;
            n->parent_mac          = tlvf::mac_to_string(parent_mac);
        }
        int old_hierarchy = get_node_hierarchy(n);
        if (old_hierarchy >= 0 && old_hierarchy < HIERARCHY_MAX) {
            nodes[old_hierarchy].erase(tlvf::mac_to_string(mac));
        } else {
            LOG(ERROR) << "old hierarchy " << old_hierarchy << " for node " << mac
                       << " is invalid!!!";
        }
        auto subtree = get_node_subtree(n);
        int offset   = new_hierarchy - old_hierarchy;
        adjust_subtree_hierarchy(subtree, offset);
    } else {
        LOG(DEBUG) << "node with mac " << mac << " being created, the type is " << type;
        n             = std::make_shared<node>(type, tlvf::mac_to_string(mac));
        n->parent_mac = tlvf::mac_to_string(parent_mac);
    }
    n->hierarchy = new_hierarchy;
    nodes[new_hierarchy].insert(std::make_pair(tlvf::mac_to_string(mac), n));

    return true;
}

bool db::set_node_data_model_path(const sMacAddr &mac, const std::string &data_model_path)
{
    auto node = get_node(mac);
    if (!node) {
        LOG(ERROR) << "Failed to add set data model path, node " << mac << " does not exist";
        return false;
    }

    node->dm_path = data_model_path;
    return true;
}

std::string db::get_node_data_model_path(const std::string &mac)
{
    auto n = get_node(mac);
    if (!n) {
        LOG(WARNING) << __FUNCTION__ << " - node " << mac << " does not exist!";
        return {};
    }
    return n->dm_path;
}

std::shared_ptr<Agent> db::add_node_gateway(const sMacAddr &mac)
{
    auto agent = m_agents.add(mac);

    if (!add_node(mac, network_utils::ZERO_MAC, beerocks::TYPE_GW)) {
        LOG(ERROR) << "Failed to add gateway node, mac: " << mac;
        return agent;
    }

    agent->is_gateway = true;

    auto data_model_path = dm_add_device_element(mac);
    if (data_model_path.empty()) {
        LOG(ERROR) << "Failed to add device element for the gateway, mac: " << mac;
        return agent;
    }

    set_node_data_model_path(mac, data_model_path);
    agent->dm_path = data_model_path;

    if (!dm_set_device_multi_ap_capabilities(tlvf::mac_to_string(mac))) {
        LOG(ERROR) << "Failed to set multi ap capabilities";
    }

    if (!dm_update_collection_intervals(config.link_metrics_request_interval_seconds)) {
        LOG(ERROR) << "Failed to set collection intervals";
    }

    if (!dm_set_agent_oui(agent)) {
        LOG(ERROR) << "Failed to set Manufacturer OUI";
    }

    return agent;
}

std::shared_ptr<Agent> db::add_node_ire(const sMacAddr &mac, const sMacAddr &parent_mac)
{
    auto agent = m_agents.add(mac);

    if (!add_node(mac, parent_mac, beerocks::TYPE_IRE)) {
        LOG(ERROR) << "Failed to add ire node, mac: " << mac;
        return agent;
    }

    auto data_model_path = dm_add_device_element(mac);
    if (data_model_path.empty()) {
        LOG(ERROR) << "Failed to add device element for the ire, mac: " << mac;
        return agent;
    }

    set_node_data_model_path(mac, data_model_path);
    agent->dm_path = data_model_path;

    if (!dm_set_device_multi_ap_capabilities(tlvf::mac_to_string(mac))) {
        LOG(ERROR) << "Failed to set multi ap capabilities";
    }

    if (!dm_update_collection_intervals(config.link_metrics_request_interval_seconds)) {
        LOG(ERROR) << "Failed to set collection intervals";
    }

    if (!dm_set_agent_oui(agent)) {
        LOG(ERROR) << "Failed to set Manufacturer OUI";
    }

    return agent;
}

std::shared_ptr<Station> db::add_node_wireless_backhaul(const sMacAddr &mac,
                                                        const sMacAddr &parent_mac)
{
    auto station = m_stations.add(mac);

    if (!add_node(mac, parent_mac, beerocks::TYPE_IRE_BACKHAUL)) {
        LOG(ERROR) << "Failed to add wireless_backhaul node, mac: " << mac;
        return station;
    }

    // TODO: Add instance for Radio.BackhaulSta element from the Data Elements
    return station;
}

bool db::add_node_wired_backhaul(const sMacAddr &mac, const sMacAddr &parent_mac)
{
    if (!add_node(mac, parent_mac, beerocks::TYPE_ETH_SWITCH)) {
        LOG(ERROR) << "Failed to add wired_backhaul node, mac: " << mac;
        return false;
    }

    // TODO: Add node to the controller data model via m_ambiorix_datamodel for Wired BH agent
    return true;
}

bool db::dm_add_radio_element(Agent::sRadio &radio, Agent &agent)
{

    // Empty path for parent object refers to disabled NBAPI. Return true silently.
    if (agent.dm_path.empty()) {
        return true;
    }

    // Radio path is empty, so this is newly introduced object, add to datamodel.
    if (radio.dm_path.empty()) {

        const std::string path_to_radio = agent.dm_path + ".Radio";

        radio.dm_path = m_ambiorix_datamodel->add_instance(path_to_radio);
        if (radio.dm_path.empty()) {
            LOG(ERROR) << "Failed to add radio instance " << path_to_radio
                       << ". ruid: " << radio.radio_uid;
            return false;
        }
    }

    // TODO: This method will be removed after old node architecture is deprecated (PPM-1057).
    set_node_data_model_path(radio.radio_uid, radio.dm_path);

    return m_ambiorix_datamodel->set(radio.dm_path, "ID", radio.radio_uid);
}

bool db::dm_set_multi_ap_sta_noise_param(Station &station, const uint8_t rcpi, const uint8_t rsni)
{
    auto bss = station.get_bss();

    if (!bss) {
        LOG(INFO) << "BSS of the Station is empty mac: " << station.mac;
        return false;
    }

    if (station.dm_path.empty()) {
        return true;
    }

    uint32_t anpi = rcpi / (1 + std::pow(10, (rsni / 20.0) - 1));

    if (!bss->radio.stats_info) {
        LOG(ERROR) << "Failed to get stats of hosting radio " << bss->radio.radio_uid;
        return false;
    }

    return m_ambiorix_datamodel->set(station.dm_path + ".MultiAPSTA", "Noise",
                                     anpi + bss->radio.stats_info->noise);
}

bool db::dm_add_sta_beacon_measurement(const beerocks_message::sBeaconResponse11k &beacon)
{
    auto sta = get_station(beacon.sta_mac);

    if (!sta) {
        LOG(ERROR) << "Failed to get station with mac: " << beacon.sta_mac;
        return false;
    }
    if (sta->dm_path.empty()) {
        return true;
    }

    if (m_dialog_tokens[beacon.sta_mac] != beacon.dialog_token) {
        m_ambiorix_datamodel->remove_all_instances(sta->dm_path + ".MeasurementReport");
    }
    m_dialog_tokens[beacon.sta_mac] = beacon.dialog_token;

    std::string measurement_inst =
        m_ambiorix_datamodel->add_instance(sta->dm_path + ".MeasurementReport");

    if (measurement_inst.empty()) {
        LOG(ERROR) << "Failed to add: " << sta->dm_path << ".MeasurementReport";
        return false;
    }
    bool ret_val = true;

    ret_val &= dm_set_multi_ap_sta_noise_param(*sta, beacon.rcpi, beacon.rsni);

    ret_val &= m_ambiorix_datamodel->set(measurement_inst, "BSSID", beacon.bssid);
    ret_val &=
        m_ambiorix_datamodel->set(measurement_inst, "MeasurementToken", beacon.measurement_token);
    ret_val &= m_ambiorix_datamodel->set(measurement_inst, "RCPI", beacon.rcpi);
    ret_val &= m_ambiorix_datamodel->set(measurement_inst, "RSNI", beacon.rsni);
    ret_val &= m_ambiorix_datamodel->set(measurement_inst, "Channel", beacon.channel);
    ret_val &= m_ambiorix_datamodel->set(measurement_inst, "OpClass", beacon.op_class);
    ret_val &= m_ambiorix_datamodel->set(measurement_inst, "DialogToken", beacon.dialog_token);
    ret_val &= m_ambiorix_datamodel->set(measurement_inst, "RepMode", beacon.rep_mode);
    ret_val &= m_ambiorix_datamodel->set(measurement_inst, "PhyType", beacon.phy_type);
    ret_val &= m_ambiorix_datamodel->set(measurement_inst, "AntId", beacon.ant_id);
    ret_val &= m_ambiorix_datamodel->set(measurement_inst, "Duration", beacon.duration);
    ret_val &= m_ambiorix_datamodel->set(measurement_inst, "StartTime", beacon.start_time);
    return ret_val;
}

bool db::add_node_radio(const sMacAddr &mac, const sMacAddr &parent_mac)
{
    if (!add_node(mac, parent_mac, beerocks::TYPE_SLAVE)) {
        LOG(ERROR) << "Failed to add radio node, mac: " << mac;
        return false;
    }

    auto agent = m_agents.get(parent_mac);
    if (!agent) {
        LOG(ERROR) << "While adding radio " << mac << " parent agent " << parent_mac
                   << " not found.";
        return false;
    }

    auto radio = agent->radios.add(mac);

    return dm_add_radio_element(*radio, *agent);
}

std::shared_ptr<Station> db::add_node_station(const sMacAddr &mac, const sMacAddr &parent_mac)
{
    auto station = m_stations.add(mac);
    auto bss     = get_bss(parent_mac);

    if (!bss) {
        LOG(ERROR) << "Failed to get sBss: " << parent_mac;
    } else {
        station->set_bss(bss);
    }
    if (!add_node(mac, parent_mac, beerocks::TYPE_CLIENT)) {
        LOG(ERROR) << "Failed to add client node, mac: " << mac;
        return station;
    }

    if (parent_mac == network_utils::ZERO_MAC && config.persistent_db) {
        LOG(DEBUG) << "Skip data model insertion for not-yet-connected persistent clients";
        return station;
    }

    // Add STA to the controller data model via m_ambiorix_datamodel
    // for connected station (WiFi client)
    if (!dm_add_sta_element(parent_mac, *station)) {
        LOG(ERROR) << "Failed to add station datamodel, mac: " << station->mac;
    }

    return station;
}

bool db::remove_node(const sMacAddr &mac)
{
    int i;
    for (i = 0; i < HIERARCHY_MAX; i++) {
        auto it = nodes[i].find(tlvf::mac_to_string(mac));
        if (it != nodes[i].end()) {
            if (last_accessed_node_mac == tlvf::mac_to_string(mac)) {
                last_accessed_node_mac = std::string();
                last_accessed_node     = nullptr;
            }

            it = nodes[i].erase(it);

            auto index = m_ambiorix_datamodel->get_instance_index(
                "Device.WiFi.DataElements.Network.Device.[ID == '%s'].", tlvf::mac_to_string(mac));
            if (!index) {
                LOG(ERROR) << "Failed to get Network.Device index for mac: " << mac;
                return false;
            }

            if (!m_ambiorix_datamodel->remove_instance("Device.WiFi.DataElements.Network.Device",
                                                       index)) {
                LOG(ERROR) << "Failed to remove Network.Device." << index << " instance.";
                return false;
            }

            return true;
        }
    }

    return false;
}

bool db::set_node_type(const std::string &mac, beerocks::eType type)
{
    auto n = get_node(mac);
    if (!n) {
        return false;
    }
    n->set_type(type);
    return true;
}

beerocks::eType db::get_node_type(const std::string &mac)
{
    auto n = get_node(mac);
    if (!n) {
        return beerocks::TYPE_UNDEFINED;
    }
    return n->get_type();
}

bool db::set_node_ipv4(const std::string &mac, const std::string &ipv4)
{
    auto n = get_node(mac);
    if (!n) {
        return false;
    }
    n->ipv4 = ipv4;
    return true;
}

std::string db::get_node_ipv4(const std::string &mac)
{
    auto n = get_node(mac);
    if (!n) {
        return std::string();
    }
    return n->ipv4;
}

bool db::set_node_manufacturer(const std::string &mac, const std::string &manufacturer)
{
    auto n = get_node(mac);
    if (!n) {
        return false;
    }
    n->manufacturer = manufacturer;
    return true;
}

bool db::set_agent_manufacturer(prplmesh::controller::db::Agent &agent,
                                const std::string &manufacturer)
{
    agent.device_info.manufacturer = manufacturer;
    return true;
}

int db::get_hostap_operating_class(const sMacAddr &mac)
{
    auto mac_str = tlvf::mac_to_string(mac);
    auto n       = get_node(mac_str);
    if (!n) {
        LOG(WARNING) << "node " << mac_str << " does not exist!";
        return 0;
    } else if (n->get_type() != beerocks::TYPE_SLAVE || !n->hostap) {
        LOG(WARNING) << "node " << mac_str << " is not a valid hostap!";
        return 0;
    }
    return n->hostap->operating_class;
}

bool db::set_node_vap_id(const std::string &mac, int8_t vap_id)
{
    auto n = get_node(mac);
    if (!n) {
        return false;
    }
    n->vap_id = vap_id;
    return true;
}

int8_t db::get_node_vap_id(const std::string &mac)
{
    auto n = get_node(mac);
    if (!n) {
        return beerocks::IFACE_ID_INVALID;
    }
    return n->vap_id;
}

bool db::set_global_restricted_channels(const uint8_t *restricted_channels)
{
    if (!restricted_channels) {
        return false;
    }
    global_restricted_channels.clear();
    std::copy(restricted_channels, restricted_channels + message::RESTRICTED_CHANNEL_LENGTH,
              std::back_inserter(global_restricted_channels));
    return true;
}

std::vector<uint8_t> db::get_global_restricted_channels() { return global_restricted_channels; }

bool db::set_hostap_conf_restricted_channels(const sMacAddr &hostap_mac,
                                             const uint8_t *restricted_channels)
{
    auto n = get_node(hostap_mac);
    if (!n) {
        LOG(WARNING) << __FUNCTION__ << " - node " << hostap_mac << " does not exist!";
        return false;
    } else if (n->get_type() != beerocks::TYPE_SLAVE || n->hostap == nullptr) {
        LOG(WARNING) << __FUNCTION__ << "node " << hostap_mac << " is not a valid hostap!";
        return false;
    } else if (!restricted_channels) {
        LOG(WARNING) << __FUNCTION__ << "node " << hostap_mac << " restricted_channels not valid";
        return false;
    }
    n->hostap->conf_restricted_channels.clear();
    std::copy(restricted_channels, restricted_channels + message::RESTRICTED_CHANNEL_LENGTH,
              std::back_inserter(n->hostap->conf_restricted_channels));
    for (auto elm : n->hostap->conf_restricted_channels) {
        LOG(WARNING) << __FUNCTION__ << " elm = " << int(elm);
    }
    return true;
}

std::vector<uint8_t> db::get_hostap_conf_restricted_channels(const sMacAddr &hostap_mac)
{
    auto n = get_node(hostap_mac);
    if (!n) {
        LOG(WARNING) << __FUNCTION__ << " - node " << hostap_mac << " does not exist!";
        return std::vector<uint8_t>();
    } else if (n->get_type() != beerocks::TYPE_SLAVE || n->hostap == nullptr) {
        LOG(WARNING) << __FUNCTION__ << "node " << hostap_mac << " is not a valid hostap!";
        return std::vector<uint8_t>();
    }
    return n->hostap->conf_restricted_channels;
}

bool db::set_radio_channel_scan_capabilites(
    Agent::sRadio &radio, wfa_map::cRadiosWithScanCapabilities &radio_capabilities)
{
    radio.scan_capabilities.on_boot_only          = radio_capabilities.capabilities().on_boot_only;
    radio.scan_capabilities.scan_impact           = radio_capabilities.capabilities().scan_impact;
    radio.scan_capabilities.minimum_scan_interval = radio_capabilities.minimum_scan_interval();

    std::stringstream ss;
    ss << "on_boot_only=" << std::hex << int(radio.scan_capabilities.on_boot_only) << std::endl
       << "scan_impact=" << std::oct << int(radio.scan_capabilities.scan_impact) << std::endl
       << "minimum_scan_interval=" << int(radio.scan_capabilities.minimum_scan_interval)
       << std::endl;

    auto operating_classes_list_length = radio_capabilities.operating_classes_list_length();

    for (uint8_t oc_idx = 0; oc_idx < operating_classes_list_length; oc_idx++) {
        auto operating_class_tuple = radio_capabilities.operating_classes_list(oc_idx);
        if (!std::get<0>(operating_class_tuple)) {
            LOG(ERROR) << "getting operating class entry has failed!";
            return false;
        }

        auto &operating_class_struct = std::get<1>(operating_class_tuple);
        auto operating_class         = operating_class_struct.operating_class();
        const auto &op_class_chan_set =
            wireless_utils::operating_class_to_channel_set(operating_class);
        ss << "operating class=" << int(operating_class);

        auto channel_list_length = operating_class_struct.channel_list_length();

        ss << ", channel_list={";
        if (channel_list_length == 0) {
            ss << "}";
        }

        auto &operating_classes = radio.scan_capabilities.operating_classes;
        operating_classes.clear();
        for (int ch_idx = 0; ch_idx < channel_list_length; ch_idx++) {
            auto channel = operating_class_struct.channel_list(ch_idx);
            if (!channel) {
                LOG(ERROR) << "getting channel entry has failed!";
                return false;
            }

            // Check if channel is valid for operating class
            if (op_class_chan_set.find(*channel) == op_class_chan_set.end()) {
                LOG(ERROR) << "Channel " << int(*channel) << " invalid for operating class "
                           << int(operating_class);
                return false;
            }

            ss << int(*channel);

            // add comma if not last channel in the list, else close list by add curl brackets
            ss << (((ch_idx + 1) != channel_list_length) ? "," : "}");

            operating_classes[operating_class].push_back(*channel);
        }
    }
    ss << std::endl;
    LOG(DEBUG) << ss.str();
    return true;
}

bool db::set_node_beacon_measurement_support_level(
    const std::string &mac, beerocks::eBeaconMeasurementSupportLevel support_beacon_measurement)
{
    auto n = get_node(mac);
    if (!n) {
        return false;
    }
    if (!n->supports_beacon_measurement) { // sticky
        n->supports_beacon_measurement = support_beacon_measurement;
    }
    return true;
}

beerocks::eBeaconMeasurementSupportLevel
db::get_node_beacon_measurement_support_level(const std::string &mac)
{
    auto n = get_node(mac);
    if (!n) {
        return beerocks::BEACON_MEAS_UNSUPPORTED;
    }
    return n->supports_beacon_measurement;
}

bool db::set_node_name(const std::string &mac, const std::string &name)
{
    auto n = get_node(mac);
    if (!n) {
        return false;
    }
    n->name = name;
    return true;
}

bool db::set_node_state(const std::string &mac, beerocks::eNodeState state)
{
    auto n = get_node(mac);
    if (!n) {
        LOG(WARNING) << __FUNCTION__ << " - node " << mac << " does not exist!";
        return false;
    }
    n->state             = state;
    n->last_state_change = std::chrono::steady_clock::now();
    return true;
}

beerocks::eNodeState db::get_node_state(const std::string &mac)
{
    auto n = get_node(mac);
    if (!n) {
        LOG(WARNING) << __FUNCTION__ << " - node " << mac << " does not exist!";
        return beerocks::STATE_MAX;
    }
    return n->state;
}

std::chrono::steady_clock::time_point db::get_last_state_change(const std::string &mac)
{
    auto n = get_node(mac);
    if (!n) {
        return std::chrono::steady_clock::time_point();
    }
    return n->last_state_change;
}

bool db::set_node_handoff_flag(Station &station, bool handoff)
{
    auto n = get_node(station.mac);
    if (!n) {
        LOG(WARNING) << __FUNCTION__ << " - node " << station.mac << " does not exist!";
        return false;
    }
    station.m_handoff = handoff;
    if (n->get_type() == beerocks::TYPE_IRE_BACKHAUL) {
        station.m_ire_handoff = handoff;
    }
    return true;
}

bool db::get_node_handoff_flag(const Station &station)
{
    auto n = get_node(station.mac);
    if (!n) {
        LOG(WARNING) << __FUNCTION__ << " - node " << station.mac << " does not exist!";
        return false;
    }

    if (n->get_type() == beerocks::TYPE_IRE_BACKHAUL) {
        return station.m_ire_handoff;
    } else {
        return station.m_handoff;
    }
}

bool db::update_node_last_seen(const std::string &mac)
{
    auto n = get_node(mac);
    if (!n) {
        LOG(WARNING) << __FUNCTION__ << " - node " << mac << " does not exist!";
        return false;
    }
    n->last_seen = std::chrono::steady_clock::now();
    return true;
}

std::chrono::steady_clock::time_point db::get_node_last_seen(const std::string &mac)
{
    auto n = get_node(mac);
    if (!n) {
        LOG(WARNING) << __FUNCTION__ << " - node " << mac << " does not exist!";
        return std::chrono::steady_clock::now();
    }

    return n->last_seen;
}

std::unordered_map<sMacAddr, std::unordered_map<sMacAddr, son::node::link_metrics_data>> &
db::get_link_metric_data_map()
{
    return m_link_metric_data;
}

std::unordered_map<sMacAddr, son::node::ap_metrics_data> &db::get_ap_metric_data_map()
{
    return m_ap_metric_data;
}

bool db::set_hostap_active(const sMacAddr &mac, bool active)
{
    auto radio = get_radio_by_uid(mac);
    if (!radio) {
        LOG(WARNING) << "radio " << mac << " not found";
        return false;
    }

    auto n = get_node(mac);
    if (!n) {
        LOG(WARNING) << __FUNCTION__ << " - node " << mac << " does not exist!";
        return false;
    } else if (n->get_type() != beerocks::TYPE_SLAVE || n->hostap == nullptr) {
        return false;
    }
    LOG(DEBUG) << "Setting node '" << mac << "' as " << (active ? "active" : "inactive");
    n->hostap->active = active;

    // Enabled variable is a part of Radio data element and
    // need to get path like Device.WiFi.DataElements.Device.{i}.Radio.{i}. for setting Enabled variable
    auto radio_enable_path = radio->dm_path;

    if (radio_enable_path.empty()) {
        return true;
    }

    if (!m_ambiorix_datamodel->set(radio_enable_path, "Enabled", active)) {
        LOG(ERROR) << "Failed to set " << radio_enable_path << "Enabled: " << active;
        return false;
    }

    return true;
}

bool db::is_hostap_active(const sMacAddr &mac)
{
    auto n = get_node(mac);
    if (!n) {
        LOG(WARNING) << __FUNCTION__ << " - node " << mac << " does not exist!";
        return false;
    } else if (n->get_type() != beerocks::TYPE_SLAVE || n->hostap == nullptr) {
        LOG(WARNING) << __FUNCTION__ << "node " << mac << " is not a valid hostap!";
        return false;
    }
    return n->hostap->active;
}

bool db::is_ap_out_of_band(const std::string &mac, const std::string &sta_mac)
{
    auto sta_wifi_channel = get_node_wifi_channel(sta_mac);
    if (sta_wifi_channel.is_empty()) {
        LOG(ERROR) << "empty wifi channel of " << sta_mac << " in DB";
        return false;
    }
    bool client_on_5ghz = (sta_wifi_channel.get_freq_type() == eFreqType::FREQ_5G);

    auto wifi_channel = get_node_wifi_channel(mac);
    if (wifi_channel.is_empty()) {
        LOG(ERROR) << "empty wifi channel of " << mac << " in DB";
        return false;
    }

    if (((wifi_channel.get_freq_type() == eFreqType::FREQ_24G) && client_on_5ghz) ||
        ((wifi_channel.get_freq_type() == eFreqType::FREQ_5G) && (!client_on_5ghz))) {
        return true;
    }
    return false;
}

bool db::is_node_wireless(const std::string &mac)
{
    auto n = get_node(mac);
    if (!n) {
        LOG(WARNING) << __FUNCTION__ << " - node " << mac << " does not exist!";
        return false;
    }
    return utils::is_node_wireless(n->iface_type);
}

std::string db::node_to_string(const std::string &mac)
{
    auto n = get_node(mac);
    std::ostringstream os;
    if (n != nullptr) {
        os << n;
    } else {
        os << "";
    }
    return os.str();
}
//
// DB node functions (get only)
//
int db::get_node_hierarchy(const std::string &mac)
{
    auto n = get_node(mac);
    return get_node_hierarchy(n);
}

std::set<std::string> db::get_nodes(int type)
{
    std::set<std::string> ret;
    for (auto node_map : nodes) {
        for (auto kv : node_map) {
            if ((type < 0 || kv.second->get_type() == type) && (kv.second->mac == kv.first)) {
                ret.insert(kv.first);
            }
        }
    }
    return ret;
}

std::set<std::string> db::get_active_hostaps()
{
    std::set<std::string> ret;
    for (auto node_map : nodes) {
        for (auto kv : node_map) {
            if (kv.second->get_type() == beerocks::TYPE_SLAVE && kv.second->hostap != nullptr &&
                kv.second->state == beerocks::STATE_CONNECTED && kv.first == kv.second->mac &&
                is_hostap_active(tlvf::mac_from_string(kv.second->mac))) {
                ret.insert(kv.first);
            }
        }
    }
    return ret;
}

std::vector<std::shared_ptr<Agent>> db::get_all_connected_agents()
{
    std::vector<std::shared_ptr<Agent>> ret;

    for (const auto &agent_map_element : m_agents) {
        auto &agent = agent_map_element.second;
        if (agent->state == beerocks::STATE_CONNECTED) {
            ret.push_back(agent);
        }
    }
    return ret;
}

std::set<std::string> db::get_nodes_from_hierarchy(int hierarchy, int type)
{
    std::set<std::string> result;

    if (hierarchy < 0 || hierarchy >= HIERARCHY_MAX) {
        LOG(ERROR) << "invalid hierarchy";
        return result;
    }

    for (auto kv : nodes[hierarchy]) {
        if ((type < 0 || kv.second->get_type() == type) && (kv.second->mac == kv.first)) {
            result.insert(kv.first);
        }
    }

    return result;
}

std::shared_ptr<Agent> db::get_gw()
{
    for (const auto &agent : m_agents) {
        if (agent.second->is_gateway) {
            return agent.second;
        }
    }

    LOG(ERROR) << "Gateway not found";
    return {};
}

std::set<std::string> db::get_node_subtree(const std::string &mac)
{
    std::set<std::string> subtree;

    auto n = get_node(mac);
    if (!n) {
        LOG(WARNING) << "node " << mac << " does not exist!";
    }
    auto subtree_ = get_node_subtree(n);
    for (auto s : subtree_) {
        subtree.insert(s->mac);
    }
    return subtree;
}

std::string db::get_node_parent(const std::string &mac)
{
    auto n = get_node(mac);
    if (!n) {
        LOG(WARNING) << "node " << mac << " does not exist!";
        return std::string();
    }
    return n->parent_mac;
}

std::string db::get_node_parent_backhaul(const std::string &mac)
{
    auto n = get_node(mac);
    if (!n) {
        LOG(WARNING) << __FUNCTION__ << " - node " << mac << " does not exist!";
        return std::string();
    }

    std::string ire;
    if (n->get_type() == beerocks::TYPE_IRE) {
        ire = mac;
    } else {
        ire = tlvf::mac_to_string(get_node_parent_ire(mac));
    }

    return get_node_parent(ire);
}

sMacAddr db::get_node_parent_ire(const std::string &mac)
{
    auto n = get_node(mac);
    if (!n || n->get_type() == beerocks::TYPE_GW) {
        return network_utils::ZERO_MAC;
    }

    std::shared_ptr<node> p;
    do {
        p = get_node(n->parent_mac);
        if (!p) {
            LOG(DEBUG) << "node " << mac << " has no valid parent IRE";
            return network_utils::ZERO_MAC;
        }
        n = p;
    } while (p->get_type() != beerocks::TYPE_IRE && p->get_type() != beerocks::TYPE_GW);

    return tlvf::mac_from_string(p->mac);
}

std::string db::get_node_previous_parent(const std::string &mac)
{
    auto n = get_node(mac);
    if (!n) {
        LOG(WARNING) << "node " << mac << " does not exist!";
        return std::string();
    }
    return n->previous_parent_mac;
}

std::set<std::string> db::get_node_siblings(const std::string &mac, int type)
{
    std::set<std::string> siblings;
    auto n = get_node(mac);

    if (!n) {
        LOG(WARNING) << __FUNCTION__ << " - node " << mac << " does not exist";
        return siblings;
    }

    auto parent = get_node(n->parent_mac);
    if (!parent) {
        LOG(WARNING) << "parent for node " << mac << " does not exist";
        return siblings;
    }

    int hierarchy = get_node_hierarchy(parent) + 1;
    if (hierarchy >= 0 && hierarchy < HIERARCHY_MAX) {
        for (auto &it : nodes[hierarchy]) {
            if (it.first == it.second->mac) {
                auto sib = it.second;
                if ((sib->parent_mac == parent->mac) && (mac != sib->mac) &&
                    (type == beerocks::TYPE_ANY || sib->get_type() == type)) {
                    siblings.insert(sib->mac);
                }
            }
        }
    }
    return siblings;
}

std::set<std::string> db::get_node_children(const std::string &mac, int type, int state)
{
    std::set<std::string> children_macs;
    auto n = get_node(mac);

    if (!n) {
        LOG(WARNING) << __FUNCTION__ << " - node " << mac << " does not exist";
        return children_macs;
    }

    std::set<std::shared_ptr<node>> children_nodes;
    if (n->mac == mac) {
        children_nodes = get_node_children(n, type, state);
    } else {
        children_nodes = get_node_children(n, type, state, mac);
    }
    for (auto c : children_nodes) {
        children_macs.insert(c->mac);
    }
    return children_macs;
}

std::list<sMacAddr> db::get_1905_1_neighbors(const sMacAddr &al_mac)
{
    auto al_mac_str = tlvf::mac_to_string(al_mac);
    std::list<sMacAddr> neighbors_al_macs;
    auto all_al_macs = get_nodes(beerocks::TYPE_IRE);

    // According to IEEE 1905.1 a neighbor is defined as a first circle only, so we need to filter
    // out the childrens from second circle and above.
    for (const auto &al_mac_iter : all_al_macs) {
        if (get_node_parent_ire(al_mac_iter) == al_mac) {
            neighbors_al_macs.push_back(tlvf::mac_from_string(al_mac_iter));
        }
    }

    // Add the parent bridge as well to the neighbors list
    auto parent_bridge = get_node_parent_ire(tlvf::mac_to_string(al_mac));
    if (parent_bridge != network_utils::ZERO_MAC) {
        neighbors_al_macs.push_back(parent_bridge);
    }

    // Add siblings Nodes
    auto siblings = get_node_siblings(al_mac_str, beerocks::TYPE_IRE);
    for (const auto &sibling : siblings) {
        neighbors_al_macs.push_back(tlvf::mac_from_string(sibling));
    }

    return neighbors_al_macs;
}

//
// Capabilities
//

bool db::set_ap_vht_capabilities(wfa_map::tlvApVhtCapabilities &vht_caps_tlv)
{
    auto radio = get_radio_by_uid(vht_caps_tlv.radio_uid());
    if (!radio) {
        LOG(ERROR) << "Failed to get radio with mac: " << vht_caps_tlv.radio_uid();
        return false;
    }

    auto path_to_obj = radio->dm_path;
    if (path_to_obj.empty()) {
        return true;
    }

    path_to_obj += ".Capabilities.";
    if (!m_ambiorix_datamodel->add_optional_subobject(path_to_obj, "VHTCapabilities")) {
        LOG(ERROR) << "Failed to add sub-object" << path_to_obj << "VHTCapabilities";
        return false;
    }

    bool ret_val = true;
    path_to_obj += "VHTCapabilities.";

    auto flags1 = vht_caps_tlv.flags1();
    auto flags2 = vht_caps_tlv.flags2();

    ret_val &=
        m_ambiorix_datamodel->set(path_to_obj, "MCSNSSTxSet", vht_caps_tlv.supported_vht_tx_mcs());
    ret_val &=
        m_ambiorix_datamodel->set(path_to_obj, "MCSNSSRxSet", vht_caps_tlv.supported_vht_rx_mcs());

    ret_val &= m_ambiorix_datamodel->set(path_to_obj, "MaxNumberOfTxSpatialStreams",
                                         flags1.max_num_of_supported_tx_spatial_streams + 1);
    ret_val &= m_ambiorix_datamodel->set(path_to_obj, "MaxNumberOfRxSpatialStreams",
                                         flags1.max_num_of_supported_rx_spatial_streams + 1);
    ret_val &= m_ambiorix_datamodel->set(path_to_obj, "VHTShortGI80",
                                         static_cast<bool>(flags1.short_gi_support_80mhz));
    ret_val &=
        m_ambiorix_datamodel->set(path_to_obj, "VHTShortGI160",
                                  static_cast<bool>(flags1.short_gi_support_160mhz_and_80_80mhz));
    ret_val &= m_ambiorix_datamodel->set(path_to_obj, "VHT8080",
                                         static_cast<bool>(flags2.vht_support_80_80mhz));
    ret_val &= m_ambiorix_datamodel->set(path_to_obj, "VHT160",
                                         static_cast<bool>(flags2.vht_support_160mhz));
    ret_val &= m_ambiorix_datamodel->set(path_to_obj, "SUBeamformer",
                                         static_cast<bool>(flags2.su_beamformer_capable));
    ret_val &= m_ambiorix_datamodel->set(path_to_obj, "MUBeamformer",
                                         static_cast<bool>(flags2.mu_beamformer_capable));

    return ret_val;
}

bool db::dm_add_ap_operating_classes(const std::string &radio_mac, uint8_t max_tx_power,
                                     uint8_t op_class,
                                     const std::vector<uint8_t> &non_operable_channels)
{
    auto radio        = get_radio_by_uid(tlvf::mac_from_string(radio_mac));
    bool return_value = true;

    if (!radio) {
        LOG(ERROR) << "Failed to get radio with mac: " << radio_mac;
        return false;
    }

    std::string path_to_obj = radio->dm_path;
    if (path_to_obj.empty()) {
        return true;
    }

    path_to_obj += ".Capabilities.OperatingClasses";
    std::string path_to_obj_instance = m_ambiorix_datamodel->add_instance(path_to_obj);
    if (path_to_obj_instance.empty()) {
        LOG(ERROR) << "Failed to add object: " << path_to_obj;
        return false;
    }

    if (!m_ambiorix_datamodel->set(path_to_obj_instance, "MaxTxPower", max_tx_power)) {
        LOG(ERROR) << "Failed to set " << path_to_obj << " MaxTxPower: " << max_tx_power;
        return_value = false;
    }

    if (!m_ambiorix_datamodel->set(path_to_obj_instance, "Class", op_class)) {
        LOG(ERROR) << "Failed to set " << path_to_obj << " Class: " << op_class;
        return_value = false;
    }

    path_to_obj = path_to_obj_instance + ".NonOperable";
    for (auto non_op_channel : non_operable_channels) {
        auto path_to_non_operable_instance = m_ambiorix_datamodel->add_instance(path_to_obj);
        if (path_to_non_operable_instance.empty()) {
            LOG(ERROR) << "Failed to add object: " << path_to_obj;
            return_value = false;
            continue;
        }
        if (!m_ambiorix_datamodel->set(path_to_non_operable_instance, "NonOpChannelNumber",
                                       non_op_channel)) {
            LOG(ERROR) << "Failed to set " << path_to_non_operable_instance
                       << "NonOpChannelNumber: " << non_op_channel;
            return_value = false;
        }
    }

    return return_value;
}

bool db::set_ap_he_capabilities(wfa_map::tlvApHeCapabilities &he_caps_tlv)
{
    auto radio = get_radio_by_uid(he_caps_tlv.radio_uid());

    if (!radio) {
        LOG(ERROR) << "Fail get radio, mac:" << he_caps_tlv.radio_uid();
        return false;
    }

    auto path_to_obj = radio->dm_path;
    if (path_to_obj.empty()) {
        return true;
    }

    path_to_obj += ".Capabilities.";
    if (!m_ambiorix_datamodel->add_optional_subobject(path_to_obj, "WiFi6Capabilities")) {
        LOG(ERROR) << "Failed to add sub-object " << path_to_obj << "WiFi6Capabilities";
        return false;
    }

    bool ret_val = true;
    path_to_obj += "WiFi6Capabilities.";

    auto flags1 = he_caps_tlv.flags1();
    auto flags2 = he_caps_tlv.flags2();

    ret_val &= m_ambiorix_datamodel->set(path_to_obj, "MaxNumberOfTxSpatialStreams",
                                         flags1.max_num_of_supported_tx_spatial_streams + 1);
    ret_val &= m_ambiorix_datamodel->set(path_to_obj, "MaxNumberOfRxSpatialStreams",
                                         flags1.max_num_of_supported_rx_spatial_streams + 1);
    ret_val &= m_ambiorix_datamodel->set(path_to_obj, "HE8080",
                                         static_cast<bool>(flags1.he_support_80_80mhz));
    ret_val &= m_ambiorix_datamodel->set(path_to_obj, "HE160",
                                         static_cast<bool>(flags1.he_support_160mhz));
    ret_val &= m_ambiorix_datamodel->set(path_to_obj, "SUBeamformer",
                                         static_cast<bool>(flags2.su_beamformer_capable));
    ret_val &= m_ambiorix_datamodel->set(path_to_obj, "MUBeamformer",
                                         static_cast<bool>(flags2.mu_beamformer_capable));
    ret_val &= m_ambiorix_datamodel->set(path_to_obj, "ULMUMIMO",
                                         static_cast<bool>(flags2.ul_mu_mimo_capable));
    ret_val &= m_ambiorix_datamodel->set(path_to_obj, "ULOFDMA",
                                         static_cast<bool>(flags2.ul_ofdm_capable));
    ret_val &= m_ambiorix_datamodel->set(path_to_obj, "DLOFDMA",
                                         static_cast<bool>(flags2.dl_ofdm_capable));

    uint8_t supported_he_mcs_length = he_caps_tlv.supported_he_mcs_length();
    path_to_obj += "MCSNSS";
    for (int i = 0; i < supported_he_mcs_length; i++) {
        auto path_to_obj_instance = m_ambiorix_datamodel->add_instance(path_to_obj);
        if (path_to_obj_instance.empty()) {
            LOG(ERROR) << "Failed to add " << path_to_obj;
            ret_val = false;
            continue;
        }
        ret_val &= m_ambiorix_datamodel->set(path_to_obj_instance + '.', "MCSNSSSet",
                                             *he_caps_tlv.supported_he_mcs(i));
    }

    return ret_val;
}

const beerocks::message::sRadioCapabilities *
db::get_station_current_capabilities(const std::string &mac)
{
    auto n = get_node(mac);
    if (!n) {
        return nullptr;
    }
    return (n->capabilities);
}

bool db::dm_set_sta_he_capabilities(const std::string &path_to_sta,
                                    const beerocks::message::sRadioCapabilities &sta_cap)
{
    if (!m_ambiorix_datamodel->add_optional_subobject(path_to_sta, "WiFi6Capabilities")) {
        LOG(ERROR) << "Failed to add sub-object " << path_to_sta << "WiFi6Capabilities";
        return false;
    }

    bool ret_val            = true;
    std::string path_to_obj = path_to_sta + "WiFi6Capabilities.";

    ret_val &= m_ambiorix_datamodel->set(path_to_obj, "MaxNumberOfTxSpatialStreams", sta_cap.he_ss);
    ret_val &= m_ambiorix_datamodel->set(path_to_obj, "MaxNumberOfRxSpatialStreams", sta_cap.he_ss);
    ret_val &= m_ambiorix_datamodel->set(path_to_obj, "HE8080",
                                         static_cast<bool>(sta_cap.he_bw == BANDWIDTH_80_80));
    ret_val &= m_ambiorix_datamodel->set(path_to_obj, "HE160",
                                         static_cast<bool>(sta_cap.he_bw == BANDWIDTH_160));
    ret_val &= m_ambiorix_datamodel->set(path_to_obj, "SUBeamformer",
                                         static_cast<bool>(sta_cap.he_su_beamformer));
    ret_val &= m_ambiorix_datamodel->set(path_to_obj, "SUBeamformee",
                                         static_cast<bool>(sta_cap.he_su_beamformee));
    ret_val &= m_ambiorix_datamodel->set(path_to_obj, "MUBeamformer",
                                         static_cast<bool>(sta_cap.he_mu_beamformer));
    ret_val &= m_ambiorix_datamodel->set(
        path_to_obj, "Beamformee80orLess",
        static_cast<bool>(sta_cap.he_su_beamformee ? sta_cap.he_beamformee_sts_less_80mhz : false));
    ret_val &= m_ambiorix_datamodel->set(
        path_to_obj, "BeamformeeAbove80",
        static_cast<bool>(sta_cap.he_su_beamformee && (sta_cap.he_bw > BANDWIDTH_80)
                              ? sta_cap.he_beamformee_sts_great_80mhz
                              : false));
    ret_val &=
        m_ambiorix_datamodel->set(path_to_obj, "ULMUMIMO", static_cast<bool>(sta_cap.ul_mu_mimo));
    ret_val &=
        m_ambiorix_datamodel->set(path_to_obj, "ULOFDMA", static_cast<bool>(sta_cap.ul_ofdma));
    ret_val &=
        m_ambiorix_datamodel->set(path_to_obj, "DLOFDMA", static_cast<bool>(sta_cap.dl_ofdma));
    // TODO: find the values for the unfilled parameters, PPM-2112
    ret_val &= m_ambiorix_datamodel->set(path_to_obj, "MaxDLMUMIMO", sta_cap.dl_mu_mimo_max_users);
    ret_val &= m_ambiorix_datamodel->set(path_to_obj, "MaxULMUMIMO", sta_cap.ul_mu_mimo_max_users);
    ret_val &= m_ambiorix_datamodel->set(path_to_obj, "MaxDLOFDMA", sta_cap.dl_ofdma_max_users);
    ret_val &= m_ambiorix_datamodel->set(path_to_obj, "MaxULOFDMA", sta_cap.ul_ofdma_max_users);
    ret_val &= m_ambiorix_datamodel->set(path_to_obj, "RTS", static_cast<bool>(false));
    ret_val &= m_ambiorix_datamodel->set(path_to_obj, "MURTS", static_cast<bool>(sta_cap.ul_ofdma));
    ret_val &= m_ambiorix_datamodel->set(path_to_obj, "MultiBSSID", static_cast<bool>(false));
    ret_val &= m_ambiorix_datamodel->set(path_to_obj, "MUEDCA", static_cast<bool>(false));
    ret_val &= m_ambiorix_datamodel->set(path_to_obj, "TWTRequestor",
                                         static_cast<bool>(sta_cap.twt_requester));
    ret_val &= m_ambiorix_datamodel->set(path_to_obj, "TWTResponder",
                                         static_cast<bool>(sta_cap.twt_responder));
    ret_val &= m_ambiorix_datamodel->set(path_to_obj, "SpatialReuse", static_cast<bool>(false));
    ret_val &=
        m_ambiorix_datamodel->set(path_to_obj, "AnticipatedChannelUsage", static_cast<bool>(false));

    return ret_val;
}

bool db::set_ap_wifi6_capabilities(wfa_map::tlvApWifi6Capabilities &wifi6_caps_tlv)
{
    auto radio = get_radio_by_uid(wifi6_caps_tlv.radio_uid());
    if (!radio) {
        LOG(ERROR) << "Failed to get radio with RUID: " << wifi6_caps_tlv.radio_uid();
        return false;
    }

    if (radio->dm_path.empty()) {
        return true;
    }

    auto path_to_obj = radio->dm_path + ".Capabilities.";
    bool ret_val     = true;

    for (auto iter1 = 0; iter1 < wifi6_caps_tlv.number_of_roles(); iter1++) {
        auto role_tuple = wifi6_caps_tlv.role(iter1);
        if (!std::get<0>(role_tuple)) {
            LOG(ERROR) << "role entry has failed!";
            return false;
        }

        auto &role  = std::get<1>(role_tuple);
        auto flags1 = role.flags1();
        auto flags2 = role.flags2();
        auto flags3 = role.flags3();
        auto flags4 = role.flags4();

        // First bit represents agent role, second bit is reserved according to R3.
        uint8_t agent_role_first_bit = flags1.agent_role & 0x01;

        if (agent_role_first_bit == 0x0) {
            if (!m_ambiorix_datamodel->add_optional_subobject(path_to_obj, "WiFi6APRole")) {
                LOG(ERROR) << "Failed to add sub-object " << path_to_obj << "WiFi6APRole";
                return false;
            }
            path_to_obj += "WiFi6APRole.";
        } else {
            if (!m_ambiorix_datamodel->add_optional_subobject(path_to_obj, "WiFi6bSTARole")) {
                LOG(ERROR) << "Failed to add sub-object " << path_to_obj << "WiFi6bSTARole";
                return false;
            }
            path_to_obj += "WiFi6bSTARole.";
        }

        //TODO: Need to set the value for MCS_NSS and OFDMA (PPM-2288)
        ret_val &= m_ambiorix_datamodel->set(path_to_obj, "AgentRole", flags1.agent_role);
        ret_val &= m_ambiorix_datamodel->set(path_to_obj, "HE160",
                                             static_cast<bool>(flags1.he_support_160mhz));
        ret_val &= m_ambiorix_datamodel->set(path_to_obj, "HE8080",
                                             static_cast<bool>(flags1.he_support_80_80mhz));
        ret_val &= m_ambiorix_datamodel->set(path_to_obj, "MCSNSSLength", flags1.mcs_nss_length);
        ret_val &= m_ambiorix_datamodel->set(path_to_obj, "SUBeamformer",
                                             static_cast<bool>(flags2.su_beamformer));
        ret_val &= m_ambiorix_datamodel->set(path_to_obj, "SUBeamformee",
                                             static_cast<bool>(flags2.su_beamformee));
        ret_val &= m_ambiorix_datamodel->set(path_to_obj, "MUBeamformer",
                                             static_cast<bool>(flags2.mu_Beamformer_status));
        ret_val &= m_ambiorix_datamodel->set(path_to_obj, "BeamformeeStsLess80",
                                             static_cast<bool>(flags2.beamformee_sts_less_80mhz));
        ret_val &=
            m_ambiorix_datamodel->set(path_to_obj, "BeamformeeStsGreater80",
                                      static_cast<bool>(flags2.beamformee_sts_greater_80mhz));
        ret_val &= m_ambiorix_datamodel->set(path_to_obj, "ULMUMIMO",
                                             static_cast<bool>(flags2.ul_mu_mimo));
        ret_val &=
            m_ambiorix_datamodel->set(path_to_obj, "ULOFDMA", static_cast<bool>(flags2.ul_ofdma));
        ret_val &=
            m_ambiorix_datamodel->set(path_to_obj, "DLOFDMA", static_cast<bool>(flags2.dl_ofdma));
        ret_val &= m_ambiorix_datamodel->set(path_to_obj, "MaxNumberOfUsersSupportedTX",
                                             flags3.max_dl_mu_mimo_tx);
        ret_val &= m_ambiorix_datamodel->set(path_to_obj, "MaxNumberOfUsersSupportedRX",
                                             flags3.max_ul_mu_mimo_rx);
        ret_val &= m_ambiorix_datamodel->set(path_to_obj, "RTS", static_cast<bool>(flags4.rts));
        ret_val &=
            m_ambiorix_datamodel->set(path_to_obj, "MURTS", static_cast<bool>(flags4.mu_rts));
        ret_val &= m_ambiorix_datamodel->set(path_to_obj, "MULTIBSSID",
                                             static_cast<bool>(flags4.multi_bssid));
        ret_val &=
            m_ambiorix_datamodel->set(path_to_obj, "MUEDCA", static_cast<bool>(flags4.mu_edca));
        ret_val &= m_ambiorix_datamodel->set(path_to_obj, "TwtRequester",
                                             static_cast<bool>(flags4.twt_requester));
        ret_val &= m_ambiorix_datamodel->set(path_to_obj, "TwtResponder",
                                             static_cast<bool>(flags4.twt_responder));
        ret_val &= m_ambiorix_datamodel->set(path_to_obj, "SpatialReuse",
                                             static_cast<bool>(flags4.spatial_reuse));
        ret_val &= m_ambiorix_datamodel->set(path_to_obj, "AnticipatedChannelUsage",
                                             static_cast<bool>(flags4.anticipated_channel_usage));
    }
    return ret_val;
}

bool db::dm_set_sta_ht_capabilities(const std::string &path_to_sta,
                                    const beerocks::message::sRadioCapabilities &sta_cap)
{
    if (!m_ambiorix_datamodel->add_optional_subobject(path_to_sta, "HTCapabilities")) {
        LOG(ERROR) << "Failed to add sub-object " << path_to_sta << "HTCapabilities";
        return false;
    }

    bool ret_val            = true;
    std::string path_to_obj = path_to_sta + "HTCapabilities.";

    ret_val &= m_ambiorix_datamodel->set(path_to_obj, "HTShortGI20",
                                         static_cast<bool>(sta_cap.ht_low_bw_short_gi));
    ret_val &= m_ambiorix_datamodel->set(path_to_obj, "HTShortGI40",
                                         static_cast<bool>(sta_cap.ht_high_bw_short_gi));
    ret_val &=
        m_ambiorix_datamodel->set(path_to_obj, "HT40", (sta_cap.ht_bw == beerocks::BANDWIDTH_40));
    // TODO: find value for tx_spatial_streams PPM-792.
    // Parse the (Re)Association Request frame.
    ret_val &= m_ambiorix_datamodel->set(path_to_obj, "MaxNumberOfTxSpatialStreams", sta_cap.ht_ss);
    ret_val &= m_ambiorix_datamodel->set(path_to_obj, "MaxNumberOfRxSpatialStreams", sta_cap.ht_ss);

    return ret_val;
}

bool db::dm_set_sta_vht_capabilities(const std::string &path_to_sta,
                                     const beerocks::message::sRadioCapabilities &sta_cap)
{
    if (!m_ambiorix_datamodel->add_optional_subobject(path_to_sta, "VHTCapabilities")) {
        LOG(ERROR) << "Failed to add sub-object " << path_to_sta << "VHTCapabilities";
        return false;
    }

    bool ret_val            = true;
    std::string path_to_obj = path_to_sta + "VHTCapabilities.";

    auto vht_mcs_set = son::wireless_utils::get_vht_mcs_set(sta_cap.vht_mcs, sta_cap.vht_ss);

    ret_val &= m_ambiorix_datamodel->set(path_to_obj, "MCSNSSTxSet", vht_mcs_set);
    ret_val &= m_ambiorix_datamodel->set(path_to_obj, "MCSNSSRxSet", vht_mcs_set);
    // TODO: find value for tx_spatial_streams PPM-792.
    // Parse the (Re)Association Request frame.
    ret_val &=
        m_ambiorix_datamodel->set(path_to_obj, "MaxNumberOfTxSpatialStreams", sta_cap.vht_ss);
    ret_val &=
        m_ambiorix_datamodel->set(path_to_obj, "MaxNumberOfRxSpatialStreams", sta_cap.vht_ss);
    ret_val &= m_ambiorix_datamodel->set(path_to_obj, "VHTShortGI80",
                                         static_cast<bool>(sta_cap.vht_low_bw_short_gi));
    ret_val &= m_ambiorix_datamodel->set(path_to_obj, "VHTShortGI160",
                                         static_cast<bool>(sta_cap.vht_high_bw_short_gi));
    ret_val &=
        m_ambiorix_datamodel->set(path_to_obj, "VHT8080", (BANDWIDTH_80_80 <= sta_cap.vht_bw));
    ret_val &= m_ambiorix_datamodel->set(path_to_obj, "VHT160", (BANDWIDTH_160 <= sta_cap.vht_bw));
    ret_val &= m_ambiorix_datamodel->set(path_to_obj, "SUBeamformer",
                                         static_cast<bool>(sta_cap.vht_su_beamformer));
    ret_val &= m_ambiorix_datamodel->set(path_to_obj, "MUBeamformer",
                                         static_cast<bool>(sta_cap.vht_mu_beamformer));

    return ret_val;
}

bool db::dm_add_assoc_event_sta_caps(const std::string &assoc_event_path,
                                     const beerocks::message::sRadioCapabilities &sta_cap)
{
    if (assoc_event_path.empty()) {
        return true;
    }

    std::string path_to_event = assoc_event_path + '.';

    // Remove previous entry
    m_ambiorix_datamodel->remove_optional_subobject(path_to_event, "HTCapabilities");
    m_ambiorix_datamodel->remove_optional_subobject(path_to_event, "VHTCapabilities");
    m_ambiorix_datamodel->remove_optional_subobject(path_to_event, "WiFi6Capabilities");

    if (sta_cap.ht_bw != beerocks::BANDWIDTH_UNKNOWN) {
        dm_set_assoc_event_sta_ht_cap(path_to_event, sta_cap);
    }
    if (sta_cap.vht_bw != beerocks::BANDWIDTH_UNKNOWN) {
        dm_set_assoc_event_sta_vht_cap(path_to_event, sta_cap);
    }
    if (sta_cap.he_bw != beerocks::BANDWIDTH_UNKNOWN) {
        dm_set_assoc_event_sta_he_cap(path_to_event, sta_cap);
    }
    return true;
}

bool db::dm_set_assoc_event_sta_ht_cap(const std::string &path_to_event,
                                       const beerocks::message::sRadioCapabilities &sta_cap)
{
    if (!m_ambiorix_datamodel->add_optional_subobject(path_to_event, "HTCapabilities")) {
        LOG(ERROR) << "Failed to add sub-object " << path_to_event << "HTCapabilities";
        return false;
    }

    bool ret_val               = true;
    std::string path_to_ht_cap = path_to_event + "HTCapabilities.";

    ret_val &=
        m_ambiorix_datamodel->set(path_to_ht_cap, "MaxNumberOfTxSpatialStreams", sta_cap.ht_ss);
    ret_val &=
        m_ambiorix_datamodel->set(path_to_ht_cap, "MaxNumberOfRxSpatialStreams", sta_cap.ht_ss);
    ret_val &= m_ambiorix_datamodel->set(path_to_ht_cap, "HTShortGI20",
                                         static_cast<bool>(sta_cap.ht_low_bw_short_gi));
    ret_val &= m_ambiorix_datamodel->set(path_to_ht_cap, "HTShortGI40",
                                         static_cast<bool>(sta_cap.ht_high_bw_short_gi));
    // Set to 1 if both 20 MHz and 40 MHz operation is supported
    ret_val &= m_ambiorix_datamodel->set(path_to_ht_cap, "HT40",
                                         (sta_cap.ht_bw == beerocks::BANDWIDTH_40));

    return ret_val;
}

bool db::dm_set_assoc_event_sta_vht_cap(const std::string &path_to_event,
                                        const beerocks::message::sRadioCapabilities &sta_cap)
{
    if (!m_ambiorix_datamodel->add_optional_subobject(path_to_event, "VHTCapabilities")) {
        LOG(ERROR) << "Failed to add sub-object " << path_to_event << "VHTCapabilities";
        return false;
    }

    bool ret_val               = true;
    std::string path_to_ht_cap = path_to_event + "VHTCapabilities.";

    auto vht_mcs_set = son::wireless_utils::get_vht_mcs_set(sta_cap.vht_mcs, sta_cap.vht_ss);

    ret_val &= m_ambiorix_datamodel->set(path_to_ht_cap, "MCSNSSTxSet", vht_mcs_set);
    ret_val &= m_ambiorix_datamodel->set(path_to_ht_cap, "MCSNSSRxSet", vht_mcs_set);
    ret_val &=
        m_ambiorix_datamodel->set(path_to_ht_cap, "MaxNumberOfTxSpatialStreams", sta_cap.vht_ss);
    ret_val &=
        m_ambiorix_datamodel->set(path_to_ht_cap, "MaxNumberOfRxSpatialStreams", sta_cap.vht_ss);
    ret_val &= m_ambiorix_datamodel->set(path_to_ht_cap, "VHTShortGI80",
                                         static_cast<bool>(sta_cap.vht_low_bw_short_gi));
    ret_val &= m_ambiorix_datamodel->set(path_to_ht_cap, "VHTShortGI160",
                                         static_cast<bool>(sta_cap.vht_high_bw_short_gi));
    ret_val &=
        m_ambiorix_datamodel->set(path_to_ht_cap, "VHT8080", (BANDWIDTH_80_80 <= sta_cap.vht_bw));
    ret_val &=
        m_ambiorix_datamodel->set(path_to_ht_cap, "VHT160", (BANDWIDTH_160 <= sta_cap.vht_bw));
    ret_val &= m_ambiorix_datamodel->set(path_to_ht_cap, "SUBeamformer",
                                         static_cast<bool>(sta_cap.vht_su_beamformer));
    ret_val &= m_ambiorix_datamodel->set(path_to_ht_cap, "MUBeamformer",
                                         static_cast<bool>(sta_cap.vht_mu_beamformer));

    return ret_val;
}

bool db::dm_set_assoc_event_sta_he_cap(const std::string &path_to_event,
                                       const beerocks::message::sRadioCapabilities &sta_cap)
{
    if (!m_ambiorix_datamodel->add_optional_subobject(path_to_event, "WiFi6Capabilities")) {
        LOG(ERROR) << "Failed to add sub-object " << path_to_event << "WiFi6Capabilities";
        return false;
    }

    bool ret_val            = true;
    std::string path_to_obj = path_to_event + "WiFi6Capabilities.";

    ret_val &= m_ambiorix_datamodel->set(path_to_obj, "MaxNumberOfTxSpatialStreams", sta_cap.he_ss);
    ret_val &= m_ambiorix_datamodel->set(path_to_obj, "MaxNumberOfRxSpatialStreams", sta_cap.he_ss);
    ret_val &= m_ambiorix_datamodel->set(path_to_obj, "HE8080",
                                         static_cast<bool>(sta_cap.he_bw == BANDWIDTH_80_80));
    ret_val &= m_ambiorix_datamodel->set(path_to_obj, "HE160",
                                         static_cast<bool>(sta_cap.he_bw == BANDWIDTH_160));
    ret_val &= m_ambiorix_datamodel->set(path_to_obj, "SUBeamformer",
                                         static_cast<bool>(sta_cap.he_su_beamformer));
    ret_val &= m_ambiorix_datamodel->set(path_to_obj, "SUBeamformee",
                                         static_cast<bool>(sta_cap.he_su_beamformee));
    ret_val &= m_ambiorix_datamodel->set(path_to_obj, "MUBeamformer",
                                         static_cast<bool>(sta_cap.he_mu_beamformer));
    ret_val &= m_ambiorix_datamodel->set(
        path_to_obj, "Beamformee80orLess",
        static_cast<bool>(sta_cap.he_su_beamformee ? sta_cap.he_beamformee_sts_less_80mhz : false));
    ret_val &= m_ambiorix_datamodel->set(
        path_to_obj, "BeamformeeAbove80",
        static_cast<bool>(sta_cap.he_su_beamformee && (sta_cap.he_bw > BANDWIDTH_80)
                              ? sta_cap.he_beamformee_sts_great_80mhz
                              : false));
    ret_val &=
        m_ambiorix_datamodel->set(path_to_obj, "ULMUMIMO", static_cast<bool>(sta_cap.ul_mu_mimo));
    ret_val &=
        m_ambiorix_datamodel->set(path_to_obj, "ULOFDMA", static_cast<bool>(sta_cap.ul_ofdma));
    ret_val &=
        m_ambiorix_datamodel->set(path_to_obj, "DLOFDMA", static_cast<bool>(sta_cap.dl_ofdma));
    // TODO: find the values for the unfilled parameters, PPM-2112
    ret_val &= m_ambiorix_datamodel->set(path_to_obj, "MaxDLMUMIMO", sta_cap.dl_mu_mimo_max_users);
    ret_val &= m_ambiorix_datamodel->set(path_to_obj, "MaxULMUMIMO", sta_cap.ul_mu_mimo_max_users);
    ret_val &= m_ambiorix_datamodel->set(path_to_obj, "MaxDLOFDMA", sta_cap.dl_ofdma_max_users);
    ret_val &= m_ambiorix_datamodel->set(path_to_obj, "MaxULOFDMA", sta_cap.ul_ofdma_max_users);
    ret_val &= m_ambiorix_datamodel->set(path_to_obj, "RTS", static_cast<bool>(false));
    ret_val &= m_ambiorix_datamodel->set(path_to_obj, "MURTS", static_cast<bool>(sta_cap.ul_ofdma));
    ret_val &= m_ambiorix_datamodel->set(path_to_obj, "MultiBSSID", static_cast<bool>(false));
    ret_val &= m_ambiorix_datamodel->set(path_to_obj, "MUEDCA", static_cast<bool>(false));
    ret_val &= m_ambiorix_datamodel->set(path_to_obj, "TWTRequestor",
                                         static_cast<bool>(sta_cap.twt_requester));
    ret_val &= m_ambiorix_datamodel->set(path_to_obj, "TWTResponder",
                                         static_cast<bool>(sta_cap.twt_responder));
    ret_val &= m_ambiorix_datamodel->set(path_to_obj, "SpatialReuse", static_cast<bool>(false));
    ret_val &=
        m_ambiorix_datamodel->set(path_to_obj, "AnticipatedChannelUsage", static_cast<bool>(false));

    return ret_val;
}

bool db::set_station_capabilities(const std::string &client_mac,
                                  const beerocks::message::sRadioCapabilities &sta_cap)
{
    auto n = get_node(client_mac);

    if (!n) {
        LOG(ERROR) << "client node not found " << client_mac;
        return false;
    }

    auto parent_radio = get_node_parent_radio(client_mac);

    if (parent_radio.empty()) {
        LOG(ERROR) << "parent radio node found for client " << client_mac;
        return false;
    }

    if (is_node_5ghz(parent_radio)) {
        n->m_sta_5ghz_capabilities       = sta_cap;
        n->m_sta_5ghz_capabilities.valid = true;
        n->capabilities                  = &n->m_sta_5ghz_capabilities;
    } else if (is_node_6ghz(parent_radio)) {
        n->m_sta_6ghz_capabilities       = sta_cap;
        n->m_sta_6ghz_capabilities.valid = true;
        n->capabilities                  = &n->m_sta_6ghz_capabilities;
    } else {
        n->m_sta_24ghz_capabilities       = sta_cap;
        n->m_sta_24ghz_capabilities.valid = true;
        n->capabilities                   = &n->m_sta_24ghz_capabilities;
    }

    // Prepare path to the STA
    // Example: Device.WiFi.DataElements.Network.Device.1.Radio.1.BSS.1.STA.1
    std::string path_to_sta = n->dm_path;

    if (path_to_sta.empty()) {
        return true;
    }

    path_to_sta += '.';
    // Remove previous capabilities objects, if they exist
    m_ambiorix_datamodel->remove_optional_subobject(path_to_sta, "HTCapabilities");
    m_ambiorix_datamodel->remove_optional_subobject(path_to_sta, "VHTCapabilities");
    m_ambiorix_datamodel->remove_optional_subobject(path_to_sta, "WiFi6Capabilities");

    if (sta_cap.ht_bw != beerocks::BANDWIDTH_UNKNOWN &&
        !dm_set_sta_ht_capabilities(path_to_sta, sta_cap)) {
        LOG(ERROR) << "Failed to set station HT Capabilities";
        return false;
    }
    if (sta_cap.vht_bw != beerocks::BANDWIDTH_UNKNOWN &&
        !dm_set_sta_vht_capabilities(path_to_sta, sta_cap)) {
        LOG(ERROR) << "Failed to set station VHT Capabilities";
        return false;
    }
    if (sta_cap.he_bw != beerocks::BANDWIDTH_UNKNOWN &&
        !dm_set_sta_he_capabilities(path_to_sta, sta_cap)) {
        LOG(ERROR) << "Failed to set station HE Capabilities";
        return false;
    }

    return true;
}

bool db::set_client_capabilities(const sMacAddr &sta_mac, const std::string &frame, db &database)
{
    auto station = database.get_station(sta_mac);
    if (!station) {
        LOG(ERROR) << "station " << sta_mac << " not found";
        return false;
    }

    if (station->dm_path.empty()) {
        return true;
    }

    if (station->assoc_event_path.empty()) {
        return true;
    }

    bool ret_val = true;
    ret_val &= m_ambiorix_datamodel->set(station->dm_path, "ClientCapabilities", frame);
    ret_val &= m_ambiorix_datamodel->set(station->assoc_event_path, "ClientCapabilities", frame);

    return ret_val;
}

const beerocks::message::sRadioCapabilities *
db::get_station_capabilities(const std::string &client_mac, beerocks::eFreqType freq_type)
{
    std::shared_ptr<node> n = get_node(client_mac);

    if (!n) {
        LOG(ERROR) << "Gateway node not found.... ";
        return nullptr;
    }

    if ((freq_type != eFreqType::FREQ_24G) && (freq_type != eFreqType::FREQ_5G) &&
        (freq_type != eFreqType::FREQ_6G)) {
        LOG(ERROR) << "freq type must be 2.4GHz, 5GHz, or 6GHz";
        return nullptr;
    }

    if ((freq_type == eFreqType::FREQ_24G) && (n->m_sta_24ghz_capabilities.valid == true)) {
        return &n->m_sta_24ghz_capabilities;
    }

    if ((freq_type == eFreqType::FREQ_5G) && (n->m_sta_5ghz_capabilities.valid == true)) {
        return &n->m_sta_24ghz_capabilities;
    }

    if ((freq_type == eFreqType::FREQ_6G) && (n->m_sta_6ghz_capabilities.valid == true)) {
        return &n->m_sta_24ghz_capabilities;
    }

    LOG(ERROR) << "Failed to find valid sta capabilities for freq type "
               << beerocks::utils::convert_frequency_type_to_string(freq_type);
    return nullptr;
}

bool db::set_hostap_ant_num(const sMacAddr &mac, beerocks::eWiFiAntNum ant_num)
{
    auto n = get_node(mac);
    if (!n) {
        LOG(WARNING) << __FUNCTION__ << " - node " << mac << " does not exist!";
        return false;
    } else if (n->get_type() != beerocks::TYPE_SLAVE || n->hostap == nullptr) {
        LOG(WARNING) << __FUNCTION__ << "node " << mac << " is not a valid hostap!";
        return false;
    } else if (n->capabilities == nullptr) {
        LOG(WARNING) << __FUNCTION__ << "node " << mac << " has no current capabilities!";
        return false;
    }
    n->capabilities->ant_num = ant_num;
    return true;
}

beerocks::eWiFiAntNum db::get_hostap_ant_num(const sMacAddr &mac)
{
    auto n = get_node(mac);
    if (!n) {
        LOG(WARNING) << __FUNCTION__ << " - node " << mac << " does not exist!";
        return beerocks::ANT_NONE;
    } else if (n->get_type() != beerocks::TYPE_SLAVE || n->hostap == nullptr) {
        LOG(WARNING) << __FUNCTION__ << "node " << mac << " is not a valid hostap!";
        return beerocks::ANT_NONE;
    } else if (n->capabilities == nullptr) {
        LOG(WARNING) << __FUNCTION__ << "node " << mac << " has no current capabilities!";
        return beerocks::ANT_NONE;
    }
    return beerocks::eWiFiAntNum(n->capabilities->ant_num);
}

bool db::set_hostap_ant_gain(const sMacAddr &al_mac, const sMacAddr &mac, int ant_gain)
{
    auto n = get_node(mac);
    if (!n) {
        LOG(WARNING) << __FUNCTION__ << " - node " << mac << " does not exist!";
        return false;
    } else if (n->get_type() != beerocks::TYPE_SLAVE || n->hostap == nullptr) {
        LOG(WARNING) << __FUNCTION__ << "node " << mac << " is not a valid hostap!";
        return false;
    }
    n->hostap->ant_gain = ant_gain;
    return true;
}

int db::get_hostap_ant_gain(const sMacAddr &mac)
{
    auto n = get_node(mac);
    if (!n) {
        LOG(WARNING) << __FUNCTION__ << " - node " << mac << " does not exist!";
        return -1;
    } else if (n->get_type() != beerocks::TYPE_SLAVE || n->hostap == nullptr) {
        LOG(WARNING) << __FUNCTION__ << "node " << mac << " is not a valid hostap!";
        return -1;
    }
    return n->hostap->ant_gain;
}

bool db::set_hostap_tx_power(const sMacAddr &al_mac, const sMacAddr &mac, int tx_power)
{
    auto n = get_node(mac);
    if (!n) {
        LOG(WARNING) << __FUNCTION__ << " - node " << mac << " does not exist!";
        return false;
    } else if (n->get_type() != beerocks::TYPE_SLAVE || n->hostap == nullptr) {
        LOG(WARNING) << __FUNCTION__ << "node " << mac << " is not a valid hostap!";
        return false;
    }
    n->hostap->tx_power = tx_power;
    return true;
}

int db::get_hostap_tx_power(const sMacAddr &mac)
{
    auto n = get_node(mac);
    if (!n) {
        LOG(WARNING) << __FUNCTION__ << " - node " << mac << " does not exist!";
        return -1;
    } else if (n->get_type() != beerocks::TYPE_SLAVE || n->hostap == nullptr) {
        LOG(WARNING) << __FUNCTION__ << "node " << mac << " is not a valid hostap!";
        return -1;
    }
    return n->hostap->tx_power;
}

bool db::set_hostap_supported_channels(const sMacAddr &mac, beerocks::WifiChannel *channels,
                                       int length)
{
    auto n = get_node(mac);
    if (!n) {
        LOG(WARNING) << __FUNCTION__ << " - node " << mac << " does not exist!";
        return false;
    } else if (n->get_type() != beerocks::TYPE_SLAVE || n->hostap == nullptr) {
        LOG(WARNING) << __FUNCTION__ << "node " << mac << " is not a valid hostap!";
        return false;
    }
    std::vector<beerocks::WifiChannel> supported_channels_(channels, channels + length);
    n->hostap->supported_channels = supported_channels_;

    if (n->hostap->supported_channels.size() == 0) {
        LOG(ERROR) << "No supported channels";
        return false;
    }

    switch (n->hostap->supported_channels[0].get_freq_type()) {
    case eFreqType::FREQ_24G:
        n->supports_24ghz = true;
        break;
    case eFreqType::FREQ_5G:
        n->supports_5ghz = true;
        break;
    case eFreqType::FREQ_6G:
<<<<<<< HEAD
        LOG(WARNING) << "6ghz should be supported";
=======
        n->supports_6ghz = true;
>>>>>>> 7fb80c5d
        break;
    default:
        LOG(ERROR) << "unknown frequency! channel: "
                   << int(n->hostap->supported_channels[0].get_channel());
        return false;
    }

    return true;
}

std::vector<beerocks::WifiChannel> db::get_hostap_supported_channels(const sMacAddr &mac)
{
    auto n = get_node(mac);
    if (!n) {
        LOG(WARNING) << __FUNCTION__ << " - node " << mac << " does not exist!";
        return std::vector<beerocks::WifiChannel>();
    } else if (n->get_type() != beerocks::TYPE_SLAVE || n->hostap == nullptr) {
        LOG(WARNING) << __FUNCTION__ << "node " << mac << " is not a valid hostap!";
        return std::vector<beerocks::WifiChannel>();
    }
    return n->hostap->supported_channels;
}

std::string db::get_hostap_supported_channels_string(const sMacAddr &radio_mac)
{
    std::ostringstream os;
    auto supported_channels = get_hostap_supported_channels(radio_mac);
    for (const auto &val : supported_channels) {
        if (val.get_channel() > 0) {
            os << " ch = " << int(val.get_channel()) << " | dfs = " << int(val.is_dfs_channel())
               << " | bw = " << beerocks::utils::convert_bandwidth_to_enum(val.get_bandwidth())
               << " | tx_pow = " << int(val.get_tx_power());
        }
    }

    return os.str();
}

/**
 * @brief Add supported operating class to the database.
 * Currently this function is a wrapper which converts the operating
 * class to a set of supported channels and updates the list of currently
 * supported channels.
 *
 * @param mac radio mac
 * @param operating class operating class to add
 * @tx_power transmit power
 * @non_operable_channels list of statically non-operable channels
 * @return true on success
 * @return false on failure
 */
bool db::add_hostap_supported_operating_class(const sMacAddr &radio_mac, uint8_t operating_class,
                                              uint8_t tx_power,
                                              const std::vector<uint8_t> &non_operable_channels)
{
    auto supported_channels = get_hostap_supported_channels(radio_mac);
    auto channel_set        = wireless_utils::operating_class_to_channel_set(operating_class);
<<<<<<< HEAD
    auto class_bw           = wireless_utils::operating_class_to_bandwidth(operating_class);
=======
    auto op_class_bw        = wireless_utils::operating_class_to_bandwidth(operating_class);
>>>>>>> 7fb80c5d
    auto freq_type          = wireless_utils::which_freq_op_cls(operating_class);

    // Update current channels
    for (auto c : channel_set) {
        auto channel =
            std::find_if(supported_channels.begin(), supported_channels.end(),
<<<<<<< HEAD
                         [&c, &class_bw](const beerocks::WifiChannel &ch) {
                             return ch.get_channel() == c && ch.get_bandwidth() == class_bw;
                         });
        if (channel != supported_channels.end()) {
            channel->set_tx_power(tx_power);
            channel->set_bandwidth(class_bw);
        } else {
            beerocks::WifiChannel ch(c, freq_type, class_bw);
=======
                         [&c, &op_class_bw](const beerocks::WifiChannel &ch) {
                             return ch.get_channel() == c && ch.get_bandwidth() == op_class_bw;
                         });
        if (channel != supported_channels.end()) {
            channel->set_tx_power(tx_power);
            channel->set_bandwidth(op_class_bw);
        } else if (!son::wireless_utils::is_operating_class_using_central_channel(
                       operating_class)) {
            beerocks::WifiChannel ch(c, freq_type, op_class_bw);
>>>>>>> 7fb80c5d
            ch.set_tx_power(tx_power);
            supported_channels.push_back(ch);
        }
    }

    // Delete non-operable channels
    for (auto c : non_operable_channels) {
        auto channel =
            std::find_if(supported_channels.begin(), supported_channels.end(),
                         [&c](const beerocks::WifiChannel &ch) { return ch.get_channel() == c; });
        if (channel != supported_channels.end())
            supported_channels.erase(channel);
    }

    // Set values for Device.WiFi.DataElements.Network.Device.Radio.Capabilities.OperatingClasses
    dm_add_ap_operating_classes(tlvf::mac_to_string(radio_mac), tx_power, operating_class,
                                non_operable_channels);

    set_hostap_supported_channels(radio_mac, &supported_channels[0], supported_channels.size());
    // dump new supported channels state
    // LOG(DEBUG) << "New supported channels for hostap" << radio_mac << " operating class "
    //            << int(operating_class) << std::endl
    //            << get_hostap_supported_channels_string(radio_mac);

    return true;
}

bool db::set_hostap_band_capability(const sMacAddr &al_mac, const sMacAddr &mac,
                                    beerocks::eRadioBandCapability capability)
{
    auto n = get_node(mac);
    if (!n) {
        LOG(WARNING) << __FUNCTION__ << " - node " << mac << " does not exist!";
        return false;
    } else if (n->get_type() != beerocks::TYPE_SLAVE || n->hostap == nullptr) {
        LOG(WARNING) << __FUNCTION__ << "node " << mac << " is not a valid hostap!";
        return false;
    }
    n->hostap->capability = capability;
    return true;
}

beerocks::eRadioBandCapability db::get_hostap_band_capability(const sMacAddr &mac)
{
    auto n = get_node(mac);
    if (!n) {
        LOG(WARNING) << __FUNCTION__ << " - node " << mac << " does not exist!";
        return beerocks::SUBBAND_CAPABILITY_UNKNOWN;
    } else if (n->get_type() != beerocks::TYPE_SLAVE || n->hostap == nullptr) {
        LOG(WARNING) << __FUNCTION__ << "node " << mac << " is not a valid hostap!";
        return beerocks::SUBBAND_CAPABILITY_UNKNOWN;
    }
    return n->hostap->capability;
}

bool db::capability_check(const std::string &mac, int channel)
{
    auto band       = wireless_utils::which_subband(channel);
    auto capability = get_hostap_band_capability(tlvf::mac_from_string(mac));
    if (band == beerocks::SUBBAND_UNKNOWN || capability == beerocks::SUBBAND_CAPABILITY_UNKNOWN) {
        LOG(ERROR) << "band or capability unknown!!";
        return false;
    } else if (int(band) == int(capability) || capability == beerocks::BOTH_SUBBAND) {
        return true;
    }
    return false;
}

bool db::get_node_6ghz_support(const std::string &mac)
{
    auto n = get_node(mac);
    if (!n) {
        return false;
    }
    return n->supports_6ghz;
}

bool db::get_node_5ghz_support(const std::string &mac)
{
    auto n = get_node(mac);
    if (!n) {
        return false;
    }
    return n->supports_5ghz;
}

bool db::get_node_24ghz_support(const std::string &mac)
{
    auto n = get_node(mac);
    if (!n) {
        return false;
    }
    return n->supports_24ghz;
}

bool db::is_node_24ghz(const std::string &mac)
{
    auto n = get_node(mac);
    if (!n) {
        LOG(ERROR) << "node " << mac << " does not exist! return false as default";
        return false;
    }

    return (n->wifi_channel.get_freq_type() == eFreqType::FREQ_24G);
}

bool db::is_node_5ghz(const std::string &mac)
{
    auto n = get_node(mac);
    if (!n) {
        LOG(ERROR) << "node " << mac << " does not exist! return false as default";
        return false;
    }

    return (n->wifi_channel.get_freq_type() == eFreqType::FREQ_5G);
}

bool db::is_node_6ghz(const std::string &mac)
{
    auto n = get_node(mac);
    if (!n) {
        LOG(ERROR) << "node " << mac << " does not exist! return false as default";
        return false;
    }

    return (n->wifi_channel.get_freq_type() == eFreqType::FREQ_6G);
}

bool db::update_node_failed_6ghz_steer_attempt(const std::string &mac)
{
    auto n = get_node(mac);
    if (!n) {
        return false;
    }

    if (++n->failed_6ghz_steer_attemps >= config.roaming_6ghz_failed_attemps_threshold) {
        n->supports_6ghz = false;
    }
    return true;
}

bool db::update_node_failed_5ghz_steer_attempt(const std::string &mac)
{
    auto n = get_node(mac);
    if (!n) {
        return false;
    }

    if (++n->failed_5ghz_steer_attemps >= config.roaming_5ghz_failed_attemps_threshold) {
        n->supports_5ghz = false;
    }
    return true;
}

bool db::update_node_failed_24ghz_steer_attempt(const std::string &mac)
{
    auto n = get_node(mac);
    if (!n) {
        return false;
    }

    if (++n->failed_24ghz_steer_attemps >= config.roaming_24ghz_failed_attemps_threshold) {
        n->supports_24ghz = false;
    }
    return true;
}

bool db::can_start_client_steering(const std::string &sta_mac, const std::string &target_bssid)
{

    auto station = get_station(tlvf::mac_from_string(sta_mac));
    if (!station) {
        LOG(ERROR) << "Failed to get station with mac: " << sta_mac;
        return false;
    }

    auto target_bss   = get_bss(tlvf::mac_from_string(target_bssid));
    auto original_bss = station->get_bss();

    if (!target_bss) {
        LOG(ERROR) << "Failed to get Target BSS with BSSID: " << target_bssid;
        return false;
    }

    if (!original_bss) {
        LOG(ERROR) << "Failed to get Origin BSS for station: " << sta_mac;
        return false;
    }

    if (tlvf::mac_to_string(original_bss->bssid) == target_bssid) {
        LOG(ERROR) << "target BSSID is identical to current BSSID";
        return false;
    }

    //TODO: Refactor BSS object to cover radio band support (PPM-1057)
    bool hostap_is_5ghz = is_node_5ghz(target_bssid);

    //TODO: Refactor Station object to cover band support (PPM-1057)
    if ((hostap_is_5ghz && !get_node_5ghz_support(sta_mac))) {
        LOG(DEBUG) << "Sta " << sta_mac << " can't steer to hostap " << target_bssid << std::endl
                   << "  hostap_is_5ghz = " << hostap_is_5ghz << std::endl
                   << "  sta_is_5ghz = " << is_node_5ghz(sta_mac) << std::endl;
        return false;
    }
    if (!hostap_is_5ghz && !get_node_24ghz_support(sta_mac)) {
        LOG(DEBUG) << "Sta " << sta_mac << " can't steer to hostap " << target_bssid << std::endl
                   << "  node_5ghz_support = " << get_node_5ghz_support(sta_mac) << std::endl
                   << "  node_24ghz_support = " << get_node_24ghz_support(sta_mac) << std::endl;
        return false;
    }
    return true;
}

void db::update_node_11v_responsiveness(Station &station, bool success)
{
    if (success) {
        LOG(DEBUG) << "updating station " << station.mac << " as supporting 11v";
        station.m_failed_11v_request_count = 0;
        station.m_supports_11v             = true;
    } else {
        if (++station.m_failed_11v_request_count >= config.roaming_11v_failed_attemps_threshold) {
            LOG(DEBUG) << "station " << station.mac
                       << " exceeded maximum 11v failed attempts, updating as not supporting 11v";
            station.m_supports_11v = false;
        }
    }
}

bool db::get_node_11v_capability(const Station &station) { return station.m_supports_11v; }

bool db::set_hostap_vap_list(const sMacAddr &mac,
                             const std::unordered_map<int8_t, sVapElement> &vap_list)
{
    auto n = get_node(mac);
    if (!n) {
        LOG(WARNING) << __FUNCTION__ << " - node " << mac << " does not exist!";
        return false;
    } else if (n->get_type() != beerocks::TYPE_SLAVE || n->hostap == nullptr) {
        LOG(WARNING) << __FUNCTION__ << "node " << mac << " is not a valid hostap!";
        return false;
    }
    n->hostap->vaps_info = vap_list;
    return true;
}

std::unordered_map<int8_t, sVapElement> &db::get_hostap_vap_list(const sMacAddr &mac)
{
    static std::unordered_map<int8_t, sVapElement> invalid_vap_list;
    auto n = get_node(mac);
    if (!n) {
        LOG(WARNING) << __FUNCTION__ << " - node " << mac << " does not exist!";
        return invalid_vap_list;
    } else if (n->get_type() != beerocks::TYPE_SLAVE || n->hostap == nullptr) {
        LOG(WARNING) << __FUNCTION__ << " - node " << mac << " is not a valid hostap!";
        return invalid_vap_list;
    }

    return n->hostap->vaps_info;
}

bool db::remove_vap(Agent::sRadio &radio, Agent::sRadio::sBss &bss)
{
    auto vap_list = get_hostap_vap_list(radio.radio_uid);
    auto vap      = vap_list.find(bss.get_vap_id());

    if (vap != vap_list.end()) {
        if (!vap_list.erase(bss.get_vap_id())) {
            LOG(ERROR) << "Failed to remove VAP, id: " << bss.get_vap_id()
                       << "bssid: " << vap->second.mac;
            return false;
        }
    } else {
        LOG(INFO) << "Failed to get correct vap from the list, bssid=" << bss.bssid;
    }

    return dm_remove_bss(bss);
}

bool db::add_vap(const std::string &radio_mac, int vap_id, const std::string &bssid,
                 const std::string &ssid, bool backhaul)
{
    if (!has_node(tlvf::mac_from_string(bssid)) &&
        !add_virtual_node(tlvf::mac_from_string(bssid), tlvf::mac_from_string(radio_mac))) {
        return false;
    }

    auto &vaps_info                = get_hostap_vap_list(tlvf::mac_from_string(radio_mac));
    vaps_info[vap_id].mac          = bssid;
    vaps_info[vap_id].ssid         = ssid;
    vaps_info[vap_id].backhaul_vap = backhaul;

    return dm_set_radio_bss(tlvf::mac_from_string(radio_mac), tlvf::mac_from_string(bssid), ssid);
}

bool db::update_vap(const sMacAddr &radio_mac, const sMacAddr &bssid, const std::string &ssid,
                    bool backhaul)
{
    if (!has_node(bssid) && !add_virtual_node(bssid, radio_mac)) {
        return false;
    }

    auto &vaps_info = get_hostap_vap_list(radio_mac);
    auto it         = std::find_if(vaps_info.begin(), vaps_info.end(),
                           [&](const std::pair<int8_t, sVapElement> &vap) {
                               return vap.second.mac == tlvf::mac_to_string(bssid);
                           });
    if (it == vaps_info.end()) {
        LOG(DEBUG) << "update_vap: creating new VAP for " << bssid;

        // Need to create a new VAP, which means creating a new vap_id
        auto max_vap_it = std::max_element(
            vaps_info.begin(), vaps_info.end(),
            [](const std::pair<int8_t, sVapElement> &a, const std::pair<int8_t, sVapElement> &b) {
                return a.first < b.first;
            });
        int8_t new_vap_id = (max_vap_it == vaps_info.end()) ? 0 : max_vap_it->first + 1;
        return add_vap(tlvf::mac_to_string(radio_mac), new_vap_id, tlvf::mac_to_string(bssid), ssid,
                       backhaul);
    }
    it->second.ssid         = ssid;
    it->second.backhaul_vap = backhaul;
    return dm_set_radio_bss(radio_mac, bssid, ssid);
}

std::set<std::string> db::get_hostap_vaps_bssids(const std::string &mac)
{
    std::set<std::string> bssid_set;
    auto n = get_node(mac);
    if (!n) {
        LOG(WARNING) << __FUNCTION__ << " - node " << mac << " does not exist!";
        return bssid_set;
    }

    if (n->get_type() != beerocks::TYPE_SLAVE) {
        // Only slaves have vap's
        return bssid_set;
    }
    auto vap_list = get_hostap_vap_list(tlvf::mac_from_string(mac));
    for (auto &vap : vap_list) {
        bssid_set.insert(vap.second.mac);
    }
    return bssid_set;
}

std::string db::get_hostap_ssid(const sMacAddr &mac)
{
    auto n = get_node(mac);
    if (!n) {
        LOG(WARNING) << __FUNCTION__ << " - node " << mac << " does not exist!";
        return std::string();
    } else if (n->get_type() != beerocks::TYPE_SLAVE || n->hostap == nullptr) {
        LOG(WARNING) << __FUNCTION__ << "node " << mac << " is not a valid hostap!";
        return std::string();
    }
    for (auto const &it : n->hostap->vaps_info) {
        if (tlvf::mac_from_string(it.second.mac) == mac) {
            return it.second.ssid;
        }
    }
    return std::string();
}

bool db::is_vap_on_steer_list(const sMacAddr &bssid)
{
    if (config.load_steer_on_vaps.empty()) {
        return true;
    }

    auto vap_name = get_hostap_iface_name(bssid);
    if (vap_name == "INVALID") {
        LOG(ERROR) << "vap name is invalid for bssid " << bssid;
        return false;
    }

    auto vap_id = get_hostap_vap_id(bssid);
    if (vap_id == IFACE_ID_INVALID) {
        LOG(ERROR) << "vap id is invalid for bssid " << bssid;
        return false;
    }

    // consider vap_id shift when main vap_id is greater than 0
    // (case of glinet where main vap is wlan0-1)
    auto iface_ids = utils::get_ids_from_iface_string(vap_name);
    if (iface_ids.vap_id >= IFACE_VAP_ID_MIN) {
        vap_id += iface_ids.vap_id;
    }

    vap_name               = utils::get_iface_string_from_iface_vap_ids(vap_name, vap_id);
    const auto &steer_vaps = config.load_steer_on_vaps;
    if (steer_vaps.find(vap_name) == std::string::npos) {
        return false;
    }
    return true;
}

std::string db::get_hostap_vap_with_ssid(const sMacAddr &mac, const std::string &ssid)
{
    auto n = get_node(mac);
    if (!n) {
        LOG(WARNING) << __FUNCTION__ << " - node " << mac << " does not exist!";
        return std::string();
    } else if (n->get_type() != beerocks::TYPE_SLAVE || n->hostap == nullptr) {
        LOG(WARNING) << __FUNCTION__ << "node " << mac << " is not a valid hostap!";
        return std::string();
    }

    auto it = std::find_if(
        n->hostap->vaps_info.begin(), n->hostap->vaps_info.end(),
        [&](const std::pair<int8_t, sVapElement> &vap) { return vap.second.ssid == ssid; });

    if (it == n->hostap->vaps_info.end()) {
        // no vap with same ssid is found
        return std::string();
    }
    return it->second.mac;
}

sMacAddr db::get_hostap_vap_mac(const sMacAddr &mac, int vap_id)
{
    auto n = get_node(mac);
    if (!n) {
        LOG(WARNING) << __FUNCTION__ << " - node " << mac << " does not exist!";
        return beerocks::net::network_utils::ZERO_MAC;
    } else if (n->get_type() != beerocks::TYPE_SLAVE || n->hostap == nullptr) {
        LOG(WARNING) << __FUNCTION__ << "node " << mac << " is not a valid hostap!";
        return beerocks::net::network_utils::ZERO_MAC;
    }

    auto it = n->hostap->vaps_info.find(vap_id);
    return (it != n->hostap->vaps_info.end()) ? tlvf::mac_from_string(it->second.mac)
                                              : network_utils::ZERO_MAC;
}

std::string db::get_node_parent_radio(const std::string &mac)
{
    // if mac is a client mac, get_node_parent will return vap bssid.
    // If the mac is Vap bssid, get_node will return a radio node.
    auto n = get_node(mac);
    if (!n) {
        LOG(WARNING) << __FUNCTION__ << " - node " << mac << " does not exist!";
        return std::string();
    }
    if (n->get_type() == beerocks::TYPE_CLIENT) {
        const auto parent_bssid = get_node_parent(mac);
        n                       = get_node(parent_bssid);
        if (!n) {
            LOG(WARNING) << __FUNCTION__ << " - node " << parent_bssid << " does not exist!";
            return std::string();
        }
    }
    return n->mac;
}

std::string db::get_node_data_model_path(const sMacAddr &mac)
{
    return get_node_data_model_path(tlvf::mac_to_string(mac));
}

int8_t db::get_hostap_vap_id(const sMacAddr &mac)
{
    auto n = get_node(mac);
    if (!n) {
        LOG(WARNING) << __FUNCTION__ << " - node " << mac << " does not exist!";
        return IFACE_ID_INVALID;
    } else if (n->get_type() != beerocks::TYPE_SLAVE || n->hostap == nullptr) {
        LOG(WARNING) << __FUNCTION__ << "node " << mac << " is not a valid hostap!";
        return IFACE_ID_INVALID;
    }

    for (auto const &it : n->hostap->vaps_info) {
        if (tlvf::mac_from_string(it.second.mac) == mac) {
            return it.first;
        }
    }
    return IFACE_ID_INVALID;
}

bool db::set_hostap_iface_name(const sMacAddr &al_mac, const sMacAddr &mac,
                               const std::string &iface_name)
{
    auto n = get_node(mac);
    if (!n) {
        LOG(WARNING) << __FUNCTION__ << " - node " << mac << " does not exist!";
        return false;
    } else if (n->get_type() != beerocks::TYPE_SLAVE || n->hostap == nullptr) {
        LOG(WARNING) << __FUNCTION__ << "node " << mac << " is not a valid hostap!";
        return false;
    }

    n->hostap->iface_name = iface_name;
    return true;
}

std::string db::get_hostap_iface_name(const sMacAddr &mac)
{
    auto n = get_node(mac);
    if (!n) {
        LOG(WARNING) << __FUNCTION__ << " - node " << mac << " does not exist!";
        return "INVALID";
    } else if (n->get_type() != beerocks::TYPE_SLAVE || n->hostap == nullptr) {
        LOG(WARNING) << __FUNCTION__ << "node " << mac << " is not a valid hostap!";
        return "INVALID";
    }

    return n->hostap->iface_name;
}

bool db::set_hostap_iface_type(const sMacAddr &al_mac, const sMacAddr &mac,
                               beerocks::eIfaceType iface_type)
{
    auto n = get_node(mac);
    if (!n) {
        LOG(WARNING) << __FUNCTION__ << " - node " << mac << " does not exist!";
        return false;
    } else if (n->get_type() != beerocks::TYPE_SLAVE || n->hostap == nullptr) {
        LOG(WARNING) << __FUNCTION__ << "node " << mac << " is not a valid hostap!";
        return false;
    }
    n->hostap->iface_type = iface_type;
    return true;
}

beerocks::eIfaceType db::get_hostap_iface_type(const sMacAddr &mac)
{
    auto n = get_node(mac);
    if (!n) {
        LOG(WARNING) << __FUNCTION__ << " - node " << mac << " does not exist!";
        return beerocks::IFACE_TYPE_UNSUPPORTED;
    } else if (n->get_type() != beerocks::TYPE_SLAVE || n->hostap == nullptr) {
        LOG(WARNING) << __FUNCTION__ << "node " << mac << " is not a valid hostap!";
        return beerocks::IFACE_TYPE_UNSUPPORTED;
    }
    return n->hostap->iface_type;
}

bool db::set_node_backhaul_iface_type(const std::string &mac, beerocks::eIfaceType iface_type)
{
    auto n = get_node(mac);
    if (!n) {
        LOG(WARNING) << __FUNCTION__ << " - node " << mac << " does not exist!";
        return false;
    }
    if (is_node_wireless(mac) && (iface_type > beerocks::IFACE_TYPE_WIFI_END ||
                                  iface_type == beerocks::IFACE_TYPE_UNSUPPORTED)) {
        LOG(ERROR) << "this should not happend!";
        return false;
    }
    n->iface_type = iface_type;
    return true;
}

beerocks::eIfaceType db::get_node_backhaul_iface_type(const std::string &mac)
{
    auto n = get_node(mac);
    if (!n) {
        LOG(WARNING) << __FUNCTION__ << " - node " << mac << " does not exist!";
        return beerocks::IFACE_TYPE_UNSUPPORTED;
    }
    return n->iface_type;
}

std::string db::get_5ghz_sibling_hostap(const std::string &mac)
{
    auto siblings = get_node_siblings(mac, beerocks::TYPE_SLAVE);
    for (auto &hostap : siblings) {
        if (get_node_5ghz_support(hostap)) {
            auto n = get_node(hostap);
            if (!n) {
                LOG(ERROR) << "node " << hostap << " does not exist";
                return std::string();
            }
            return hostap;
        }
    }
    return std::string();
}

bool db::set_hostap_activity_mode(const sMacAddr &mac, eApActiveMode ap_activity_mode)
{
    auto n = get_node(mac);
    if (!n) {
        LOG(ERROR) << "node " << mac << " does not exist!";
        return false;
    } else if (n->get_type() != beerocks::TYPE_SLAVE || n->hostap == nullptr) {
        return false;
    }
    n->hostap->ap_activity_mode = ap_activity_mode;
    return true;
}

beerocks::eApActiveMode db::get_hostap_activity_mode(const sMacAddr &mac)
{
    auto n = get_node(mac);
    if (!n) {
        LOG(ERROR) << "node " << mac << " does not exist!";
        return AP_INVALID_MODE;
    } else if (n->get_type() != beerocks::TYPE_SLAVE || n->hostap == nullptr) {
        return AP_INVALID_MODE;
    }
    return n->hostap->ap_activity_mode;
}

bool db::set_radar_hit_stats(const sMacAddr &mac, uint8_t channel, uint8_t bw, bool is_csa_entry)
{
    std::shared_ptr<node> n = get_node(mac);

    if (!n) {
        LOG(ERROR) << "node not found.... ";
        return false;
    } else if (n->get_type() != beerocks::TYPE_SLAVE || n->hostap == nullptr) {
        LOG(ERROR) << __FUNCTION__ << "node " << mac << " is not a valid hostap!";
        return false;
    }
    sWifiChannelRadarStats radar_statistics = {
        .channel = channel, .bandwidth = bw, .channel_ext_above_secondary = 0};

    //CSA enter channel
    if (is_csa_entry) {
        if (n->hostap->Radar_stats.size() == RADAR_STATS_LIST_MAX) {
            n->hostap->Radar_stats.pop_back();
        }
        auto now                             = std::chrono::steady_clock::now();
        radar_statistics.csa_enter_timestamp = now;
        radar_statistics.csa_exit_timestamp  = now;
        n->hostap->Radar_stats.push_front(radar_statistics);
        // for_each(begin(n.hostap->Radar_stats) , end(n.hostap->Radar_stats), [&](sWifiChannelRadarStats radar_stat){
        for (auto &radar_stat : n->hostap->Radar_stats) {
            auto delta_radar = std::chrono::duration_cast<std::chrono::seconds>(
                                   radar_stat.csa_exit_timestamp - radar_stat.csa_enter_timestamp)
                                   .count();
            // if(delta_radar)
            LOG(DEBUG) << "channel = " << int(radar_stat.channel)
                       << " bw = " << int(radar_stat.bandwidth)
                       << " time_in_channel_sec = " << int(delta_radar);
            ;
        }
        return true;
    }
    //CSA exit channel
    n->hostap->Radar_stats.front().csa_exit_timestamp = std::chrono::steady_clock::now();

    return true;
}

bool db::set_supported_channel_radar_affected(const sMacAddr &mac,
                                              const std::vector<uint8_t> &channels, bool affected)
{
    std::shared_ptr<node> n = get_node(mac);

    if (!n) {
        LOG(ERROR) << "node not found.... ";
        return false;
    } else if (n->get_type() != beerocks::TYPE_SLAVE || n->hostap == nullptr) {
        LOG(ERROR) << __FUNCTION__ << "node " << mac << " is not a valid hostap!";
        return false;
    }
    auto channels_count = channels.size();
    LOG(DEBUG) << " channels_count = " << int(channels_count);
    if (channels_count < 1) {
        LOG(ERROR) << "the given channel list must contain at least one value";
        return false;
    }
    auto it =
        find_if(std::begin(n->hostap->supported_channels), std::end(n->hostap->supported_channels),
                [&](beerocks::WifiChannel supported_channel) {
                    return supported_channel.get_channel() == *channels.begin();
                });

    if (it == std::end(n->hostap->supported_channels)) {
        LOG(ERROR) << "channels not found ,not suppose to happen!!";
        return false;
    }
    std::for_each(it, std::next(it, channels_count), [&](beerocks::WifiChannel &supported_channel) {
        LOG(DEBUG) << " supported_channel = " << int(supported_channel.get_channel())
                   << " affected = " << int(affected);
        supported_channel.set_radar_affected(affected);
    });

    // for(auto supported_channel : n->hostap->supported_channels) {
    //     if(supported_channel.channel > 0) {
    //         LOG(DEBUG) <<" supported_channel = " << int(supported_channel.channel) << " affected = " << int(supported_channel.radar_affected);
    //     }
    // }

    return true;
}

bool db::set_hostap_cac_completed(const sMacAddr &mac, bool enable)
{
    std::shared_ptr<node> n = get_node(mac);

    if (!n) {
        LOG(ERROR) << "node not found.... ";
        return false;
    } else if (n->get_type() != beerocks::TYPE_SLAVE || n->hostap == nullptr) {
        LOG(WARNING) << __FUNCTION__ << "node " << mac << " is not a valid hostap!";
        return false;
    }
    n->hostap->cac_completed = enable;
    return true;
}

bool db::get_hostap_cac_completed(const sMacAddr &mac)
{
    std::shared_ptr<node> n = get_node(mac);

    if (!n) {
        LOG(ERROR) << "node not found.... ";
        return false;
    } else if (n->get_type() != beerocks::TYPE_SLAVE || n->hostap == nullptr) {
        LOG(WARNING) << __FUNCTION__ << "node " << mac << " is not a valid hostap!";
        return false;
    }

    return n->hostap->cac_completed;
}

bool db::set_hostap_on_dfs_reentry(const sMacAddr &mac, bool enable)
{
    auto n = get_node(mac);

    if (!n) {
        LOG(ERROR) << "node not found.... ";
        return false;
    } else if (n->get_type() != beerocks::TYPE_SLAVE || n->hostap == nullptr) {
        LOG(ERROR) << __FUNCTION__ << "node " << mac << " is not a valid hostap!";
        return false;
    }

    n->hostap->on_dfs_reentry = enable;
    return true;
}

bool db::get_hostap_on_dfs_reentry(const sMacAddr &mac)
{
    auto n = get_node(mac);

    if (!n) {
        LOG(ERROR) << "node not found.... ";
        return false;
    } else if (n->get_type() != beerocks::TYPE_SLAVE || n->hostap == nullptr) {
        LOG(ERROR) << __FUNCTION__ << "node " << mac << " is not a valid hostap!";
        return false;
    }

    return n->hostap->on_dfs_reentry;
}

bool db::set_hostap_dfs_reentry_clients(const sMacAddr &mac,
                                        const std::set<std::string> &dfs_reentry_clients)
{
    auto n = get_node(mac);

    if (!n) {
        LOG(ERROR) << "node not found.... ";
        return false;
    } else if (n->get_type() != beerocks::TYPE_SLAVE || n->hostap == nullptr) {
        LOG(ERROR) << __FUNCTION__ << "node " << mac << " is not a valid hostap!";
        return false;
    }

    n->hostap->dfs_reentry_clients = dfs_reentry_clients;
    for_each(begin(n->hostap->dfs_reentry_clients), end(n->hostap->dfs_reentry_clients),
             [&](const std::string &dfs_reentry_client) {
                 LOG(DEBUG) << "dfs_reentry_client = " << dfs_reentry_client;
             });
    return true;
}

std::set<std::string> db::get_hostap_dfs_reentry_clients(const sMacAddr &mac)
{
    auto n = get_node(mac);

    std::set<std::string> ret;
    if (!n) {
        LOG(ERROR) << "node not found.... ";
        return ret;
    } else if (n->get_type() != beerocks::TYPE_SLAVE || n->hostap == nullptr) {
        LOG(ERROR) << __FUNCTION__ << "node " << mac << " is not a valid hostap!";
        return ret;
    }
    for_each(begin(n->hostap->dfs_reentry_clients), end(n->hostap->dfs_reentry_clients),
             [&](const std::string &dfs_reentry_client) {
                 LOG(DEBUG) << "dfs_reentry_client = " << dfs_reentry_client;
             });
    return n->hostap->dfs_reentry_clients;
}

bool db::clear_hostap_dfs_reentry_clients(const sMacAddr &mac)
{
    auto n = get_node(mac);

    if (!n) {
        LOG(ERROR) << "node not found.... ";
        return false;
    } else if (n->get_type() != beerocks::TYPE_SLAVE || n->hostap == nullptr) {
        LOG(ERROR) << __FUNCTION__ << "node " << mac << " is not a valid hostap!";
        return false;
    }

    n->hostap->dfs_reentry_clients.clear();
    return true;
}

//
// Channel Scan
//
bool db::set_channel_scan_is_enabled(const sMacAddr &mac, bool enable)
{
    auto radio = get_hostap(mac);
    if (!radio) {
        LOG(ERROR) << "unable to get radio " << mac;
        return false;
    }

    radio->continuous_scan_config.is_enabled = enable;
    return true;
}

bool db::get_channel_scan_is_enabled(const sMacAddr &mac)
{
    auto radio = get_hostap(mac);
    if (!radio) {
        LOG(ERROR) << "unable to get radio " << mac;
        return false;
    }

    return radio->continuous_scan_config.is_enabled;
}

bool db::set_channel_scan_interval_sec(const sMacAddr &mac, int interval_sec)
{
    auto radio = get_hostap(mac);
    if (!radio) {
        LOG(ERROR) << "unable to get radio " << mac;
        return false;
    }

    radio->continuous_scan_config.interval_sec = interval_sec;
    return true;
}

int db::get_channel_scan_interval_sec(const sMacAddr &mac)
{
    auto radio = get_hostap(mac);
    if (!radio) {
        LOG(ERROR) << "unable to get radio " << mac;
        return false;
    }

    return radio->continuous_scan_config.interval_sec;
}

bool db::set_channel_scan_is_pending(const sMacAddr &mac, bool scan_is_pending)
{
    auto radio = get_hostap(mac);
    if (!radio) {
        LOG(ERROR) << "Failed to get radio " << mac;
        return false;
    }

    radio->single_scan_status.scan_is_pending = scan_is_pending;

    return true;
}

bool db::set_channel_scan_in_progress(const sMacAddr &mac, bool scan_in_progress, bool single_scan)
{
    auto radio = get_hostap(mac);
    if (!radio) {
        LOG(ERROR) << "unable to get radio " << mac;
        return false;
    }

    LOG(DEBUG) << (single_scan ? "single" : "continuous") << " scan "
               << (scan_in_progress ? "is" : "isn't") << " in progress.";
    (single_scan ? radio->single_scan_status : radio->continuous_scan_status).scan_in_progress =
        scan_in_progress;

    return true;
}

bool db::get_channel_scan_in_progress(const sMacAddr &mac, bool single_scan)
{
    auto radio = get_hostap(mac);
    if (!radio) {
        LOG(ERROR) << "unable to get radio " << mac;
        return false;
    }
    if (single_scan) {
        return (radio->single_scan_status.scan_in_progress ||
                radio->single_scan_status.scan_is_pending);
    } else {
        return radio->continuous_scan_status.scan_in_progress;
    }
}

bool db::set_channel_scan_results_status(const sMacAddr &mac,
                                         beerocks::eChannelScanStatusCode error_code,
                                         bool single_scan)
{
    auto radio = get_hostap(mac);
    if (!radio) {
        LOG(ERROR) << "unable to get radio " << mac;
        return false;
    }

    LOG(DEBUG) << (single_scan ? "single" : "continuous")
               << " scan, last scan error code = " << int(error_code);

    (single_scan ? radio->single_scan_status : radio->continuous_scan_status).last_scan_error_code =
        error_code;

    return true;
}

beerocks::eChannelScanStatusCode db::get_channel_scan_results_status(const sMacAddr &mac,
                                                                     bool single_scan)
{
    auto radio = get_hostap(mac);
    if (!radio) {
        LOG(ERROR) << "unable to get radio " << mac;
        return beerocks::eChannelScanStatusCode::INTERNAL_FAILURE;
    }

    return (single_scan ? radio->single_scan_status : radio->continuous_scan_status)
        .last_scan_error_code;
}

bool db::clear_channel_preference(const sMacAddr &radio_mac)
{
    auto radio = get_hostap(radio_mac);
    if (!radio) {
        LOG(ERROR) << "unable to get radio " << radio_mac;
        return false;
    }

    radio->channel_preference_report.clear();
    return true;
}

bool db::set_channel_preference(const sMacAddr &radio_mac, const uint8_t operating_class,
                                const uint8_t channel_number, const uint8_t preference)
{
    auto radio = get_hostap(radio_mac);
    if (!radio) {
        LOG(ERROR) << "unable to get radio " << radio_mac;
        return false;
    }

    if (!wireless_utils::is_channel_in_operating_class(operating_class, channel_number)) {
        LOG(ERROR) << "Operating class #" << operating_class << " does not contain channel #"
                   << channel_number;
        return false;
    }

    const auto key = std::make_pair(operating_class, channel_number);

    radio->channel_preference_report[key] = preference;
    radio->last_preference_report_change  = std::chrono::steady_clock::now();
    return true;
}

int8_t db::get_channel_preference(const sMacAddr &radio_mac, const uint8_t operating_class,
                                  const uint8_t channel_number, const bool is_central_channel)
{
    auto radio = get_hostap(radio_mac);
    if (!radio) {
        LOG(ERROR) << "unable to get radio " << radio_mac;
        return (int8_t)eChannelPreferenceRankingConsts::INVALID;
    }

    auto freq_type = son::wireless_utils::which_freq_op_cls(operating_class);
    if (freq_type == eFreqType::FREQ_UNKNOWN) {
        LOG(ERROR) << "the frequency type of operating class " << operating_class << " is unknown";
        return (int8_t)eChannelPreferenceRankingConsts::INVALID;
    }

    uint8_t channel = channel_number;
    if (!is_central_channel &&
        wireless_utils::is_operating_class_using_central_channel(operating_class)) {
        auto bandwidth = wireless_utils::operating_class_to_bandwidth(operating_class);
        if (freq_type == eFreqType::FREQ_5G) {
            auto source_channel_it = wireless_utils::channels_table_5g.find(channel_number);
            if (source_channel_it == wireless_utils::channels_table_5g.end()) {
                LOG(ERROR) << "Couldn't find source channel " << channel_number
                           << "from 5g channels table for overlapping channels";
                return (int8_t)eChannelPreferenceRankingConsts::INVALID;
            }
            channel = source_channel_it->second.at(bandwidth).center_channel;
        } else if (freq_type == eFreqType::FREQ_6G) {
            auto source_channel_it = wireless_utils::channels_table_6g.find(channel_number);
            if (source_channel_it == wireless_utils::channels_table_6g.end()) {
                LOG(ERROR) << "Couldn't find source channel " << channel_number
                           << "from 6g channels table for overlapping channels";
                return (int8_t)eChannelPreferenceRankingConsts::INVALID;
            }
            channel = source_channel_it->second.at(bandwidth).center_channel;
        } else {
            LOG(ERROR) << "frequency type "
                       << beerocks::utils::convert_frequency_type_to_string(freq_type)
                       << " must be either 5g or 6g";
            return (int8_t)eChannelPreferenceRankingConsts::INVALID;
        }
    }

    if (!wireless_utils::is_channel_in_operating_class(operating_class, channel)) {
        LOG(ERROR) << "Operating class #" << operating_class << " does not contain channel #"
                   << channel;
        return (int8_t)eChannelPreferenceRankingConsts::INVALID;
    }

    const auto &bw                 = wireless_utils::operating_class_to_bandwidth(operating_class);
    const auto &supported_channels = radio->supported_channels;

    // Find if the channel is supported by the radio
    if (std::find_if(supported_channels.begin(), supported_channels.end(),
                     [channel, bw, &freq_type](const beerocks::WifiChannel chan) {
                         // Find if matching channel number & bandwidth.
                         return ((chan.get_channel() == channel) && (chan.get_bandwidth() == bw) &&
                                 chan.get_freq_type() == freq_type);
                     }) == supported_channels.end()) {
        LOG(ERROR) << "Channel #" << channel
                   << "(freq type: " << beerocks::utils::convert_frequency_type_to_string(freq_type)
                   << ") in Operating Class #" << operating_class
                   << " is not supported by the radio.";
        return (int8_t)eChannelPreferenceRankingConsts::NON_OPERABLE;
    }

    const auto key  = std::make_pair(operating_class, channel);
    const auto iter = radio->channel_preference_report.find(key);
    if (iter == radio->channel_preference_report.end()) {
        // Key is not found on radio's preference, returning BEST
        return (int8_t)eChannelPreferenceRankingConsts::BEST;
    }

    // Converting to signed to fit return type
    return (int8_t)iter->second;
}

node::radio::PreferenceReportMap db::get_radio_channel_preference(const sMacAddr &radio_mac)
{
    auto radio = get_hostap(radio_mac);
    if (!radio) {
        LOG(ERROR) << "unable to get radio " << radio_mac;
        return {};
    }

    // Get preference from previous report.
    node::radio::PreferenceReportMap preference_map = radio->channel_preference_report;

    // Fill missing supported channels
    for (const auto &supported_channel : radio->supported_channels) {
        const auto operating_class =
            wireless_utils::get_operating_class_by_channel(supported_channel);
        if (!operating_class) {
            // Failed to get Operating Class number
            continue;
        }
        const auto key = std::make_pair(operating_class, supported_channel.get_channel());
        if (preference_map.find(key) != preference_map.end()) {
            // Preference already exists in map, skip.
            continue;
        }
        preference_map[key] = (int8_t)eChannelPreferenceRankingConsts::BEST;
    }

    return preference_map;
}

const std::chrono::steady_clock::time_point
db::get_last_preference_report_change(const sMacAddr &radio_mac)
{
    auto radio = get_hostap(radio_mac);
    if (!radio) {
        LOG(ERROR) << "unable to get radio " << radio_mac;
        return std::chrono::steady_clock::time_point::min();
    }
    return radio->last_preference_report_change;
}

bool db::is_preference_reported_expired(const sMacAddr &radio_mac)
{
    auto radio = get_hostap(radio_mac);
    if (!radio) {
        LOG(ERROR) << "unable to get radio " << radio_mac;
        return false;
    }
    return ((radio->last_preference_report_change + CHANNEL_PREFERENCE_EXPIRATION) <
            std::chrono::steady_clock::now());
}

bool db::set_channel_scan_dwell_time_msec(const sMacAddr &mac, int dwell_time_msec,
                                          bool single_scan)
{
    auto radio = get_hostap(mac);
    if (!radio) {
        LOG(ERROR) << "unable to get radio " << mac;
        return false;
    }

    LOG(DEBUG) << (single_scan ? "single" : "continuous")
               << ", dwell time msec = " << dwell_time_msec;

    if (dwell_time_msec < 0) {
        LOG(ERROR) << "Invalid dwell time: " << dwell_time_msec
                   << ". Only positive values are supported!";
        return false;
    }

    (single_scan ? radio->single_scan_config : radio->continuous_scan_config).dwell_time_msec =
        dwell_time_msec;

    return true;
}

int db::get_channel_scan_dwell_time_msec(const sMacAddr &mac, bool single_scan)
{
    auto radio = get_hostap(mac);
    if (!radio) {
        LOG(ERROR) << "unable to get radio " << mac;
        return false;
    }

    return (single_scan ? radio->single_scan_config : radio->continuous_scan_config)
        .dwell_time_msec;
}

bool db::is_channel_scan_pool_supported(const sMacAddr &mac,
                                        const std::unordered_set<uint8_t> &channel_pool)
{
    auto supported_channels = get_hostap_supported_channels(mac);
    for (const auto &channel : channel_pool) {
        auto found_channel =
            std::find_if(supported_channels.begin(), supported_channels.end(),
                         [&channel](const beerocks::WifiChannel &supported_channel) {
                             return supported_channel.get_channel() == channel;
                         });
        if (found_channel == supported_channels.end()) {
            LOG(ERROR) << "channel #" << int(channel) << " is not supported";
            return false;
        }
    }
    return true;
}

bool db::set_channel_scan_pool(const sMacAddr &mac, const std::unordered_set<uint8_t> &channel_pool,
                               bool single_scan)
{
    auto radio = get_hostap(mac);
    if (!radio) {
        LOG(ERROR) << "unable to get radio " << mac;
        return false;
    }

    if (!is_channel_scan_pool_supported(mac, channel_pool)) {
        LOG(ERROR) << "setting channel pool failed, one of the channels is not supported!";
        return false;
    }

    (single_scan ? radio->single_scan_config : radio->continuous_scan_config).active_channel_pool =
        channel_pool;

    LOG(DEBUG) << (single_scan ? "single" : "continuous")
               << " scan, setting channel pool succeeded!";

    return true;
}

const std::unordered_set<uint8_t> &db::get_channel_scan_pool(const sMacAddr &mac, bool single_scan)
{
    static std::unordered_set<uint8_t> empty;

    auto radio = get_hostap(mac);
    if (!radio) {
        LOG(ERROR) << "unable to get radio " << mac;
        return empty;
    }

    return (single_scan ? radio->single_scan_config : radio->continuous_scan_config)
        .active_channel_pool;
}

bool db::is_channel_in_pool(const sMacAddr &mac, uint8_t channel, bool single_scan)
{
    auto radio = get_hostap(mac);
    if (!radio) {
        LOG(ERROR) << "unable to get radio " << mac;
        return false;
    }

    auto &pool = (single_scan ? radio->single_scan_config : radio->continuous_scan_config)
                     .active_channel_pool;
    return pool.find(channel) != pool.end();
}

bool db::clear_channel_scan_results(const sMacAddr &mac, bool single_scan)
{
    auto radio = get_hostap(mac);
    if (!radio) {
        LOG(ERROR) << "unable to get radio " << mac;
        return false;
    }

    (single_scan ? radio->single_scan_results : radio->continuous_scan_results).clear();

    return true;
}

bool db::add_channel_scan_results(const sMacAddr &mac, const sChannelScanResults &scan_result,
                                  bool single_scan)
{
    auto radio = get_hostap(mac);
    if (!radio) {
        LOG(ERROR) << "unable to get radio " << mac;
        return false;
    }

    (single_scan ? radio->single_scan_results : radio->continuous_scan_results)
        .push_back(scan_result);

    return true;
}

const std::list<sChannelScanResults> &db::get_channel_scan_results(const sMacAddr &mac,
                                                                   bool single_scan)
{
    static std::list<sChannelScanResults> empty;

    auto radio = get_hostap(mac);
    if (!radio) {
        LOG(ERROR) << "unable to get radio " << mac;
        return empty;
    }

    return (single_scan ? radio->single_scan_results : radio->continuous_scan_results);
}

bool db::has_channel_report_record(const sMacAddr &mac, const std::string &ISO_8601_timestamp,
                                   const uint8_t operating_class, const uint8_t channel)
{
    auto radio = get_hostap(mac);
    if (!radio) {
        LOG(ERROR) << "unable to get radio " << mac;
        return false;
    }

    // Find record by timestamp
    auto report_record_iter = radio->channel_scan_report_records.find(ISO_8601_timestamp);
    if (report_record_iter == radio->channel_scan_report_records.end()) {
        // The radio does not contain a record of the given timestamp
        return false;
    }

    // Find report for key
    auto key               = std::make_pair(operating_class, channel);
    auto report_index_iter = report_record_iter->second.find(key);
    if (report_index_iter == report_record_iter->second.end()) {
        // The record does not contain a report of the given key
        return false;
    }

    return true;
}

bool db::clear_channel_report_record(const sMacAddr &mac, const std::string &ISO_8601_timestamp)
{
    auto radio = get_hostap(mac);
    if (!radio) {
        LOG(ERROR) << "unable to get radio " << mac;
        return false;
    }

    auto report_record_iter = radio->channel_scan_report_records.find(ISO_8601_timestamp);
    if (report_record_iter == radio->channel_scan_report_records.end()) {
        LOG(ERROR) << "unable to get record at timestamp: " << ISO_8601_timestamp;
        return false;
    }

    // Clear the report for the found record
    for (const auto &report_key : report_record_iter->second) {
        radio->scan_report[report_key].neighbors.clear();
    }

    // unordered_map::erase(const key_type& k) returns the number of elements erased
    return (radio->channel_scan_report_records.erase(ISO_8601_timestamp) == 1);
}

bool db::get_channel_report_record(const sMacAddr &mac, const std::string &ISO_8601_timestamp,
                                   node::radio::channel_scan_report_index &report_index)
{
    auto radio = get_hostap(mac);
    if (!radio) {
        LOG(ERROR) << "unable to get radio " << mac;
        return false;
    }
    const auto &report_record_iter = radio->channel_scan_report_records.find(ISO_8601_timestamp);
    if (report_record_iter == radio->channel_scan_report_records.end()) {
        LOG(ERROR) << "unable to get record at timestamp: " << ISO_8601_timestamp;
        return false;
    }
    report_index = report_record_iter->second;
    return true;
}

bool db::get_pool_of_all_supported_channels(std::unordered_set<uint8_t> &channel_pool_set,
                                            const sMacAddr &radio_mac)
{
    LOG(DEBUG) << "Setting channel pool to all channels";
    channel_pool_set.clear();
    auto all_channels = get_hostap_supported_channels(radio_mac);
    if (all_channels.empty()) {
        LOG(ERROR) << "Supported channel list is empty, failed to set channel pool!";
        return false;
    }
    // Take only the 20MHz channels
    std::vector<beerocks::WifiChannel> subset_20MHz_channels;
    std::copy_if(all_channels.begin(), all_channels.end(),
                 std::back_inserter(subset_20MHz_channels),
                 [](const beerocks::WifiChannel &c) -> bool {
                     return c.get_bandwidth() == eWiFiBandwidth::BANDWIDTH_20;
                 });
    // Convert from beerocks::WifiChannel to uint8_t
    std::transform(subset_20MHz_channels.begin(), subset_20MHz_channels.end(),
                   std::inserter(channel_pool_set, channel_pool_set.end()),
                   [](const beerocks::WifiChannel &c) -> uint8_t { return c.get_channel(); });
    return true;
}

bool db::get_selection_channel_pool(const sMacAddr &ruid,
                                    std::unordered_set<uint8_t> &channel_pool_set)
{
    auto radio = get_hostap(ruid);
    if (!radio) {
        LOG(ERROR) << "unable to get radio " << ruid;
        return false;
    }
    if (radio->single_scan_config.default_channel_pool.empty()) {
        LOG(INFO) << "Getting static channel pool for " << radio->iface_name;
        const auto &pool_str = config.default_channel_pools[radio->iface_name];
        LOG(INFO) << "Static channel pool for " << radio->iface_name << " is: " << pool_str;
        const auto &channels_str = string_utils::str_split(pool_str, ',');
        for (const auto &channel_str : channels_str) {
            LOG(INFO) << "Adding channel " << channel_str << " to the dynamic pool";
            radio->single_scan_config.default_channel_pool.insert(
                beerocks::string_utils::stoi(channel_str));
        }
    }
    channel_pool_set = radio->single_scan_config.default_channel_pool;
    return true;
}

bool db::set_selection_channel_pool(const sMacAddr &ruid,
                                    const std::unordered_set<uint8_t> &channel_pool)
{
    auto radio = get_hostap(ruid);
    if (!radio) {
        LOG(ERROR) << "unable to get radio " << ruid;
        return false;
    }
    if (!is_channel_scan_pool_supported(ruid, channel_pool)) {
        LOG(ERROR) << "Channel pool is not supported!";
        return false;
    }
    radio->single_scan_config.default_channel_pool.clear();
    radio->single_scan_config.default_channel_pool.insert(channel_pool.begin(), channel_pool.end());
    return true;
}

bool db::add_empty_channel_report_entry(const sMacAddr &RUID, const uint8_t &operating_class,
                                        const uint8_t &channel,
                                        const std::string &ISO_8601_timestamp)
{
    auto radio = get_hostap(RUID);
    if (!radio) {
        LOG(ERROR) << "unable to get radio " << RUID;
        return false;
    }

    const auto &key = std::make_pair(operating_class, channel);
    LOG(DEBUG) << "Clearing neighbors for [" << key.first << "," << key.second << "]";
    radio->scan_report[key].neighbors.clear();

    // Find any existing report key to channel scan report record
    const auto &report_record_iter = radio->channel_scan_report_records.find(ISO_8601_timestamp);
    if (report_record_iter == radio->channel_scan_report_records.end()) {
        // If record does not exist, create a new one.
        radio->channel_scan_report_records.emplace(
            ISO_8601_timestamp,
            std::set<node::radio::channel_scan_report::channel_scan_report_key>{});
    }

    // Insert the key into the record
    radio->channel_scan_report_records[ISO_8601_timestamp].insert(key);
    return true;
}

bool db::add_channel_report(const sMacAddr &RUID, const uint8_t &operating_class,
                            const uint8_t &channel,
                            const std::vector<wfa_map::cNeighbors> &neighbors, uint8_t avg_noise,
                            uint8_t avg_utilization, const std::string &ISO_8601_timestamp,
                            bool override_existing_data)
{
    auto radio = get_hostap(RUID);
    if (!radio) {
        LOG(ERROR) << "unable to get radio " << RUID;
        return false;
    }
    const auto &key = std::make_pair(operating_class, channel);
    if (override_existing_data) {
        // Clear neighbors if Override flag is set.
        LOG(DEBUG) << "Clearing neighbors for [" << key.first << "," << key.second << "]";
        radio->scan_report[key].neighbors.clear();
    }

    auto get_bandwidth_from_str =
        [](const std::string &bw) -> beerocks_message::eChannelScanResultChannelBandwidth {
        if (bw == "20Mz") {
            return beerocks_message::eChannelScanResultChannelBandwidth::eChannel_Bandwidth_20MHz;
        } else if (bw == "40Mz") {
            return beerocks_message::eChannelScanResultChannelBandwidth::eChannel_Bandwidth_40MHz;
        } else if (bw == "80Mz") {
            return beerocks_message::eChannelScanResultChannelBandwidth::eChannel_Bandwidth_80MHz;
        } else if (bw == "80+80Mz") {
            return beerocks_message::eChannelScanResultChannelBandwidth::eChannel_Bandwidth_80_80;
        } else if (bw == "160Mz") {
            return beerocks_message::eChannelScanResultChannelBandwidth::eChannel_Bandwidth_160MHz;
        } else {
            return beerocks_message::eChannelScanResultChannelBandwidth::eChannel_Bandwidth_NA;
        }
    };

    for (auto src_neighbor : neighbors) {
        sChannelScanResults neighbor_result = {0};

        neighbor_result.channel = channel;

        neighbor_result.bssid = src_neighbor.bssid();

        const auto neighbor_ssid_str =
            (src_neighbor.ssid_length() > 0 ? src_neighbor.ssid_str() : "") + "\0";
        neighbor_ssid_str.copy(neighbor_result.ssid, beerocks::message::WIFI_SSID_MAX_LENGTH);

        neighbor_result.signal_strength_dBm = src_neighbor.signal_strength();

        neighbor_result.operating_channel_bandwidth =
            get_bandwidth_from_str(src_neighbor.channels_bw_list_str());

        neighbor_result.noise_dBm = avg_noise;

        if (src_neighbor.bss_load_element_present() ==
            wfa_map::cNeighbors::eBssLoadElementPresent::FIELD_PRESENT) {
            neighbor_result.channel_utilization = (uint32_t)(*src_neighbor.channel_utilization());
            neighbor_result.station_count       = (uint16_t)(*src_neighbor.station_count());
        } else {
            neighbor_result.channel_utilization = avg_utilization;
        }

        radio->scan_report[key].neighbors.push_back(neighbor_result);
    }

    // Find any existing report key to channel scan report record
    const auto &report_record_iter = radio->channel_scan_report_records.find(ISO_8601_timestamp);
    if (report_record_iter == radio->channel_scan_report_records.end()) {
        // If record does not exist, create a new one.
        radio->channel_scan_report_records.emplace(
            ISO_8601_timestamp,
            std::set<node::radio::channel_scan_report::channel_scan_report_key>{});
    }
    // Insert the key into the record
    radio->channel_scan_report_records[ISO_8601_timestamp].insert(key);

    return true;
}

const std::vector<sChannelScanResults>
db::get_channel_scan_report(const sMacAddr &RUID,
                            const node::radio::channel_scan_report_index &index)
{
    static std::vector<sChannelScanResults> empty_report;

    auto radio = get_hostap(RUID);
    if (!radio) {
        LOG(ERROR) << "unable to get radio " << RUID;
        return empty_report;
    }

    std::vector<sChannelScanResults> final_report;

    for (const auto &key : index) {
        if (radio->scan_report.find(key) == radio->scan_report.end()) {
            LOG(ERROR) << "Cannot find matching report for key: [" << key.first << ',' << key.second
                       << "].";
            continue;
        }
        auto report_neighbors = radio->scan_report[key].neighbors;
        LOG(DEBUG) << "Adding " << report_neighbors.size() << " neighbors from key: [" << key.first
                   << ',' << key.second << "].";
        final_report.insert(final_report.end(), report_neighbors.begin(), report_neighbors.end());
    }
    return final_report;
}

const std::vector<sChannelScanResults>
db::get_channel_scan_report(const sMacAddr &RUID, const std::string &ISO_8601_timestamp)
{
    static std::vector<sChannelScanResults> empty_report;
    auto radio = get_hostap(RUID);
    if (!radio) {
        LOG(ERROR) << "unable to get radio " << RUID;
        return empty_report;
    }
    const auto &report_record_iter = radio->channel_scan_report_records.find(ISO_8601_timestamp);
    if (report_record_iter == radio->channel_scan_report_records.end()) {
        LOG(ERROR) << "unable to get record at timestamp: " << ISO_8601_timestamp;
        return empty_report;
    }
    return get_channel_scan_report(RUID, report_record_iter->second);
}

const std::vector<sChannelScanResults> db::get_channel_scan_report(const sMacAddr &RUID,
                                                                   bool single_scan)
{
    static std::vector<sChannelScanResults> empty_report;
    auto radio = get_hostap(RUID);
    if (!radio) {
        LOG(ERROR) << "unable to get radio " << RUID;
        return empty_report;
    }

    auto wifi_Channel = get_node_wifi_channel(tlvf::mac_to_string(RUID));
    if (wifi_Channel.is_empty()) {
        LOG(ERROR) << "wifi channel is empty";
        return empty_report;
    }

    node::radio::channel_scan_report_index index;
    const auto &pool = get_channel_scan_pool(RUID, single_scan);
    for (const auto &channel : pool) {
        auto operating_class = wireless_utils::get_operating_class_by_channel(beerocks::WifiChannel(
            channel, wifi_Channel.get_freq_type(), eWiFiBandwidth::BANDWIDTH_20));
        if (operating_class == 0) {
            LOG(ERROR) << "failed to find operating class of channel " << channel << " (freq type: "
                       << beerocks::utils::convert_frequency_type_to_string(
                              wifi_Channel.get_freq_type())
                       << ") and bandwidth 20MHz";
            return empty_report;
        }
        index.insert(std::make_pair(operating_class, channel));
    }
    return get_channel_scan_report(RUID, index);
}

static void dm_add_bss_neighbors(std::shared_ptr<beerocks::nbapi::Ambiorix> m_ambiorix_datamodel,
                                 const std::string &channel_path,
                                 const std::vector<wfa_map::cNeighbors> &neighbors)
{
    for (auto neighbor : neighbors) {
        // Device.WiFi.DataElements.Network.Device.1.Radio.2.ScanResult.3.OpClassScan.4.ChannelScan.5.NeighborBSS
        auto neighbor_path = m_ambiorix_datamodel->add_instance(channel_path + ".NeighborBSS");

        if (neighbor_path.empty()) {
            LOG(ERROR) << "Failed to add NeighborBSS to " << channel_path;
            return;
        }
        m_ambiorix_datamodel->set(neighbor_path, "BSSID", neighbor.bssid());
        m_ambiorix_datamodel->set(neighbor_path, "SSID", neighbor.ssid_str());
        m_ambiorix_datamodel->set(neighbor_path, "SignalStrength", neighbor.signal_strength());
        m_ambiorix_datamodel->set(neighbor_path, "ChannelBandwidth",
                                  neighbor.channels_bw_list_str());
        if (neighbor.bss_load_element_present()) {
            m_ambiorix_datamodel->set(neighbor_path, "ChannelUtilization",
                                      neighbor.channel_utilization());
            m_ambiorix_datamodel->set(neighbor_path, "StationCount", neighbor.station_count());
        }
    }
}

static std::string
dm_add_channel_scan(std::shared_ptr<beerocks::nbapi::Ambiorix> m_ambiorix_datamodel,
                    const std::string &class_path, const uint8_t &channel, const uint8_t noise,
                    const uint8_t utilization, const std::string &ISO_8601_timestamp)
{
    // Device.WiFi.DataElements.Network.Device.1.Radio.2.ScanResult.3.OpClassScan.4.ChannelScan.5
    std::string channel_path;
    uint32_t channel_index = m_ambiorix_datamodel->get_instance_index(
        class_path + ".ChannelScan.[Channel == '%s'].", std::to_string(channel));

    if (channel_index) {
        channel_path = class_path + ".ChannelScan." + std::to_string(channel_index);
    } else {
        channel_path = m_ambiorix_datamodel->add_instance(class_path + ".ChannelScan");
        if (channel_path.empty()) {
            LOG(ERROR) << "Failed to add ChannelScan instance to " << class_path;
            return {};
        }
    }
    m_ambiorix_datamodel->set(channel_path, "TimeStamp", ISO_8601_timestamp);
    m_ambiorix_datamodel->set(channel_path, "Channel", channel);
    m_ambiorix_datamodel->set(channel_path, "Utilization", utilization);
    m_ambiorix_datamodel->set(channel_path, "Noise", noise);
    return channel_path;
}

static std::string
dm_add_op_class_scan(std::shared_ptr<beerocks::nbapi::Ambiorix> m_ambiorix_datamodel,
                     const std::string &scan_result_path, const uint8_t &operating_class)
{
    // Device.WiFi.DataElements.Network.Device.1.Radio.2.ScanResult.3.OpClassScan.4
    std::string class_path;
    uint32_t class_index = m_ambiorix_datamodel->get_instance_index(
        scan_result_path + ".OpClassScan.[OperatingClass == '%s'].",
        std::to_string(operating_class));

    if (class_index) {
        class_path = scan_result_path + ".OpClassScan." + std::to_string(class_index);
    } else {
        class_path = m_ambiorix_datamodel->add_instance(scan_result_path + ".OpClassScan");
        if (class_path.empty()) {
            LOG(ERROR) << "Failed to add OpClassScan instance to " << scan_result_path;
            return {};
        }
    }
    m_ambiorix_datamodel->set(class_path, "OperatingClass", operating_class);
    return class_path;
}

bool db::dm_add_scan_result(const sMacAddr &ruid, const uint8_t &operating_class,
                            const uint8_t &channel, const uint8_t noise, const uint8_t utilization,
                            const std::vector<wfa_map::cNeighbors> &neighbors,
                            const std::string &ISO_8601_timestamp)
{
    if (!dm_check_objects_limit(m_scan_results, MAX_SCAN_RESULT_HISTORY_SIZE)) {
        return false;
    }

    std::string radio_path = get_node_data_model_path(ruid);

    if (radio_path.empty()) {
        LOG(DEBUG) << "Missing path to NBAPI radio: " << ruid;
        return true;
    }

    // Device.WiFi.DataElements.Network.Device.1.Radio.2.ScanResult.3
    std::string scan_result_path;
    uint32_t scan_result_index = m_ambiorix_datamodel->get_instance_index(
        radio_path + ".ScanResult.[TimeStamp == '%s'].", ISO_8601_timestamp);

    if (scan_result_index) {
        scan_result_path = radio_path + ".ScanResult." + std::to_string(scan_result_index);
    } else {
        scan_result_path = m_ambiorix_datamodel->add_instance(radio_path + ".ScanResult");
        if (scan_result_path.empty()) {
            LOG(ERROR) << "Failed to add ScanResult ";
            return false;
        }

        // Keeps track of the objects amount.
        m_scan_results.push(scan_result_path);

        if (!m_ambiorix_datamodel->set(scan_result_path, "TimeStamp", ISO_8601_timestamp)) {
            LOG(ERROR) << "Failed to set " << scan_result_path
                       << ".TimeStamp: " << ISO_8601_timestamp;
            return false;
        }
    }

    auto op_class_path =
        dm_add_op_class_scan(m_ambiorix_datamodel, scan_result_path, operating_class);
    auto channel_path = dm_add_channel_scan(m_ambiorix_datamodel, op_class_path, channel, noise,
                                            utilization, ISO_8601_timestamp);
    dm_add_bss_neighbors(m_ambiorix_datamodel, channel_path, neighbors);
    return true;
}

//
// Client Persistent Data
//
bool db::is_client_in_persistent_db(const sMacAddr &mac)
{
    // if persistent db is disabled
    if (!config.persistent_db) {
        LOG(DEBUG) << "persistent db is disabled";
        return false;
    }

    auto client_db_entry = client_db_entry_from_mac(mac);

    return bpl::db_has_entry(type_to_string(beerocks::eType::TYPE_CLIENT), client_db_entry);
}

bool db::add_steer_event_to_persistent_db(const ValuesMap &params)
{
    if (!config.persistent_db) {
        return true;
    }
    while (config.steer_history_persistent_db_max_size <= m_steer_history.size()) {
        if (!bpl::db_remove_entry("steer_history", m_steer_history.front())) {
            LOG(ERROR) << "Failed to remove entry " << m_steer_history.front()
                       << " from persistent db";
            return false;
        }
        LOG(DEBUG) << "Removed steer event entry " << m_steer_history.front()
                   << " from persistent db, total steer history entries in persisttent-db: "
                   << m_steer_history.size();
        m_steer_history.pop();
    }

    std::string entry_name = "attempt" + std::to_string(m_steer_history.size() + 1);

    if (!bpl::db_add_entry("steer_history", entry_name, params)) {
        LOG(ERROR) << "Failed to add steer history entry " << entry_name << " to persistent db";
        return false;
    }
    m_steer_history.push(entry_name);
    return true;
}

bool db::restore_steer_history()
{
    std::unordered_map<std::string, son::db::ValuesMap> steer_history;
    bool ret = true;

    if (!bpl::db_get_entries_by_type("steer_history", steer_history)) {
        LOG(WARNING) << "Failed to get steer_history entries from persistent db "
                     << "or no entries registered.";
        return false;
    }
    if (steer_history.empty()) {
        return true;
    }
    for (auto entry : steer_history) {

        auto obj_path = dm_add_steer_event();

        if (obj_path.empty()) {
            LOG(ERROR) << "Failed to add SteerEvent object.";
            return false;
        }
        m_steer_history.push(entry.first);
        ret &= m_ambiorix_datamodel->set(obj_path, "DeviceId", entry.second["device_id"]);
        ret &= m_ambiorix_datamodel->set(obj_path, "SteeredFrom", entry.second["steered_from"]);
        ret &= m_ambiorix_datamodel->set(obj_path, "SteeredTo", entry.second["steered_to"]);
        ret &= m_ambiorix_datamodel->set(obj_path, "Result", entry.second["result"]);
        ret &= m_ambiorix_datamodel->set(obj_path, "TimeStamp", entry.second["time_stamp"]);
        ret &= m_ambiorix_datamodel->set(obj_path, "SteeringType", entry.second["steering_type"]);
        ret &=
            m_ambiorix_datamodel->set(obj_path, "SteeringOrigin", entry.second["steering_origin"]);
        ret &=
            m_ambiorix_datamodel->set(obj_path, "TimeTaken", std::stoi(entry.second["time_taken"]));
    }
    return ret;
}

bool db::add_client_to_persistent_db(const sMacAddr &mac, const ValuesMap &params)
{
    // if persistent db is disabled
    if (!config.persistent_db) {
        LOG(ERROR) << "persistent db is disabled";
        return false;
    }

    if (config.clients_persistent_db_max_size <= 0) {
        LOG(ERROR) << "Invalid max clients persistent db size: "
                   << config.clients_persistent_db_max_size;
        return false;
    }

    auto db_entry = client_db_entry_from_mac(mac);

    if (bpl::db_has_entry(type_to_string(beerocks::eType::TYPE_CLIENT), db_entry)) {
        // if entry already exists in DB
        if (!remove_client_entry_and_update_counter(db_entry)) {
            LOG(ERROR) << "failed to remove client entry " << db_entry
                       << "from persistent db (for re-adding)";
            return false;
        }
    } else if (bpl::db_has_entry(std::string(), db_entry)) {
        // if entry exists in db but with different type
        LOG(ERROR) << "client entry cannot be added to persistent db, " << db_entry
                   << " already exists but with different type";
        return false;
    }

    while (m_persistent_db_clients_count >= config.clients_persistent_db_max_size) {
        LOG(DEBUG) << "reached max clients size in persistent db - removing a client before adding "
                      "new client";
        // Remove a candidate but skip the current client and not select it as candidate
        // for removal.
        if (!remove_candidate_client(mac)) {
            LOG(ERROR) << "failed to remove next-to-be-aged client entry " << db_entry
                       << " from persistent db (due to full persistent db)";
            return false;
        }
    }

    // add entry to the persistent db
    if (!add_client_entry_and_update_counter(db_entry, params)) {
        LOG(ERROR) << "failed to add client entry " << db_entry << " to persistent db";
        return false;
    }

    LOG(DEBUG) << "added client entry " << db_entry
               << " to persistent db, total clients count in persisttent-db: "
               << m_persistent_db_clients_count;

    return true;
}

bool db::set_client_time_life_delay(Station &client,
                                    const std::chrono::minutes &time_life_delay_minutes,
                                    bool save_to_persistent_db)
{
    LOG(DEBUG) << "time_life_delay_minutes = " << time_life_delay_minutes.count();

    auto timestamp = std::chrono::system_clock::now();
    if (save_to_persistent_db) {
        // if persistent db is disabled
        if (!config.persistent_db) {
            LOG(DEBUG) << "persistent db is disabled";
        } else {
            LOG(DEBUG) << "configuring persistent-db, timelife = "
                       << time_life_delay_minutes.count();

            ValuesMap values_map;
            values_map[TIMESTAMP_STR]      = timestamp_to_string_seconds(timestamp);
            values_map[TIMELIFE_DELAY_STR] = std::to_string(time_life_delay_minutes.count());

            // update the persistent db
            if (!update_client_entry_in_persistent_db(client.mac, values_map)) {
                LOG(ERROR) << "failed to update client entry in persistent-db to for "
                           << client.mac;
                return false;
            }
        }
    }

    client.time_life_delay_minutes = time_life_delay_minutes;
    client.parameters_last_edit    = timestamp;

    return true;
}

bool db::set_client_stay_on_initial_radio(Station &client, bool stay_on_initial_radio,
                                          bool save_to_persistent_db)
{
    auto mac  = client.mac;
    auto node = get_node_verify_type(mac, beerocks::TYPE_CLIENT);
    if (!node) {
        LOG(ERROR) << "client node not found for mac " << mac;
        return false;
    }

    LOG(DEBUG) << "stay_on_initial_radio=" << stay_on_initial_radio;

    auto is_client_connected = (node->state == STATE_CONNECTED);
    LOG(DEBUG) << "client "
               << " state=" << ((is_client_connected) ? "connected" : "disconnected");

    auto timestamp = std::chrono::system_clock::now();
    if (save_to_persistent_db) {
        // if persistent db is disabled
        if (!config.persistent_db) {
            LOG(DEBUG) << "Persistent db is disabled";
        } else {
            LOG(DEBUG) << "Configuring persistent-db, initial_radio_enable = "
                       << stay_on_initial_radio;

            ValuesMap values_map;
            values_map[TIMESTAMP_STR]            = timestamp_to_string_seconds(timestamp);
            values_map[INITIAL_RADIO_ENABLE_STR] = std::to_string(stay_on_initial_radio);
            // clear initial-radio data on disabling of stay_on_initial_radio
            if (!stay_on_initial_radio) {
                LOG(DEBUG) << "Clearing initial_radio in persistent DB";
                values_map[INITIAL_RADIO_STR] = std::string();
            } else if (is_client_connected) {
                // if enabling stay-on-initial-radio and client is already connected, update the initial_radio as well
                auto bssid            = node->parent_mac;
                auto parent_radio_mac = get_node_parent_radio(bssid);
                LOG(DEBUG) << "Persistent DB, Setting client " << mac << " initial-radio to "
                           << parent_radio_mac;
                values_map[INITIAL_RADIO_STR] = parent_radio_mac;
            }

            // update the persistent db
            if (!update_client_entry_in_persistent_db(mac, values_map)) {
                LOG(ERROR) << "Failed to update client entry in persistent-db to for " << mac;
                return false;
            }
        }
    }

    client.stay_on_initial_radio =
        (stay_on_initial_radio) ? eTriStateBool::TRUE : eTriStateBool::FALSE;
    // clear initial-radio data on disabling of stay_on_initial_radio
    if (!stay_on_initial_radio) {
        LOG(DEBUG) << "Clearing initial_radio in runtime DB";
        client.initial_radio = network_utils::ZERO_MAC;
        // if enabling stay-on-initial-radio and client is already connected, update the initial_radio as well
    } else if (is_client_connected) {
        auto bssid            = node->parent_mac;
        auto parent_radio_mac = get_node_parent_radio(bssid);
        client.initial_radio  = tlvf::mac_from_string(parent_radio_mac);
        LOG(DEBUG) << "Setting client " << mac << " initial-radio to " << client.initial_radio;
    }
    client.parameters_last_edit = timestamp;

    return true;
}

bool db::set_client_initial_radio(Station &client, const sMacAddr &initial_radio_mac,
                                  bool save_to_persistent_db)
{
    auto mac  = client.mac;
    auto node = get_node_verify_type(mac, beerocks::TYPE_CLIENT);
    if (!node) {
        LOG(ERROR) << "Client node not found for mac " << mac;
        return false;
    }

    LOG(DEBUG) << "initial_radio=" << initial_radio_mac;

    // Since the initial radio is an internal parameter (not configured by the user), its value
    // is only relevant if the stay_on_initial_radio is set and although we want its value to be
    // persistent, we don't want it to affect the client's aging.
    // This means:
    // 1. We do not update the timestamp when we update only the initial_radio.
    // 2. We only set the initial_radio if the stay_on_initial_radio is set.
    if (client.stay_on_initial_radio == eTriStateBool::NOT_CONFIGURED) {
        LOG(ERROR) << "Configuring initial-radio to " << initial_radio_mac
                   << " aborted: stay-on-initial-radio is not configured yet";
        return false;
    }

    if (save_to_persistent_db) {
        // if persistent db is disabled
        if (!config.persistent_db) {
            LOG(DEBUG) << "Persistent db is disabled";
        } else {
            LOG(DEBUG) << "Configuring persistent-db, initial_radio = " << initial_radio_mac;

            ValuesMap values_map;
            values_map[INITIAL_RADIO_STR] = tlvf::mac_to_string(initial_radio_mac);
            // update the persistent db
            if (!update_client_entry_in_persistent_db(mac, values_map)) {
                LOG(ERROR) << "failed to update client entry in persistent-db to for " << mac;
                return false;
            }
        }
    }

    client.initial_radio = initial_radio_mac;

    return true;
}

bool db::set_client_selected_bands(Station &client, int8_t selected_bands,
                                   bool save_to_persistent_db)
{
    auto mac  = client.mac;
    auto node = get_node_verify_type(mac, beerocks::TYPE_CLIENT);
    if (!node) {
        LOG(ERROR) << "client node not found for mac " << mac;
        return false;
    }

    LOG(DEBUG) << "selected_band = " << int(selected_bands);

    auto timestamp = std::chrono::system_clock::now();
    if (save_to_persistent_db) {
        // if persistent db is disabled
        if (!config.persistent_db) {
            LOG(DEBUG) << "persistent db is disabled";
        } else {
            LOG(DEBUG) << ", configuring persistent-db, selected_bands = " << selected_bands;

            ValuesMap values_map;
            values_map[TIMESTAMP_STR]      = timestamp_to_string_seconds(timestamp);
            values_map[SELECTED_BANDS_STR] = (selected_bands != PARAMETER_NOT_CONFIGURED)
                                                 ? std::to_string(selected_bands)
                                                 : std::string("");

            // update the persistent db
            if (!update_client_entry_in_persistent_db(mac, values_map)) {
                LOG(ERROR) << "failed to update client entry in persistent-db to for " << mac;
                return false;
            }
        }
    }

    client.selected_bands       = selected_bands;
    client.parameters_last_edit = timestamp;

    return true;
}

bool db::set_client_is_unfriendly(Station &client, bool client_is_unfriendly,
                                  bool save_to_persistent_db)
{
    auto mac = client.mac;

    LOG(DEBUG) << "Setting client " << mac << " client_is_unfriendly = " << client_is_unfriendly;

    if (save_to_persistent_db) {
        // if persistent db is disabled
        if (!config.persistent_db) {
            LOG(DEBUG) << "persistent db is disabled";
        } else {
            LOG(DEBUG) << "Configuring persistent-db, client_is_unfriendly = "
                       << client_is_unfriendly;

            ValuesMap values_map;
            // std::to_stringstatic_cast<bool>( would result in either "0" or "1"
            values_map[IS_UNFRIENDLY_STR] = std::to_string(client_is_unfriendly);

            // update the persistent db
            if (!update_client_entry_in_persistent_db(mac, values_map)) {
                LOG(ERROR) << "failed to update client entry in persistent-db to for " << mac;
                return false;
            }
        }
    }

    client.is_unfriendly = client_is_unfriendly ? eTriStateBool::TRUE : eTriStateBool::FALSE;

    return true;
}

bool db::clear_client_persistent_db(const sMacAddr &mac)
{
    auto client = get_station(mac);
    if (!client) {
        LOG(ERROR) << "client " << mac << " not found";
        return false;
    }

    LOG(DEBUG) << "setting client " << mac << " runtime info to default values";

    client->parameters_last_edit    = std::chrono::system_clock::time_point::min();
    client->time_life_delay_minutes = std::chrono::minutes(PARAMETER_NOT_CONFIGURED);
    client->stay_on_initial_radio   = eTriStateBool::NOT_CONFIGURED;
    client->initial_radio           = network_utils::ZERO_MAC;
    client->selected_bands          = PARAMETER_NOT_CONFIGURED;
    client->is_unfriendly           = eTriStateBool::NOT_CONFIGURED;

    // if persistent db is enabled
    if (config.persistent_db) {
        auto db_entry = client_db_entry_from_mac(mac);
        if (!bpl::db_has_entry(type_to_string(beerocks::eType::TYPE_CLIENT), db_entry)) {
            LOG(DEBUG) << "client entry does not exist in persistent-db for " << db_entry;
            return true;
        }

        LOG(DEBUG) << "removing client entry " << db_entry << " from persistent db";
        if (!remove_client_entry_and_update_counter(db_entry)) {
            LOG(ERROR) << "failed to remove client entry " << db_entry;
            return false;
        }
    }

    return true;
}

bool db::is_hostap_on_client_selected_bands(const sMacAddr &client_mac, const sMacAddr &hostap)
{
    auto hostap_wifi_channel = get_node_wifi_channel(tlvf::mac_to_string(hostap));
    if (hostap_wifi_channel.is_empty()) {
        LOG(ERROR) << "empty wifi channel of " << tlvf::mac_to_string(hostap) << " in DB";
        return false;
    }

    auto client = get_station(client_mac);
    if (!client) {
        LOG(WARNING) << "client " << client_mac << " not found";
        return false;
    }
    auto selected_bands = client->selected_bands;

    if (selected_bands == PARAMETER_NOT_CONFIGURED) {
        LOG(WARNING) << "the frequency type that's used by the client is not supported";
        return false;
    }

    auto freq_type = hostap_wifi_channel.get_freq_type();
    switch (freq_type) {
    case beerocks::eFreqType::FREQ_24G:
        return (selected_bands & eClientSelectedBands::eSelectedBands_24G);
    case beerocks::eFreqType::FREQ_5G:
        return (selected_bands & eClientSelectedBands::eSelectedBands_5G);
    default:
        LOG(WARNING) << "hostap band " << freq_type << " is not supported by client";
        return false;
    }
}

bool db::update_client_persistent_db(Station &client)
{
    // if persistent db is disabled
    if (!config.persistent_db) {
        LOG(ERROR) << "Persistent db is disabled";
        return false;
    }

    auto mac = client.mac;

    // any persistent parameter update also sets the last-edit timestamp
    // if it is with default value - no other persistent configuration was performed
    if (client.parameters_last_edit == std::chrono::system_clock::time_point::min()) {
        LOG(DEBUG) << "Persistent client parameters are empty for " << mac
                   << ", no need to update persistent-db";
        return true;
    }

    ValuesMap values_map;

    // fill values map of client persistent params
    values_map[TIMESTAMP_STR] = timestamp_to_string_seconds(client.parameters_last_edit);

    if (client.time_life_delay_minutes != std::chrono::minutes(PARAMETER_NOT_CONFIGURED)) {
        LOG(DEBUG) << "Setting client time-life-delay in persistent-db to "
                   << client.time_life_delay_minutes.count() << " for " << mac;
        values_map[TIMELIFE_DELAY_STR] = std::to_string(client.time_life_delay_minutes.count());
    }

    if (client.stay_on_initial_radio != eTriStateBool::NOT_CONFIGURED) {
        auto enable = (client.stay_on_initial_radio == eTriStateBool::TRUE);
        LOG(DEBUG) << "Setting client stay-on-initial-radio in persistent-db to " << enable
                   << " for " << mac;
        values_map[INITIAL_RADIO_ENABLE_STR] = std::to_string(enable);
        // initial radio should be configured only if the stay_on_initial_radio is set
        if (client.initial_radio != network_utils::ZERO_MAC) {
            LOG(DEBUG) << "Setting client initial-radio in persistent-db to "
                       << client.initial_radio << " for " << mac;
            values_map[INITIAL_RADIO_STR] = tlvf::mac_to_string(client.initial_radio);
        }
    }

    if (client.selected_bands != PARAMETER_NOT_CONFIGURED) {
        LOG(DEBUG) << "Setting client selected-bands in persistent-db to " << client.selected_bands
                   << " for " << mac;
        values_map[SELECTED_BANDS_STR] = std::to_string(client.selected_bands);
    }

    if (client.is_unfriendly != eTriStateBool::NOT_CONFIGURED) {
        auto is_unfriendly = (client.is_unfriendly == eTriStateBool::TRUE);
        LOG(DEBUG) << "Setting client is-unfriendly in persistent-db to " << is_unfriendly
                   << " for " << mac;
        values_map[IS_UNFRIENDLY_STR] = std::to_string(is_unfriendly);
    }

    // update the persistent db
    if (!update_client_entry_in_persistent_db(mac, values_map)) {
        LOG(ERROR) << "Failed to update client entry in persistent-db for " << mac;
        return false;
    }

    LOG(DEBUG) << "Client successfully updated in persistent-db for " << mac;

    return true;
}

bool db::load_persistent_db_clients()
{
    // If persistent db is disabled function should not be called
    if (!config.persistent_db) {
        LOG(ERROR) << "Persistent db is disabled";
        return false;
    }

    std::unordered_map<std::string, ValuesMap> clients;
    if (!bpl::db_get_entries_by_type(type_to_string(beerocks::eType::TYPE_CLIENT), clients)) {
        LOG(ERROR) << "Failed to get all clients from persistent DB";
        return false;
    }

    if (clients.empty()) {
        LOG(DEBUG) << "Persistent DB doesn't exist, is empty, or doesn't contain clients";
        return false;
    }

    uint16_t add_error_count = 0, set_error_count = 0, set_error_mac_count = 0;

    // move it to a vector so it can be sorted properly
    std::vector<std::pair<std::string, std::unordered_map<std::string, std::string>>>
        vector_of_clients;

    // loop through clients, then insert the rightful data to the back of vector_of_clients
    // after the checks for null mac and wrong timestamp data has been verified as false
    // it'll will be removed as well as not getting further down this function pipeline.
    std::for_each(clients.begin(), clients.end(),
                  [&](const std::pair<std::string, ValuesMap> &client_pair) {
                      auto client_entry = client_pair.first;
                      auto client_mac   = client_db_entry_to_mac(client_entry);
                      auto time         = get_client_remaining_sec(client_pair);
                      bool add          = true;

                      // Clients with invalid mac are invalid.
                      if (client_mac == network_utils::ZERO_MAC) {
                          LOG(DEBUG) << "Invalid entry - not a valid mac as client entry -"
                                     << "removing the data." << client_entry;
                          set_error_mac_count++;
                          add = false;
                      }

                      // Client is still alive?
                      if (time == 0) {
                          LOG(DEBUG) << "Filtering aged client data - client entry -"
                                     << "removing the data." << client_entry;

                          add = false;
                      }

                      if (add) {
                          vector_of_clients.push_back(client_pair);
                      } else {
                          bpl::db_remove_entry(type_to_string(beerocks::eType::TYPE_CLIENT),
                                               client_pair.first);
                      }
                  });

    // If DB is too big, we need to delete those who're close to the end of their lifespan
    int diff = vector_of_clients.size() - config.clients_persistent_db_max_size;
    auto threshold_violation_count = (diff > 0) ? diff : 0;

    if (threshold_violation_count > 0) {
        std::sort(
            std::begin(vector_of_clients), std::end(vector_of_clients),
            [&](const std::pair<std::string, std::unordered_map<std::string, std::string>> &a,
                const std::pair<std::string, std::unordered_map<std::string, std::string>> &b) {
                auto get_timestamp_sec = [](const std::pair<
                                             std::string,
                                             std::unordered_map<std::string, std::string>>
                                                &client) {
                    // A 2nd validation to assert if clients doesn't have a timestamp value
                    // since this meant to deduce the best candidate between two unaging clients.
                    // Returning db::timestamp_from_seconds(0) will automatically prioritize the
                    // trailing client assuming it has a timestamp value ofc.
                    auto timestamp_it = client.second.find(TIMESTAMP_STR);
                    if (timestamp_it == client.second.end()) {
                        return db::timestamp_from_seconds(0);
                    }

                    int64_t timestamp_sec = beerocks::string_utils::stoi(timestamp_it->second);
                    auto timestamp        = db::timestamp_from_seconds(timestamp_sec);

                    return timestamp;
                };
                auto is_not_aging =
                    [&](const std::pair<std::string, std::unordered_map<std::string, std::string>>
                            &client) -> bool {
                    auto timelife_delay_itr = client.second.find(TIMELIFE_DELAY_STR);
                    if (timelife_delay_itr != client.second.end()) {
                        if (beerocks::string_utils::stoi(timelife_delay_itr->second) == 0) {
                            return true;
                        }
                    }

                    return false;
                };

                // If both clients have time_life_delay_minutes set to not aging, evaluate
                // them by their timestamp.
                auto is_not_aging_a = is_not_aging(a);
                auto is_not_aging_b = is_not_aging(b);
                if (is_not_aging_a && is_not_aging_b) {
                    return (get_timestamp_sec(a) > get_timestamp_sec(b));
                } else if (is_not_aging_a) {
                    return true;
                } else if (is_not_aging_b) {
                    return false;
                }

                return (get_client_remaining_sec(a) > get_client_remaining_sec(b));
            });

        // remove the most aged clients from clients vector and from the persistent DB
        // to meet the persistent DB max size limit.
        std::for_each(vector_of_clients.end() - threshold_violation_count, vector_of_clients.end(),
                      [](const std::pair<std::string, std::unordered_map<std::string, std::string>>
                             &client_pair) {
                          bpl::db_remove_entry(type_to_string(beerocks::eType::TYPE_CLIENT),
                                               client_pair.first);
                      });

        vector_of_clients.erase(vector_of_clients.end() - threshold_violation_count,
                                vector_of_clients.end());
    }

    for (const auto &client : vector_of_clients) {
        // Send results to add_node_from_data and return to increment
        // the local variable declared previously
        std::pair<uint16_t, uint16_t> result = std::make_pair(0, 0);

        db::add_node_from_data(client.first, client.second, result);

        // If result i equals 0 it wouldn't affect the real results.
        add_error_count += result.first;
        set_error_count += result.second;
    }

    auto sum = static_cast<uint16_t>(vector_of_clients.size()) - add_error_count - set_error_count -
               threshold_violation_count;

    // Print counters
    LOG_IF(set_error_mac_count, DEBUG)
        << set_error_mac_count << " were deleted because of malformed mac address";
    LOG_IF(add_error_count, DEBUG) << "Unable to add nodes for " << add_error_count << "clients";
    LOG_IF(set_error_count, DEBUG) << "Unable to set the nodes with values from persistent db for "
                                   << set_error_count << " clients";
    LOG(DEBUG) << "Filtered: " << threshold_violation_count
               << " clients due to max DB capacity reached:"
               << " max-capacity: " << config.clients_persistent_db_max_size;
    LOG(DEBUG) << " Added " << sum << " clients successfully";

    return true;
}

std::deque<sMacAddr> db::get_clients_with_persistent_data_configured()
{
    std::deque<sMacAddr> configured_clients;
    for (auto node_map : nodes) {
        for (auto kv : node_map) {
            if ((kv.second->get_type() == eType::TYPE_CLIENT) && (kv.second->mac == kv.first)) {
                auto client = get_station(tlvf::mac_from_string(kv.second->mac));
                if (client &&
                    client->parameters_last_edit != std::chrono::system_clock::time_point::min()) {
                    configured_clients.push_back(client->mac);
                }
            }
        }
    }

    LOG_IF(configured_clients.empty(), DEBUG) << "No clients are found";

    return configured_clients;
}

//
// CLI
//
void db::add_cli_socket(int sd)
{
    if (sd != beerocks::net::FileDescriptor::invalid_descriptor) {
        remove_cli_socket(sd);
        cli_debug_sockets.push_back(sd);
    }
}

void db::remove_cli_socket(int sd)
{
    if (sd != beerocks::net::FileDescriptor::invalid_descriptor) {
        for (auto it = cli_debug_sockets.begin(); it < cli_debug_sockets.end(); it++) {
            if (sd == (*it)) {
                it = cli_debug_sockets.erase(it);
                return;
            }
        }
    }
}
bool db::get_cli_debug_enable(int sd)
{
    if (sd != beerocks::net::FileDescriptor::invalid_descriptor) {
        for (auto it = cli_debug_sockets.begin(); it < cli_debug_sockets.end(); it++) {
            if (sd == (*it)) {
                return true;
            }
        }
    }
    return false;
}

void db::set_slave_stop_on_failure_attempts(int attempts)
{
    slaves_stop_on_failure_attempts = attempts;
}

int db::get_slave_stop_on_failure_attempts() { return slaves_stop_on_failure_attempts; }

int db::get_cli_socket_at(int idx)
{
    if (idx < int(cli_debug_sockets.size())) {
        return cli_debug_sockets.at(idx);
    }
    return beerocks::net::FileDescriptor::invalid_descriptor;
}

//
// BML
//
void db::add_bml_socket(int sd)
{
    if (sd != beerocks::net::FileDescriptor::invalid_descriptor) {
        for (auto it = bml_listeners_sockets.begin(); it < bml_listeners_sockets.end(); it++) {
            if (sd == (*it).sd) {
                return;
            }
        }
        sBmlListener bml_listener = {0};
        bml_listener.sd           = sd;
        bml_listeners_sockets.push_back(bml_listener);
    }
}

void db::remove_bml_socket(int sd)
{
    if (sd != beerocks::net::FileDescriptor::invalid_descriptor) {
        for (auto it = bml_listeners_sockets.begin(); it < bml_listeners_sockets.end(); it++) {
            if (sd == (*it).sd) {
                it = bml_listeners_sockets.erase(it);
                return;
            }
        }
    }
}

bool db::get_bml_nw_map_update_enable(int sd)
{
    if (sd != beerocks::net::FileDescriptor::invalid_descriptor) {
        for (auto it = bml_listeners_sockets.begin(); it < bml_listeners_sockets.end(); it++) {
            if (sd == (*it).sd) {
                return (*it).map_updates;
            }
        }
    }
    return false;
}

bool db::set_bml_topology_update_enable(int sd, bool update_enable)
{
    if (sd == beerocks::net::FileDescriptor::invalid_descriptor) {
        return false;
    }
    auto it = std::find_if(bml_listeners_sockets.begin(), bml_listeners_sockets.end(),
                           [&](const sBmlListener &element) { return element.sd == sd; });
    if (it == bml_listeners_sockets.end()) {
        LOG(ERROR) << "set_bml_topology_update_enable failed!, cannot find bml listener";
        return false;
    }
    it->topology_updates = update_enable;
    return true;
}

bool db::get_bml_topology_update_enable(int sd)
{
    if (sd == beerocks::net::FileDescriptor::invalid_descriptor) {
        return false;
    }
    auto it = std::find_if(bml_listeners_sockets.begin(), bml_listeners_sockets.end(),
                           [&](const sBmlListener &element) { return element.sd == sd; });
    if (it == bml_listeners_sockets.end()) {
        LOG(ERROR) << "set_bml_topology_update_enable failed!, cannot find bml listener";
        return false;
    }
    return it->topology_updates;
}

bool db::set_bml_nw_map_update_enable(int sd, bool update_enable)
{
    if (sd != beerocks::net::FileDescriptor::invalid_descriptor) {
        for (auto it = bml_listeners_sockets.begin(); it < bml_listeners_sockets.end(); it++) {
            if (sd == (*it).sd) {
                (*it).map_updates = update_enable;
                return true;
            }
        }
    }
    return false;
}

bool db::get_bml_stats_update_enable(int sd)
{
    if (sd != beerocks::net::FileDescriptor::invalid_descriptor) {
        for (auto it = bml_listeners_sockets.begin(); it < bml_listeners_sockets.end(); it++) {
            if (sd == (*it).sd) {
                return (*it).stats_updates;
            }
        }
    }
    return false;
}

bool db::set_bml_stats_update_enable(int sd, bool update_enable)
{
    if (sd != beerocks::net::FileDescriptor::invalid_descriptor) {
        for (auto it = bml_listeners_sockets.begin(); it < bml_listeners_sockets.end(); it++) {
            if (sd == (*it).sd) {
                (*it).stats_updates = update_enable;
                return true;
            }
        }
    }
    return false;
}

bool db::get_bml_events_update_enable(int sd)
{
    if (sd != beerocks::net::FileDescriptor::invalid_descriptor) {
        for (auto it = bml_listeners_sockets.begin(); it < bml_listeners_sockets.end(); it++) {
            if (sd == (*it).sd) {
                return (*it).events_updates;
            }
        }
    }
    return false;
}

bool db::set_bml_events_update_enable(int sd, bool update_enable)
{
    if (sd != beerocks::net::FileDescriptor::invalid_descriptor) {
        for (auto it = bml_listeners_sockets.begin(); it < bml_listeners_sockets.end(); it++) {
            if (sd == (*it).sd) {
                (*it).events_updates = update_enable;
                return true;
            }
        }
    }
    return false;
}

int db::get_bml_socket_at(int idx)
{
    if (idx < int(bml_listeners_sockets.size())) {
        return bml_listeners_sockets.at(idx).sd;
    }
    return beerocks::net::FileDescriptor::invalid_descriptor;
}

bool db::is_bml_listener_exist()
{
    for (const auto &listener : bml_listeners_sockets) {
        bool listener_exist = listener.map_updates || listener.stats_updates ||
                              listener.events_updates || listener.topology_updates;
        if (listener_exist) {
            return true;
        }
    }
    return false;
}

//
// Measurements
//

bool db::set_hostap_stats_info(const sMacAddr &mac, const beerocks_message::sApStatsParams *params)
{
    auto n = get_node(mac);
    if (!n) {
        LOG(WARNING) << __FUNCTION__ << " - node " << mac << " does not exist!";
        return false;
    } else if (n->get_type() != beerocks::TYPE_SLAVE || n->hostap == nullptr) {
        LOG(WARNING) << __FUNCTION__ << "node " << mac << " is not a valid hostap!";
        return false;
    }

    auto radio = get_radio_by_uid(mac);
    if (!radio) {
        LOG(WARNING) << "radio " << mac << " not found";
        return false;
    }

    if (params == nullptr) { // clear stats
        n->hostap->stats_info = std::make_shared<node::radio::ap_stats_params>();
        radio->stats_info     = std::make_shared<Agent::sRadio::s_ap_stats_params>();
    } else {
        auto p = n->hostap->stats_info;

        p->active_sta_count             = params->active_client_count;
        p->rx_packets                   = params->rx_packets;
        p->tx_packets                   = params->tx_packets;
        p->rx_bytes                     = params->rx_bytes;
        p->tx_bytes                     = params->tx_bytes;
        p->errors_sent                  = params->errors_sent;
        p->errors_received              = params->errors_received;
        p->retrans_count                = params->retrans_count;
        p->noise                        = params->noise;
        p->channel_load_percent         = params->channel_load_percent;
        p->total_client_tx_load_percent = params->client_tx_load_percent;
        p->total_client_rx_load_percent = params->client_rx_load_percent;
        p->stats_delta_ms               = params->stats_delta_ms;
        p->timestamp                    = std::chrono::steady_clock::now();

        // TODO: Duplicated Stats for Node and Database object (PPM-1057).
        // Also be aware of VS messages to replace with EM messages.
        if (radio->stats_info) {

            // Set the same information for sRadio
            radio->stats_info->active_sta_count             = params->active_client_count;
            radio->stats_info->rx_packets                   = params->rx_packets;
            radio->stats_info->tx_packets                   = params->tx_packets;
            radio->stats_info->rx_bytes                     = params->rx_bytes;
            radio->stats_info->tx_bytes                     = params->tx_bytes;
            radio->stats_info->errors_sent                  = params->errors_sent;
            radio->stats_info->errors_received              = params->errors_received;
            radio->stats_info->retrans_count                = params->retrans_count;
            radio->stats_info->noise                        = params->noise;
            radio->stats_info->channel_load_percent         = params->channel_load_percent;
            radio->stats_info->total_client_tx_load_percent = params->client_tx_load_percent;
            radio->stats_info->total_client_rx_load_percent = params->client_rx_load_percent;
            radio->stats_info->stats_delta_ms               = params->stats_delta_ms;
            radio->stats_info->timestamp                    = std::chrono::steady_clock::now();
        }
    }

    return true;
}

void db::clear_hostap_stats_info(const sMacAddr &al_mac, const sMacAddr &mac)
{
    set_hostap_stats_info(mac, nullptr);
}

bool db::dm_check_objects_limit(std::queue<std::string> &paths, uint8_t limit)
{
    while (limit <= paths.size()) {
        std::string obj_path = paths.front();
        auto path            = get_dm_index_from_path(obj_path);

        if (!m_ambiorix_datamodel->remove_instance(path.first, path.second)) {
            LOG(ERROR) << "Failed to remove " << obj_path;
            return false;
        }
        paths.pop();
    }
    return true;
}

bool db::notify_disconnection(const std::string &client_mac, const uint16_t reason_code,
                              const std::string &bssid)
{
    auto n = get_node(client_mac);
    if (!n) {
        return false;
    }

    std::string path_to_disassoc_event_data =
        CONTROLLER_ROOT_DM ".DisassociationEvent.DisassociationEventData";

    if (!dm_check_objects_limit(m_disassoc_events, MAX_EVENT_HISTORY_SIZE)) {
        return false;
    }

    std::string path_to_eventdata = m_ambiorix_datamodel->add_instance(path_to_disassoc_event_data);

    if (path_to_eventdata.empty()) {
        return false;
    }

    m_disassoc_events.push(path_to_eventdata);

    bool ret_val = true;

    ret_val &= m_ambiorix_datamodel->set(path_to_eventdata, "BSSID", bssid);
    ret_val &= m_ambiorix_datamodel->set(path_to_eventdata, "MACAddress", client_mac);
    ret_val &= m_ambiorix_datamodel->set(path_to_eventdata, "ReasonCode", reason_code);
    ret_val &= m_ambiorix_datamodel->set(path_to_eventdata, "BytesSent", n->stats_info->tx_bytes);
    ret_val &=
        m_ambiorix_datamodel->set(path_to_eventdata, "BytesReceived", n->stats_info->rx_bytes);
    ret_val &=
        m_ambiorix_datamodel->set(path_to_eventdata, "PacketsSent", n->stats_info->tx_packets);
    ret_val &=
        m_ambiorix_datamodel->set(path_to_eventdata, "PacketsReceived", n->stats_info->rx_packets);

    // ErrorsSent and ErrorsReceived are not available yet on stats_info
    ret_val &= m_ambiorix_datamodel->set(path_to_eventdata, "ErrorsSent", static_cast<uint32_t>(0));
    ret_val &=
        m_ambiorix_datamodel->set(path_to_eventdata, "ErrorsReceived", static_cast<uint32_t>(0));
    ret_val &=
        m_ambiorix_datamodel->set(path_to_eventdata, "RetransCount", n->stats_info->retrans_count);
    ret_val &= m_ambiorix_datamodel->set_current_time(path_to_eventdata);

    return ret_val;
}

bool db::set_node_stats_info(const sMacAddr &mac, const beerocks_message::sStaStatsParams *params)

{
    auto n = get_node(mac);
    if (!n) {
        return false;
    }
    if (params == nullptr) { // clear stats
        n->clear_node_stats_info();
    } else {
        auto p = n->stats_info;
        if (!p) {
            LOG(ERROR) << "node has no stats_info!";
            return false;
        }
        p->rx_packets        = params->rx_packets;
        p->tx_packets        = params->tx_packets;
        p->tx_bytes          = params->tx_bytes;
        p->rx_bytes          = params->rx_bytes;
        p->retrans_count     = params->retrans_count;
        p->tx_phy_rate_100kb = params->tx_phy_rate_100kb;
        p->rx_phy_rate_100kb = params->rx_phy_rate_100kb;
        p->tx_load_percent   = params->tx_load_percent;
        p->rx_load_percent   = params->rx_load_percent;
        p->stats_delta_ms    = params->stats_delta_ms;
        p->rx_rssi           = params->rx_rssi;
        p->timestamp         = std::chrono::steady_clock::now();
    }
    return true;
}

void db::clear_node_stats_info(const sMacAddr &mac) { set_node_stats_info(mac, nullptr); }

bool db::set_vap_stats_info(const sMacAddr &bssid, uint64_t uc_tx_bytes, uint64_t uc_rx_bytes,
                            uint64_t mc_tx_bytes, uint64_t mc_rx_bytes, uint64_t bc_tx_bytes,
                            uint64_t bc_rx_bytes)
{
    auto bss = get_bss(bssid);
    if (!bss) {
        LOG(ERROR) << "Failed to get BSS with BSSID: " << bssid;
        return false;
    }
    if (bss->dm_path.empty()) {
        return true;
    }

    bool ret_val = true;

    ret_val &= m_ambiorix_datamodel->set(bss->dm_path, "UnicastBytesSent", uc_tx_bytes);
    ret_val &= m_ambiorix_datamodel->set(bss->dm_path, "UnicastBytesReceived", uc_rx_bytes);
    ret_val &= m_ambiorix_datamodel->set(bss->dm_path, "MulticastBytesSent", mc_tx_bytes);
    ret_val &= m_ambiorix_datamodel->set(bss->dm_path, "MulticastBytesReceived", mc_rx_bytes);
    ret_val &= m_ambiorix_datamodel->set(bss->dm_path, "BroadcastBytesSent", bc_tx_bytes);
    ret_val &= m_ambiorix_datamodel->set(bss->dm_path, "BroadcastBytesReceived", bc_rx_bytes);

    m_ambiorix_datamodel->set_current_time(bss->dm_path);

    return ret_val;
}

bool db::commit_persistent_db_changes()
{
    bool ret = bpl::db_commit_changes();

    if (ret) {
        persistent_db_changes_made = false;
    }

    return ret;
}

bool db::is_commit_to_persistent_db_required() { return persistent_db_changes_made; }

int db::get_hostap_stats_measurement_duration(const sMacAddr &mac)
{
    auto n = get_node(mac);
    if (!n) {
        LOG(WARNING) << __FUNCTION__ << " - node " << mac << " does not exist!";
        return -1;
    } else if (n->get_type() != beerocks::TYPE_SLAVE || n->hostap == nullptr) {
        LOG(WARNING) << __FUNCTION__ << "node " << mac << " is not a valid hostap!";
        return -1;
    }
    return n->hostap->stats_info->stats_delta_ms;
}

std::chrono::steady_clock::time_point db::get_hostap_stats_info_timestamp(const sMacAddr &mac)
{
    auto n = get_node(mac);
    if (!n) {
        LOG(WARNING) << __FUNCTION__ << " - node " << mac << " does not exist!";
        std::chrono::steady_clock::time_point();
    } else if (n->get_type() != beerocks::TYPE_SLAVE || n->hostap == nullptr) {
        LOG(WARNING) << __FUNCTION__ << "node " << mac << " is not a valid hostap!";
        std::chrono::steady_clock::time_point();
    }
    return n->hostap->stats_info->timestamp;
}

uint32_t db::get_node_rx_bytes(const std::string &mac)
{
    auto n = get_node(mac);
    if (!n) {
        return -1;
    }
    return n->stats_info->rx_bytes;
}

uint32_t db::get_node_tx_bytes(const std::string &mac)
{
    auto n = get_node(mac);
    if (!n) {
        return -1;
    }
    return n->stats_info->tx_bytes;
}

uint32_t db::get_hostap_total_sta_rx_bytes(const sMacAddr &mac)
{
    auto n = get_node(mac);
    if (!n) {
        LOG(WARNING) << __FUNCTION__ << " - node " << mac << " does not exist!";
        return -1;
    } else if (n->get_type() != beerocks::TYPE_SLAVE || n->hostap == nullptr) {
        LOG(WARNING) << __FUNCTION__ << "node " << mac << " is not a valid hostap!";
        return -1;
    }
    return n->hostap->stats_info->rx_bytes;
}

uint32_t db::get_hostap_total_sta_tx_bytes(const sMacAddr &mac)
{
    auto n = get_node(mac);
    if (!n) {
        LOG(WARNING) << __FUNCTION__ << " - node " << mac << " does not exist!";
        return -1;
    } else if (n->get_type() != beerocks::TYPE_SLAVE || n->hostap == nullptr) {
        LOG(WARNING) << __FUNCTION__ << "node " << mac << " is not a valid hostap!";
        return -1;
    }
    return n->hostap->stats_info->tx_bytes;
}

double db::get_node_rx_bitrate(const std::string &mac)
{
    auto n = get_node(mac);
    if (!n) {
        LOG(WARNING) << __FUNCTION__ << " - node " << mac << " does not exist!";
        return -1;
    }
    return (1000 * 8 * double(n->stats_info->rx_bytes) / n->stats_info->stats_delta_ms) / 1e+6;
}

double db::get_node_tx_bitrate(const std::string &mac)
{
    auto n = get_node(mac);
    if (!n) {
        LOG(WARNING) << __FUNCTION__ << " - node " << mac << " does not exist!";
        return -1;
    }
    return (1000 * 8 * double(n->stats_info->tx_bytes) / n->stats_info->stats_delta_ms) / 1e+6;
}

uint16_t db::get_node_rx_phy_rate_100kb(const std::string &mac)
{
    auto n = get_node(mac);
    if (!n) {
        return -1;
    }
    return n->stats_info->rx_phy_rate_100kb;
}

uint16_t db::get_node_tx_phy_rate_100kb(const std::string &mac)
{
    auto n = get_node(mac);
    if (!n) {
        return -1;
    }
    return n->stats_info->tx_phy_rate_100kb;
}

int db::get_hostap_channel_load_percent(const sMacAddr &mac)
{
    auto n = get_node(mac);
    if (!n) {
        LOG(WARNING) << __FUNCTION__ << " - node " << mac << " does not exist!";
        return -1;
    } else if (n->get_type() != beerocks::TYPE_SLAVE || n->hostap == nullptr) {
        LOG(WARNING) << __FUNCTION__ << "node " << mac << " is not a valid hostap!";
        return -1;
    }
    return n->hostap->stats_info->channel_load_percent;
}

int db::get_hostap_total_client_tx_load_percent(const sMacAddr &mac)
{
    auto n = get_node(mac);
    if (!n) {
        LOG(WARNING) << __FUNCTION__ << " - node " << mac << " does not exist!";
        return -1;
    } else if (n->get_type() != beerocks::TYPE_SLAVE || n->hostap == nullptr) {
        LOG(WARNING) << __FUNCTION__ << "node " << mac << " is not a valid hostap!";
        return -1;
    }
    return n->hostap->stats_info->total_client_tx_load_percent;
}

int db::get_hostap_total_client_rx_load_percent(const sMacAddr &mac)
{
    auto n = get_node(mac);
    if (!n) {
        LOG(WARNING) << __FUNCTION__ << " - node " << mac << " does not exist!";
        return -1;
    } else if (n->get_type() != beerocks::TYPE_SLAVE || n->hostap == nullptr) {
        LOG(WARNING) << __FUNCTION__ << "node " << mac << " is not a valid hostap!";
        return -1;
    }
    return n->hostap->stats_info->total_client_rx_load_percent;
}

int db::get_node_rx_load_percent(const std::string &mac)
{
    auto n = get_node(mac);
    if (!n) {
        return -1;
    }
    return n->stats_info->rx_load_percent;
}

int db::get_node_tx_load_percent(const std::string &mac)
{
    auto n = get_node(mac);
    if (!n) {
        return -1;
    }
    return n->stats_info->tx_load_percent;
}

int8_t db::get_load_rx_rssi(const std::string &sta_mac)
{
    auto n = get_node(sta_mac);
    if (!n) {
        return -1;
    }
    return n->stats_info->rx_rssi;
}

uint16_t db::get_load_rx_phy_rate_100kb(const std::string &sta_mac)
{
    auto n = get_node(sta_mac);
    if (!n) {
        return -1;
    }
    return n->stats_info->rx_phy_rate_100kb;
}

uint16_t db::get_load_tx_phy_rate_100kb(const std::string &sta_mac)
{
    auto n = get_node(sta_mac);
    if (!n) {
        return -1;
    }
    return n->stats_info->tx_phy_rate_100kb;
}

bool db::set_measurement_delay(const std::string &mac, int measurement_delay)
{
    std::shared_ptr<node> n = get_node(mac);
    if (!n) {
        return false;
    }
    n->measurement_delay = measurement_delay;
    LOG(DEBUG) << "set_measurement_delay: mac " << mac
               << " n->measurement_delay = " << int(n->measurement_delay);
    return true;
}

int db::get_measurement_delay(const std::string &mac)
{
    std::shared_ptr<node> n = get_node(mac);
    if (!n) {
        return -1;
    }
    //LOG(DEBUG) << "get_measurement_delay: mac " << mac << " n->measurement_delay = " << int(n->measurement_delay);
    return n->measurement_delay;
}

bool db::set_measurement_sent_timestamp(const std::string &mac)
{
    std::shared_ptr<node> n = get_node(mac);
    if (!n) {
        return false;
    }
    n->measurement_sent_timestamp = std::chrono::steady_clock::now();
    LOG(DEBUG) << "set_measurement_sent_timestamp: mac " << mac;
    return true;
}

int db::get_measurement_recv_delta(const std::string &mac)
{
    std::shared_ptr<node> n = get_node(mac);
    if (!n) {
        return -1;
    }
    LOG(DEBUG) << "get_measurement_recv_delta: mac " << mac
               << " n->measurement_recv_delta = " << int(n->measurement_recv_delta)
               << " actual delay = " << int((n->measurement_recv_delta / 2));
    return n->measurement_recv_delta;
}

bool db::set_measurement_recv_delta(const std::string &mac)
{
    std::shared_ptr<node> n = get_node(mac);
    if (!n) {
        return false;
    }
    auto measurement_recv_timestamp = std::chrono::steady_clock::now();
    n->measurement_recv_delta       = std::chrono::duration_cast<std::chrono::milliseconds>(
                                    measurement_recv_timestamp - n->measurement_sent_timestamp)
                                    .count();
    //LOG(DEBUG) << "set_measurement_recv_delta: mac " << mac << " n->measurement_recv_delta = " << int(n->measurement_recv_delta);
    return true;
}

int db::get_measurement_window_size(const std::string &mac)
{
    std::shared_ptr<node> n = get_node(mac);
    if (!n) {
        return -1;
    }
    return n->measurement_window_size;
}

bool db::set_measurement_window_size(const std::string &mac, int window_size)
{
    std::shared_ptr<node> n = get_node(mac);
    if (!n) {
        return false;
    }
    n->measurement_window_size = window_size;
    return true;
}

beerocks::WifiChannel db::get_node_wifi_channel(const std::string &mac)
{
    auto n = get_node(mac);
    if (!n) {
        return {};
    }
    return n->wifi_channel;
}

bool db::set_node_wifi_channel(const sMacAddr &mac, const beerocks::WifiChannel &wifi_channel)
{
    std::shared_ptr<node> n = get_node(mac);
    if (!n) {
        LOG(ERROR) << "node " << mac << " does not exist ";
        return false;
    }
    if (n->get_type() == beerocks::TYPE_SLAVE) {
        if (n->hostap != nullptr) {
            n->hostap->operating_class =
                son::wireless_utils::get_operating_class_by_channel(wifi_channel);
            if (n->hostap->operating_class == 0) {
                LOG(ERROR) << "failed to get operating class of " << wifi_channel;
            }
        } else {
            LOG(ERROR) << __FUNCTION__ << " - node " << mac << " is null!";
            return false;
        }
    }

    LOG(INFO) << "set node " << mac;
    LOG(INFO) << "previous wifiChannel node: " << wifi_channel;
    n->wifi_channel = wifi_channel;

    LOG(INFO) << "current wifiChannel node: " << wifi_channel;

    switch (n->wifi_channel.get_freq_type()) {
    case eFreqType::FREQ_24G: {
        n->supports_24ghz             = true;
        n->failed_24ghz_steer_attemps = 0;
    } break;
    case eFreqType::FREQ_5G: {
        n->supports_5ghz             = true;
        n->failed_5ghz_steer_attemps = 0;
    } break;
    case eFreqType::FREQ_6G: {
        n->supports_6ghz             = true;
        n->failed_6ghz_steer_attemps = 0;
    } break;
    default:
        LOG(ERROR) << "frequency type unknown, channel=" << n->wifi_channel.get_channel();
        break;
    }

    auto children = get_node_children(n);
    for (auto child : children) {
        child->wifi_channel = wifi_channel;
    }
    return true;
}

bool db::update_node_wifi_channel_bw(const sMacAddr &mac, beerocks::eWiFiBandwidth bw)
{
    auto n = get_node(mac);
    if (!n) {
        LOG(WARNING) << __FUNCTION__ << " - node " << mac << " does not exist!";
        return false;
    }
    if (n->wifi_channel.get_freq_type() == eFreqType::FREQ_UNKNOWN) {
        LOG(ERROR) << "frequency type of node " << mac
                   << " is unknown, channel=" << int(n->wifi_channel.get_channel());
        return false;
    }

    if (bw == eWiFiBandwidth::BANDWIDTH_UNKNOWN) {
        LOG(ERROR) << "the new bandwidth of node " << mac << " can't be unknown";
        return false;
    }

    if (bw == n->wifi_channel.get_bandwidth()) {
        return true;
    }
    if (n->get_type() == beerocks::TYPE_SLAVE) {
        if (n->hostap == nullptr) {
            LOG(ERROR) << __FUNCTION__ << " - node " << mac << " is null!";
            return false;
        }
    }

    if (bw == eWiFiBandwidth::BANDWIDTH_MAX) {
        LOG(INFO) << "update wifiChannel node " << mac << " bw from "
                  << beerocks::utils::convert_bandwidth_to_int(n->wifi_channel.get_bandwidth())
                  << "MHz to MAX";
    } else {
        LOG(INFO) << "update wifiChannel node " << mac << " bw from "
                  << beerocks::utils::convert_bandwidth_to_int(n->wifi_channel.get_bandwidth())
                  << " to " << bw;
    }

    eWiFiBandwidth prev_bw = n->wifi_channel.get_bandwidth();
    n->wifi_channel.set_bandwidth(bw);
    LOG(INFO) << "updating node " << mac << " bandwidth from "
              << beerocks::utils::convert_bandwidth_to_int(prev_bw) << "MHz to "
              << beerocks::utils::convert_bandwidth_to_int(bw) << "MHz";
    auto children = get_node_children(n);
    for (auto child : children) {
        child->wifi_channel.set_bandwidth(bw);
    }
    return true;
}

//
// tasks
//

bool db::assign_load_balancer_task_id(const std::string &mac, int new_task_id)
{
    auto n = get_node(mac);
    if (!n) {
        LOG(WARNING) << __FUNCTION__ << " - node " << mac << " does not exist!";
        return false;
    }
    n->load_balancer_task_id = new_task_id;
    return true;
}

int db::get_load_balancer_task_id(const std::string &mac)
{
    auto n = get_node(mac);
    if (!n) {
        LOG(WARNING) << __FUNCTION__ << " - node " << mac << " does not exist!";
        return -1;
    }
    return n->load_balancer_task_id;
}

bool db::assign_channel_selection_task_id(int new_task_id)
{
    channel_selection_task_id = new_task_id;
    return true;
}

int db::get_channel_selection_task_id()
{
    if (!(channel_selection_task_id > 0))
        LOG(INFO) << "channel_selection_task not running";

    return channel_selection_task_id;
}

bool db::assign_network_optimization_task_id(int new_task_id)
{
    network_optimization_task_id = new_task_id;
    return true;
}

int db::get_network_optimization_task_id() { return network_optimization_task_id; }

bool db::assign_bml_task_id(int new_task_id)
{
    bml_task_id = new_task_id;
    return true;
}

int db::get_bml_task_id() { return bml_task_id; }

bool db::assign_pre_association_steering_task_id(int new_task_id)
{
    pre_association_steering_task_id = new_task_id;
    return true;
}

int db::get_pre_association_steering_task_id() { return pre_association_steering_task_id; }

bool db::assign_agent_monitoring_task_id(int new_task_id)
{
    agent_monitoring_task_id = new_task_id;
    return true;
}

int db::get_agent_monitoring_task_id() { return agent_monitoring_task_id; }

bool db::assign_dynamic_channel_selection_task_id(const sMacAddr &mac, int new_task_id)
{
    auto n = get_node(mac);
    if (!n) {
        LOG(WARNING) << __FUNCTION__ << " - node " << tlvf::mac_to_string(mac)
                     << " does not exist!";
        return false;
    }
    n->dynamic_channel_selection_task_id = new_task_id;
    return true;
}

int db::get_dynamic_channel_selection_task_id(const sMacAddr &mac)
{
    auto n = get_node(mac);
    if (!n) {
        LOG(WARNING) << __FUNCTION__ << " - node " << tlvf::mac_to_string(mac)
                     << " does not exist!";
        return -1;
    }
    return n->dynamic_channel_selection_task_id;
}

bool db::assign_dynamic_channel_selection_r2_task_id(int new_task_id)
{
    dynamic_channel_selection_r2_task_id = new_task_id;
    return true;
}

int db::get_dynamic_channel_selection_r2_task_id()
{
    if (!(dynamic_channel_selection_r2_task_id > 0))
        LOG(INFO) << "dynamic_channel_selection_r2_task not running";

    return dynamic_channel_selection_r2_task_id;
}

bool db::assign_persistent_db_aging_operation_id(int new_operation_id)
{
    persistent_db_aging_operation_id = new_operation_id;
    return true;
}
int db::get_persistent_db_aging_operation_id() { return persistent_db_aging_operation_id; }

bool db::assign_persistent_db_data_commit_operation_id(int new_operation_id)
{
    persistent_db_data_commit_operation_id = new_operation_id;
    return true;
}

int db::get_persistent_db_data_commit_operation_id()
{
    return persistent_db_data_commit_operation_id;
}

bool db::assign_dhcp_task_id(int new_task_id)
{
    dhcp_task_id = new_task_id;
    return true;
}

int db::get_dhcp_task_id() { return dhcp_task_id; }

bool db::assign_statistics_polling_task_id(int new_task_id)
{
    statistics_polling_task_id = new_task_id;
    return true;
}

int db::get_statistics_polling_task_id() { return statistics_polling_task_id; }

bool db::assign_vbss_task_id(const int new_task_id)
{
    vbss_task_id = new_task_id;
    return true;
}
int db::get_vbss_task_id() { return vbss_task_id; }

void db::lock() { db_mutex.lock(); }

void db::unlock() { db_mutex.unlock(); }

void db::add_bss_info_configuration(const sMacAddr &al_mac,
                                    const wireless_utils::sBssInfoConf &bss_info)
{
    bss_infos[al_mac].push_back(bss_info);
}

void db::add_bss_info_configuration(const wireless_utils::sBssInfoConf &bss_info)
{
    bss_infos_global.push_back(bss_info);
}

std::list<wireless_utils::sBssInfoConf> &db::get_bss_info_configuration(const sMacAddr &al_mac)
{
    // If al_mac not exist, it will be added, and return empty list
    if (bss_infos[al_mac].empty()) {
        return bss_infos_global;
    } else {
        return bss_infos[al_mac];
    }
}

std::list<wireless_utils::sBssInfoConf> &db::get_bss_info_configuration()
{
    return bss_infos_global;
}

void db::clear_bss_info_configuration()
{
    bss_infos.clear();
    bss_infos_global.clear();
}

void db::clear_bss_info_configuration(const sMacAddr &al_mac) { bss_infos[al_mac].clear(); }

void db::add_traffic_separataion_configuration(const sMacAddr &al_mac,
                                               const wireless_utils::sTrafficSeparationSsid &config)
{
    traffic_separation_policy_configurations[al_mac].push_back(config);
}

void db::add_default_8021q_settings(const sMacAddr &al_mac,
                                    const wireless_utils::s8021QSettings &config)
{
    default_8021q_settings[al_mac] = config;
}

const std::list<wireless_utils::sTrafficSeparationSsid>
db::get_traffic_separataion_configuration(const sMacAddr &al_mac)
{
    auto config = traffic_separation_policy_configurations.find(al_mac);
    if (config != traffic_separation_policy_configurations.end()) {
        return config->second;
    }

    return std::list<wireless_utils::sTrafficSeparationSsid>();
}
wireless_utils::s8021QSettings db::get_default_8021q_setting(const sMacAddr &al_mac)
{
    auto config = default_8021q_settings.find(al_mac);
    if (config != default_8021q_settings.end()) {
        return config->second;
    }

    return wireless_utils::s8021QSettings();
}

void db::clear_traffic_separation_configurations()
{
    traffic_separation_policy_configurations.clear();
}

void db::clear_traffic_separation_configurations(const sMacAddr &al_mac)
{
    traffic_separation_policy_configurations.erase(al_mac);
}

void db::clear_default_8021q_settings() { default_8021q_settings.clear(); }

void db::clear_default_8021q_settings(const sMacAddr &al_mac)
{
    default_8021q_settings.erase(al_mac);
}

void db::disable_periodic_link_metrics_requests()
{
    config.link_metrics_request_interval_seconds = std::chrono::seconds::zero();

    beerocks::bpl::cfg_set_link_metrics_request_interval(
        config.link_metrics_request_interval_seconds);

    m_ambiorix_datamodel->set(CONTROLLER_ROOT_DM ".Configuration", "LinkMetricsRequestInterval",
                              config.link_metrics_request_interval_seconds.count());
}

bool db::dm_set_sta_link_metrics(const sMacAddr &sta_mac, uint32_t downlink_est_mac_data_rate,
                                 uint32_t uplink_est_mac_data_rate, uint8_t signal_strength)
{
    auto station = get_station(sta_mac);
    if (!station) {
        LOG(ERROR) << "Failed to get station on db with mac: " << sta_mac;
        return false;
    }

    // Device.WiFi.DataElements.Network.Device.{i}.Radio.{i}.BSS.{i}.STA.{i}.
    if (station->dm_path.empty()) {
        return true;
    }

    bool ret_val = true;
    ret_val &= m_ambiorix_datamodel->set(station->dm_path, "EstMACDataRateDownlink",
                                         downlink_est_mac_data_rate);
    ret_val &= m_ambiorix_datamodel->set(station->dm_path, "EstMACDataRateUplink",
                                         uplink_est_mac_data_rate);
    ret_val &= m_ambiorix_datamodel->set(station->dm_path, "SignalStrength", signal_strength);

    return ret_val;
}

//
// PRIVATE FUNCTIONS
//   must be used from a thread safe context
//
int db::get_node_hierarchy(std::shared_ptr<node> n)
{
    if (!n) {
        return -1;
    }
    //redundant but more efficient this way
    return n->hierarchy;
}

std::shared_ptr<node> db::get_node(const std::string &key)
{
    if (key == last_accessed_node_mac) {
        return last_accessed_node;
    }

    for (int i = 0; i < HIERARCHY_MAX; i++) {
        auto it = nodes[i].find(key);
        if (it != nodes[i].end()) {
            last_accessed_node_mac = key;
            last_accessed_node     = it->second;
            return it->second;
        }
    }
    return nullptr;
}

std::shared_ptr<node> db::get_node(const sMacAddr &mac)
{
    std::string key = mac == network_utils::ZERO_MAC ? std::string() : tlvf::mac_to_string(mac);
    return get_node(key);
}

std::shared_ptr<node> db::get_node_verify_type(const sMacAddr &mac, beerocks::eType type)
{
    auto node = get_node(mac);
    if (!node) {
        LOG(ERROR) << "node not found for mac " << mac;
        return nullptr;
    } else if (node->get_type() != type) {
        LOG(ERROR) << "node " << mac << " type(" << node->get_type() << ") != requested-type("
                   << type << ")";
        return nullptr;
    }

    return node;
}

std::shared_ptr<node::radio> db::get_hostap(const sMacAddr &radio_uid)
{
    auto n = get_node(radio_uid);
    beerocks::eType t;
    if (!n) {
        LOG(ERROR) << "node not found.... ";
        return nullptr;
    } else if ((t = n->get_type()) != beerocks::TYPE_SLAVE || n->hostap == nullptr) {
        LOG(ERROR) << "node " << radio_uid << " type is #" << (int)t;
        LOG(ERROR) << "node " << radio_uid << " is not a valid hostap!";
        return nullptr;
    }

    return n->hostap;
}

std::shared_ptr<Agent::sRadio> db::get_radio_by_uid(const sMacAddr &radio_uid)
{
    for (const auto &agent : m_agents) {
        auto radio = agent.second->radios.get(radio_uid);
        if (radio) {
            return radio;
        }
    }

    LOG(ERROR) << "radio " << radio_uid << " not found";
    return {};
}

std::shared_ptr<Agent::sRadio::sBss> db::get_bss(const sMacAddr &bssid)
{
    for (const auto &agent : m_agents) {
        for (const auto &radio : agent.second->radios) {
            auto bss = radio.second->bsses.get(bssid);
            if (bss) {
                return bss;
            }
        }
    }
    LOG(INFO) << "BSS " << bssid << " not found in db";
    return {};
}

std::shared_ptr<Station> db::get_station(const sMacAddr &mac)
{
    auto station = m_stations.get(mac);
    if (!station) {
        LOG(WARNING) << "station " << mac << " not found";
        return {};
    }

    return station;
}

std::set<std::shared_ptr<node>> db::get_node_subtree(std::shared_ptr<node> n)
{
    std::set<std::shared_ptr<node>> subtree;

    if (!n) {
        LOG(ERROR) << "node is nullptr!";
        return subtree;
    }

    int i = get_node_hierarchy(n) + 1;

    if (i >= HIERARCHY_MAX) {
        return subtree;
    }

    for (auto &node_element : nodes[i]) {
        if (node_element.first == node_element.second->mac) {
            auto subtree_node = node_element.second;
            if (subtree_node->parent_mac == n->mac) {
                subtree.insert(subtree_node);
                std::set<std::shared_ptr<node>> sub_subtree = get_node_subtree(subtree_node);
                subtree.insert(sub_subtree.begin(), sub_subtree.end());
            }
        }
    }
    return subtree;
}

std::set<std::shared_ptr<node>> db::get_node_children(std::shared_ptr<node> n, int type, int state,
                                                      std::string parent_mac)
{
    std::set<std::shared_ptr<node>> children;

    if (!n) {
        LOG(ERROR) << "node is nullptr!";
        return children;
    }

    auto bssids = get_hostap_vaps_bssids(n->mac);
    bssids.insert(n->mac);

    int hierarchy = get_node_hierarchy(n) + 1;

    if (hierarchy >= 0 && hierarchy < HIERARCHY_MAX) {
        for (auto &node_element : nodes[hierarchy]) {
            auto child = node_element.second;
            if ((child->mac == node_element.first) &&
                (bssids.find(child->parent_mac) != bssids.end() &&
                 (type == beerocks::TYPE_ANY || child->get_type() == type) &&
                 (state == beerocks::STATE_ANY || child->state == state) &&
                 (parent_mac.empty() || child->parent_mac == parent_mac))) {
                children.insert(child);
            }
        }
    }
    return children;
}

void db::adjust_subtree_hierarchy(std::shared_ptr<node> n)
{
    if (!n) {
        LOG(ERROR) << "node is nullptr!";
        return;
    }

    int hierarchy = get_node_hierarchy(n);

    for (int i = 0; i < HIERARCHY_MAX; ++i) {
        for (auto it = nodes[i].begin(); it != nodes[i].end();) {
            auto subtree_node = it->second;
            if (subtree_node->parent_mac == n->mac) {
                int new_hierarchy = hierarchy + 1;
                if (new_hierarchy >= HIERARCHY_MAX) {
                    LOG(ERROR) << "new hierarchy is too high!";
                    return;
                }
                it = nodes[i].erase(it);
                nodes[new_hierarchy].insert(std::make_pair(subtree_node->mac, subtree_node));
                subtree_node->hierarchy = new_hierarchy;
                adjust_subtree_hierarchy(subtree_node);
            } else {
                ++it;
            }
        }
    }
}

void db::adjust_subtree_hierarchy(std::set<std::shared_ptr<node>> subtree, int offset)
{
    for (auto s : subtree) {
        int new_hierarchy = s->hierarchy + offset;
        if (new_hierarchy >= HIERARCHY_MAX || new_hierarchy < 0) {
            LOG(ERROR) << "invalid new_hierarchy=" << new_hierarchy << " for node " << s->mac;
            continue;
        }
        nodes[s->hierarchy].erase(s->mac);
        nodes[new_hierarchy].insert({s->mac, s});
        s->hierarchy = new_hierarchy;
    }
}

void db::rewind()
{
    current_hierarchy = 0;
    db_it             = nodes[current_hierarchy].begin();
}

bool db::get_next_node(std::shared_ptr<node> &n)
{
    bool last = false;

    if (db_it != nodes[current_hierarchy].end()) {
        n = db_it->second;
        ++db_it;
    }

    if (db_it == nodes[current_hierarchy].end()) {
        current_hierarchy++;
        if (current_hierarchy >= HIERARCHY_MAX) {
            current_hierarchy = 0;
            last              = true;
        }
        db_it = nodes[current_hierarchy].begin();
    }
    return last;
}

void db::set_vap_list(std::shared_ptr<db::vaps_list_t> vaps_list) { m_vap_list = vaps_list; }

void db::clear_vap_list()
{
    if (m_vap_list) {
        m_vap_list.reset();
    }
}

const std::shared_ptr<db::vaps_list_t> db::get_vap_list() { return m_vap_list; }

bool db::is_prplmesh(const sMacAddr &mac)
{
    auto node = get_node(mac);
    if (!node) {
        LOG(ERROR) << "can't find node with mac " << mac << ", consider as not prplmesh";
        return false;
    }
    return node->is_prplmesh;
}

void db::set_prplmesh(const sMacAddr &mac)
{
    auto local_bridge_mac = get_local_bridge_mac();
    if (!get_node(mac)) {
        if (local_bridge_mac == mac) {
            add_node_gateway(mac);
        } else {
            add_node_ire(mac);
        }
    }
    get_node(mac)->is_prplmesh = true;
}

bool db::update_client_entry_in_persistent_db(const sMacAddr &mac, const ValuesMap &values_map)
{
    auto db_entry        = client_db_entry_from_mac(mac);
    auto type_client_str = type_to_string(beerocks::eType::TYPE_CLIENT);

    if (!bpl::db_has_entry(type_client_str, db_entry)) {
        if (!add_client_to_persistent_db(mac, values_map)) {
            LOG(ERROR) << "failed to add client entry in persistent-db for " << mac;
            return false;
        }
    } else if (!bpl::db_set_entry(type_client_str, db_entry, values_map)) {
        LOG(ERROR) << "failed to set client in persistent-db for " << mac;
        return false;
    }

    persistent_db_changes_made = true;

    return true;
}

bool db::set_node_params_from_map(const sMacAddr &mac, const ValuesMap &values_map)
{
    auto node = get_node(mac);
    if (!node) {
        LOG(WARNING) << " - node " << mac << " does not exist!";
        return false;
    }

    auto client = get_station(mac);
    if (!client) {
        LOG(WARNING) << "client " << mac << " not found";
        return false;
    }

    auto initial_radio = network_utils::ZERO_MAC;

    for (const auto &param : values_map) {
        if (param.first == TIMESTAMP_STR) {
            LOG(DEBUG) << "Setting client parameters_last_edit to " << param.second << " for "
                       << mac;
            client->parameters_last_edit = timestamp_from_seconds(string_utils::stoi(param.second));
        } else if (param.first == TIMELIFE_DELAY_STR) {
            LOG(DEBUG) << "Setting node client_time_life_delay_sec to " << param.second << " for "
                       << mac;
            client->time_life_delay_minutes =
                std::chrono::minutes(string_utils::stoi(param.second));
        } else if (param.first == INITIAL_RADIO_ENABLE_STR) {
            LOG(DEBUG) << "Setting client stay_on_initial_radio to " << param.second << " for "
                       << mac;
            client->stay_on_initial_radio =
                (param.second == "1") ? eTriStateBool::TRUE : eTriStateBool::FALSE;
        } else if (param.first == INITIAL_RADIO_STR) {
            LOG(DEBUG) << "Received client_initial_radio=" << param.second << " for " << mac;
            initial_radio = tlvf::mac_from_string(param.second);
        } else if (param.first == SELECTED_BANDS_STR) {
            LOG(DEBUG) << "Setting client selected_bands to " << param.second << " for " << mac;
            client->selected_bands = string_utils::stoi(param.second);
        } else if (param.first == IS_UNFRIENDLY_STR) {
            LOG(DEBUG) << "Setting client is_unfriendly to " << param.second << " for " << mac;
            client->is_unfriendly =
                (param.second == std::to_string(true)) ? eTriStateBool::TRUE : eTriStateBool::FALSE;
        } else {
            LOG(WARNING) << "Unknown parameter, skipping: " << param.first << " for " << mac;
        }
    }

    // After configuring the values we can determine if the client_initial_radio should be set as well.
    // Since its value is only relevant if stay_on_initial_radio is set.
    // clear initial-radio data on disabling of stay_on_initial_radio.
    if (client->stay_on_initial_radio != eTriStateBool::TRUE) {
        LOG_IF((initial_radio != network_utils::ZERO_MAC), WARNING)
            << "ignoring initial-radio=" << initial_radio
            << " since stay-on-initial-radio is not enabled";
        client->initial_radio = network_utils::ZERO_MAC;
    } else if (initial_radio != network_utils::ZERO_MAC) {
        // If stay-on-initial-radio is set to enable and initial_radio is provided.
        client->initial_radio = initial_radio;
    } else if (node->state == STATE_CONNECTED) {
        // If stay-on-initial-radio is enabled and initial_radio is not set and client is already connected:
        // Set the initial_radio from parent radio mac (not bssid).
        auto bssid            = node->parent_mac;
        auto parent_radio_mac = get_node_parent_radio(bssid);
        client->initial_radio = tlvf::mac_from_string(parent_radio_mac);
        LOG(DEBUG) << "Setting client " << mac << " initial-radio to " << client->initial_radio;
    }

    return true;
}

bool db::add_client_entry_and_update_counter(const std::string &entry_name,
                                             const ValuesMap &values_map)
{
    if (!bpl::db_add_entry(type_to_string(beerocks::eType::TYPE_CLIENT), entry_name, values_map)) {
        LOG(ERROR) << "failed to add client entry " << entry_name << " to persistent db";
        return false;
    }

    ++m_persistent_db_clients_count;

    return true;
}

bool db::remove_client_entry_and_update_counter(const std::string &entry_name)
{
    if (!bpl::db_remove_entry(type_to_string(beerocks::eType::TYPE_CLIENT), entry_name)) {
        LOG(ERROR) << "failed to remove entry " << entry_name << "from persistent db";
        return false;
    }
    --m_persistent_db_clients_count;

    LOG(DEBUG) << "Removed client entry " << entry_name
               << " from persistent db, total clients count in persisttent-db: "
               << m_persistent_db_clients_count;

    persistent_db_changes_made = true;

    return true;
}

bool db::remove_candidate_client(sMacAddr client_to_skip)
{

    // find cadidate client to be removed
    const sMacAddr &client_to_remove = get_candidate_client_for_removal(client_to_skip);
    if (client_to_remove == network_utils::ZERO_MAC) {
        LOG(ERROR) << "failed to find client to be removed, number of persistent db clients is "
                   << m_persistent_db_clients_count;
        return false;
    }

    // clear persistent data in runtime db and remove from persistent db
    if (!clear_client_persistent_db(client_to_remove)) {
        LOG(ERROR) << "failed to clear client persistent data and remove it from persistent db";
        return false;
    }

    return true;
}

sMacAddr db::get_candidate_client_for_removal(sMacAddr client_to_skip)
{
    const auto max_timelife_delay_sec =
        std::chrono::seconds(config.max_timelife_delay_minutes * 60);
    const auto unfriendly_device_max_timelife_delay_sec =
        std::chrono::seconds(config.unfriendly_device_max_timelife_delay_minutes * 60);

    sMacAddr candidate_client_to_be_removed  = network_utils::ZERO_MAC;
    bool is_disconnected_candidate_available = false;
    bool is_aging_candidate_available        = false;
    auto candidate_client_expiry_due_time    = std::chrono::system_clock::time_point::max();

    for (const auto &node_map : nodes) {
        for (const auto &key_value : node_map) {
            const auto client = key_value.second;
            if (client->get_type() != beerocks::eType::TYPE_CLIENT) {
                continue;
            }
            const auto client_mac = tlvf::mac_from_string(key_value.first);

            auto station = get_station(client_mac);
            if (!station) {
                LOG(WARNING) << "client " << client_mac << " not found";
                continue;
            }

            // skip client if matches the provided client to skip
            if (client_mac == client_to_skip) {
                continue;
            }
            //TODO: improvement - stop search if "already-aged" candidate is found (don't-care of connectivity status)

            // Skip clients which have no persistent information.
            if (station->parameters_last_edit == std::chrono::system_clock::time_point::min()) {
                continue;
            }

            // Max client timelife delay
            // This is ditermined according to the friendliness status of the client.
            // If a client is unfriendly we can
            auto selected_max_timelife_delay_sec = (station->is_unfriendly == eTriStateBool::TRUE)
                                                       ? unfriendly_device_max_timelife_delay_sec
                                                       : max_timelife_delay_sec;

            // Client timelife delay
            auto timelife_delay_sec = (station->time_life_delay_minutes !=
                                       std::chrono::seconds(beerocks::PARAMETER_NOT_CONFIGURED))
                                          ? std::chrono::seconds(station->time_life_delay_minutes)
                                          : selected_max_timelife_delay_sec;

            // Calculate client expiry due time.
            // In case both clients are non-aging - both time-life will be 0 - so only the
            // last-edit-time will affect the candidate selected.
            auto current_client_expiry_due_time =
                station->parameters_last_edit + timelife_delay_sec;

            // Preferring non-aging clients over aging ones (even if disconnected).
            // If client is non-aging and candidate is aging - skip it
            if (is_aging_candidate_available &&
                station->time_life_delay_minutes == std::chrono::seconds::zero()) {
                continue;
            }

            // Previous candidate is not aging and current client is aging - replace candidate
            if (!is_aging_candidate_available &&
                (station->time_life_delay_minutes > std::chrono::seconds::zero())) {
                // Update candidate
                candidate_client_to_be_removed = client_mac;
                // Set the candidate client expiry due time for later comparison
                candidate_client_expiry_due_time = current_client_expiry_due_time;
                // Set aging-candidate-available
                is_aging_candidate_available = true;
                // Set disconnected-candidate-available
                is_disconnected_candidate_available =
                    (client->state == beerocks::STATE_DISCONNECTED);
                continue;
            }

            // Preferring disconnected clients over connected ones (even if less aged).
            if (is_disconnected_candidate_available &&
                client->state != beerocks::STATE_DISCONNECTED) {
                continue;
            }

            // Compare to currently chosen candidate expiry due time.
            // All other parameters that affect the candidate selection are already handled above
            if (current_client_expiry_due_time < candidate_client_expiry_due_time) {
                // Set the candidate client expiry due time for later comparison
                candidate_client_expiry_due_time = current_client_expiry_due_time;
                // Set the candidate client
                candidate_client_to_be_removed = client_mac;
                // Set disconnected-candidate-available
                is_disconnected_candidate_available =
                    (client->state == beerocks::STATE_DISCONNECTED);
            }
        }
    }

    if (candidate_client_to_be_removed == network_utils::ZERO_MAC) {
        LOG(DEBUG) << "no client to be removed is found";
    } else {
        LOG(DEBUG) << "candidate client to be removed " << candidate_client_to_be_removed
                   << " is currently "
                   << ((is_disconnected_candidate_available) ? "disconnected" : "connected");
    }

    return candidate_client_to_be_removed;
}

void db::add_node_from_data(const std::string &client_entry, const ValuesMap &values_map,
                            std::pair<uint16_t, uint16_t> &result)
{
    auto client_mac = client_db_entry_to_mac(client_entry);

    // Add client node with defaults and in default location
    if (!add_node_station(client_mac)) {
        LOG(ERROR) << "Failed to add client node for client_entry " << client_entry;
        result.first = 1;
        return;
    }

    // Set clients persistent information in the node
    if (!set_node_params_from_map(client_mac, values_map)) {
        LOG(ERROR) << "Failed to set client " << client_entry
                   << " node in runtime db with values read from persistent db: " << values_map;
        result.second = 1;
        return;
    }

    LOG(DEBUG) << "Client " << client_entry
               << " added successfully to node-list with parameters: " << values_map;

    // Update the number of clients in persistent DB
    ++m_persistent_db_clients_count;
}

uint64_t db::get_client_remaining_sec(const std::pair<std::string, ValuesMap> &client)
{
    static const int max_timelife_delay_sec = config.max_timelife_delay_minutes * 60;
    static const int unfriendly_device_max_timelife_delay_sec =
        config.unfriendly_device_max_timelife_delay_minutes * 60;

    auto timestamp_it = client.second.find(TIMESTAMP_STR);
    if (timestamp_it == client.second.end())
        return 0;

    // Save current time as a separate variable for fair comparison of current client
    auto now           = std::chrono::system_clock::now();
    auto timestamp_sec = beerocks::string_utils::stoi(timestamp_it->second);
    auto timestamp     = db::timestamp_from_seconds(timestamp_sec);
    auto client_timelife_passed_sec =
        std::chrono::duration_cast<std::chrono::seconds>(now - timestamp).count();

    auto client_remaining_timelife_sec = max_timelife_delay_sec;
    if ((client.second.find(IS_UNFRIENDLY_STR)) != client.second.end() &&
        (client.second.at(IS_UNFRIENDLY_STR) == std::to_string(true))) {
        client_remaining_timelife_sec = unfriendly_device_max_timelife_delay_sec;
    }

    return ((client_remaining_timelife_sec > client_timelife_passed_sec)
                ? (client_remaining_timelife_sec - client_timelife_passed_sec)
                : 0);
}

bool db::clear_ap_capabilities(const sMacAddr &radio_uid)
{
    auto radio = get_radio_by_uid(radio_uid);
    if (!radio) {
        LOG(ERROR) << "Failed to get radio with RUID: " << radio_uid;
        return false;
    }

    if (radio->dm_path.empty()) {
        return true;
    }

    bool ret_val           = true;
    const auto path_to_obj = radio->dm_path + ".Capabilities";

    ret_val &= m_ambiorix_datamodel->remove_optional_subobject(path_to_obj, "HTCapabilities");
    ret_val &= m_ambiorix_datamodel->remove_optional_subobject(path_to_obj, "VHTCapabilities");
    ret_val &= m_ambiorix_datamodel->remove_optional_subobject(path_to_obj, "WiFi6Capabilities");

    return ret_val;
}

bool db::set_ap_ht_capabilities(const sMacAddr &radio_mac,
                                const wfa_map::tlvApHtCapabilities::sFlags &flags)
{
    auto radio = get_radio_by_uid(radio_mac);
    if (!radio) {
        LOG(ERROR) << "Failed to get radio with mac: " << radio_mac;
        return false;
    }

    std::string path_to_obj = radio->dm_path;
    if (path_to_obj.empty()) {
        return true;
    }

    path_to_obj += ".Capabilities.";
    if (!m_ambiorix_datamodel->add_optional_subobject(path_to_obj, "HTCapabilities")) {
        LOG(ERROR) << "Failed to add sub-object " << path_to_obj << ".HTCapabilities";
        return false;
    }

    bool ret_val = true;
    path_to_obj += "HTCapabilities.";

    ret_val &= m_ambiorix_datamodel->set(path_to_obj, "HTShortGI20",
                                         static_cast<bool>(flags.short_gi_support_20mhz));
    ret_val &= m_ambiorix_datamodel->set(path_to_obj, "HTShortGI40",
                                         static_cast<bool>(flags.short_gi_support_40mhz));
    ret_val &=
        m_ambiorix_datamodel->set(path_to_obj, "HT40", static_cast<bool>(flags.ht_support_40mhz));
    ret_val &= m_ambiorix_datamodel->set(path_to_obj, "MaxNumberOfTxSpatialStreams",
                                         flags.max_num_of_supported_tx_spatial_streams + 1);
    ret_val &= m_ambiorix_datamodel->set(path_to_obj, "MaxNumberOfRxSpatialStreams",
                                         flags.max_num_of_supported_rx_spatial_streams + 1);

    return ret_val;
}

bool db::dm_set_device_multi_ap_capabilities(const std::string &device_mac)
{
    auto device_node        = get_node(device_mac);
    std::string path_to_obj = device_node->dm_path;
    bool return_val         = true;

    if (path_to_obj.empty()) {
        return true;
    }

    path_to_obj += ".MultiAPCapabilities";
    //For the time being, agent does not do steering so Steering Policy TLV is ignored.
    if (!m_ambiorix_datamodel->set(path_to_obj, "AgentInitiatedRCPIBasedSteering", false)) {
        LOG(ERROR) << "Failed to set " << path_to_obj
                   << "AgentInitiatedRCPIBasedSteering: " << false;
        return_val = false;
    }
    // UnassociatedSTALinkMetricsCurrentlyOn not supported for now (PPM-172)
    if (!m_ambiorix_datamodel->set(path_to_obj, "UnassociatedSTALinkMetricsCurrentlyOn", false)) {
        LOG(ERROR) << "Failed to set: " << path_to_obj
                   << "UnassociatedSTALinkMetricsCurrentlyOn: " << false;
        return_val = false;
    }
    // UnassociatedSTALinkMetricsCurrentlyOff not supported for now (PPM-172)
    if (!m_ambiorix_datamodel->set(path_to_obj, "UnassociatedSTALinkMetricsCurrentlyOff", false)) {
        LOG(ERROR) << "Failed to set : " << path_to_obj
                   << "UnassociatedSTALinkMetricsCurrentlyOff: " << false;
        return_val = false;
    }
    return return_val;
}

bool db::dm_add_sta_element(const sMacAddr &bssid, Station &station)
{

    auto bss = get_bss(bssid);
    if (!bss) {
        LOG(ERROR) << "Failed to get BSS with BSSID: " << bssid;
        return false;
    }
    if (bss->dm_path.empty()) {
        return true;
    }

    // TODO In refactoring Database nodes (PPM-1057),
    // we need to make sure to remove datamodel index when database objects are deleted/removed.
    // We are verifying STA datamodel path from database, so it should be consistent.

    // Verify Station object data model path is changed or not.
    if (!station.dm_path.empty()) {

        // Verify if STA is added under different BSS. If so, remove old data model object.
        if (station.dm_path.find(bss->dm_path) == std::string::npos) {

            LOG(DEBUG) << "Station is added to different BSS " << bssid
                       << " remove previous object";

            auto sta_path = get_dm_index_from_path(station.dm_path);

            if (!m_ambiorix_datamodel->remove_instance(sta_path.first, sta_path.second)) {
                LOG(ERROR) << "Failed to remove " << station.dm_path;
            }
            station.dm_path.clear();
        }
    }

    // If dm_path is empty, either it is steered or firstly added. New dm instance should be added.
    if (station.dm_path.empty()) {

        const std::string path_to_sta = bss->dm_path + ".STA";

        station.dm_path = m_ambiorix_datamodel->add_instance(path_to_sta);
        if (station.dm_path.empty()) {
            LOG(ERROR) << "Failed to add sta instance " << path_to_sta
                       << ". STA mac: " << station.mac;
            return false;
        }

        dm_restore_sta_steering_event(station);
    }
    dm_restore_steering_summary_stats(station);

    // TODO: This method will be removed after old node architecture is deprecated (PPM-1057).
    set_node_data_model_path(station.mac, station.dm_path);

    LOG(DEBUG) << "Station is added with data model " << station.dm_path;

    if (!m_ambiorix_datamodel->set(station.dm_path, "MACAddress", station.mac)) {
        LOG(ERROR) << "Failed to set " << station.dm_path << ".MACAddress: " << station.mac;
        return false;
    }

    m_ambiorix_datamodel->set_current_time(station.dm_path);
    m_ambiorix_datamodel->set_current_time(station.dm_path + ".MultiAPSTA", "AssociationTime");

    uint64_t add_sta_time = time(NULL);
    if (!m_ambiorix_datamodel->set(station.dm_path, "LastConnectTime", add_sta_time)) {
        LOG(ERROR) << "Failed to set " << station.dm_path << ".LastConnectTime: " << add_sta_time;
        return false;
    }

    return true;
}

void db::dm_set_status(const std::string &event_path, const uint8_t status_code)
{
    uint8_t max_status_code = 9;
    std::string m_status_code_vals[max_status_code]{
        "Accept",
        "Unspecified reject reason",
        "Insufficient Beacon or Probe Response frames received",
        "Insufficient available capacity from all candidates",
        "BSS termination undesired",
        "BSS termination delay requested",
        "STA BSS Transition Candidate List provided",
        "No suitable BSS transition candidates",
        "Reject—Leaving ESS"};

    // By default status is in datamodel is 'Unknown'
    if (status_code < max_status_code) {
        m_ambiorix_datamodel->set(event_path, "Status", m_status_code_vals[status_code]);
    }
}

std::string db::dm_add_steer_event()
{
    if (!dm_check_objects_limit(m_steer_events, MAX_EVENT_HISTORY_SIZE)) {
        LOG(ERROR) << "Failed to remove Exceeding SteerEvent objects.";
        return {};
    }

    std::string event_path = m_ambiorix_datamodel->add_instance(CONTROLLER_ROOT_DM ".SteerEvent");

    if (event_path.empty() && NBAPI_ON) {
        LOG(ERROR) << "Failed to add instance " CONTROLLER_ROOT_DM ".SteerEvent";
        return {};
    }
    m_steer_events.push(event_path);
    return event_path;
}

bool db::dm_restore_steering_summary_stats(Station &station)
{
    bool ret_val = true;

    if (station.dm_path.empty()) {
        LOG(DEBUG) << "Empty station dm_path";
        return true;
    }

    auto steer_summary = station.steering_summary_stats;
    auto obj_path      = station.dm_path + ".MultiAPSTA.SteeringSummaryStats";

    ret_val &=
        m_ambiorix_datamodel->set(obj_path, "BlacklistAttempts", steer_summary.blacklist_attempts);
    ret_val &= m_ambiorix_datamodel->set(obj_path, "BlacklistSuccesses",
                                         steer_summary.blacklist_successes);
    ret_val &=
        m_ambiorix_datamodel->set(obj_path, "BlacklistFailures", steer_summary.blacklist_failures);
    ret_val &= m_ambiorix_datamodel->set(obj_path, "BTMAttempts", steer_summary.btm_attempts);
    ret_val &= m_ambiorix_datamodel->set(obj_path, "BTMSuccesses", steer_summary.btm_successes);
    ret_val &= m_ambiorix_datamodel->set(obj_path, "BTMFailures", steer_summary.btm_failures);
    ret_val &=
        m_ambiorix_datamodel->set(obj_path, "BTMQueryResponses", steer_summary.btm_query_responses);
    ret_val &= m_ambiorix_datamodel->set(obj_path, "LastSteerTime", steer_summary.last_steer_time);

    return ret_val;
}

void db::dm_increment_steer_summary_stats(const std::string &param_name)
{
    dm_uint64_param_one_up(CONTROLLER_ROOT_DM ".Network.MultiAPSteeringSummaryStats", param_name);
}

bool db::dm_add_failed_connection_event(const sMacAddr &bssid, const sMacAddr &sta_mac,
                                        const uint16_t reason_code, const uint16_t status_code)
{
    std::string event_path = CONTROLLER_ROOT_DM ".FailedConnectionEvent.FailedConnectionEventData";

    event_path = m_ambiorix_datamodel->add_instance(event_path);

    if (event_path.empty() && NBAPI_ON) {
        return false;
    }

    bool ret_val = true;

    ret_val &= m_ambiorix_datamodel->set_current_time(event_path);
    ret_val &= m_ambiorix_datamodel->set(event_path, "BSSID", bssid);
    ret_val &= m_ambiorix_datamodel->set(event_path, "MACAddress", sta_mac);
    ret_val &= m_ambiorix_datamodel->set(event_path, "StatusCode", status_code);
    ret_val &= m_ambiorix_datamodel->set(event_path, "ReasonCode", reason_code);
    return ret_val;
}

std::string db::dm_add_association_event(const sMacAddr &bssid, const sMacAddr &client_mac,
                                         const std::string &assoc_ts)
{
    std::string path_association_event =
        CONTROLLER_ROOT_DM ".AssociationEvent.AssociationEventData";

    if (!dm_check_objects_limit(m_assoc_events, MAX_EVENT_HISTORY_SIZE)) {
        return {};
    }
    path_association_event = m_ambiorix_datamodel->add_instance(path_association_event);

    if (path_association_event.empty()) {
        return {};
    }
    m_assoc_events.push(path_association_event);
    if (!m_ambiorix_datamodel->set(path_association_event, "BSSID", bssid)) {
        LOG(ERROR) << "Failed to set " << path_association_event << ".BSSID: " << bssid;
        return {};
    }
    if (!m_ambiorix_datamodel->set(path_association_event, "MACAddress", client_mac)) {
        LOG(ERROR) << "Failed to set " << path_association_event << ".MACAddress: " << client_mac;
        return {};
    }

    if (assoc_ts.empty()) {
        m_ambiorix_datamodel->set_current_time(path_association_event);
    } else if (!m_ambiorix_datamodel->set(path_association_event, "TimeStamp", assoc_ts)) {
        LOG(ERROR) << "Failed to set " << path_association_event << ".TimeStamp: " << client_mac;
        return {};
    }

    /*
     TODO:  Set the status code to real value. Now value hardcoded to 0
            means connection successfull (IEEE802.11-16, Table 9.46).
            Should be fixed after PPM-864.
    */
    if (!m_ambiorix_datamodel->set(path_association_event, "StatusCode",
                                   static_cast<uint32_t>(0))) {
        LOG(ERROR) << "Failed to set " << path_association_event << ".StatusCode: " << 0;
        return {};
    }
    return path_association_event;
}

std::string db::dm_add_device_element(const sMacAddr &mac)
{
    auto index = m_ambiorix_datamodel->get_instance_index(
        CONTROLLER_ROOT_DM ".Network.Device.[ID == '%s'].", tlvf::mac_to_string(mac));
    if (index) {
        LOG(WARNING) << "Device with ID: " << mac << " exists in the data model!";
        return {};
    }

    auto device_path = m_ambiorix_datamodel->add_instance(CONTROLLER_ROOT_DM ".Network.Device");
    if (device_path.empty()) {
        LOG(ERROR) << "Failed to add instance " << device_path << ". Device mac: " << mac;
        return {};
    }

    if (!m_ambiorix_datamodel->set(device_path, "ID", mac)) {
        LOG(ERROR) << "Failed to set " << device_path << ".ID: " << mac;
        return {};
    }

    return device_path;
}

bool db::add_current_op_class(const sMacAddr &radio_mac, uint8_t op_class, uint8_t op_channel,
                              int8_t tx_power)
{
    auto radio = get_radio_by_uid(radio_mac);
    if (!radio) {
        LOG(ERROR) << "Failed to get radio for mac: " << radio_mac;
        return false;
    }

    auto radio_path = radio->dm_path;
    if (radio_path.empty()) {
        return true;
    }

    // Prepare path to the CurrentOperatingClasses instance
    // Data model path example: Device.WiFi.DataElements.Network.Device.1.Radio.1.CurrentOperatingClasses
    auto op_class_path = radio_path + ".CurrentOperatingClasses";

    auto op_class_path_instance = m_ambiorix_datamodel->add_instance(op_class_path);
    if (op_class_path_instance.empty()) {
        LOG(ERROR) << "Failed to add instance " << op_class_path;
        return false;
    }

    m_ambiorix_datamodel->set_current_time(op_class_path_instance);

    //Set Operating class
    //Data model path: Device.WiFi.DataElements.Network.Device.1.Radio.1.CurrentOperatingClasses.Class
    if (!m_ambiorix_datamodel->set(op_class_path_instance, "Class", op_class)) {
        LOG(ERROR) << "Failed to set " << op_class_path_instance << ".Class: " << op_class;
        return false;
    }

    //Set Operating channel
    //Data model path example: Device.WiFi.DataElements.Network.Device.1.Radio.1.CurrentOperatingClasses.Channel
    if (!m_ambiorix_datamodel->set(op_class_path_instance, "Channel", op_channel)) {
        LOG(ERROR) << "Failed to set " << op_class_path_instance << ".Channel: " << op_channel;
        return false;
    }

    //Set TX power
    //Data model path example: Device.WiFi.DataElements.Network.Device.1.Radio.1.CurrentOperatingClasses.TxPower
    if (!m_ambiorix_datamodel->set(op_class_path_instance, "TxPower", tx_power)) {
        LOG(ERROR) << "Failed to set " << op_class_path_instance << ".TxPower: " << tx_power;
        return false;
    }

    return true;
}

bool db::remove_current_op_classes(const sMacAddr &radio_mac)
{
    auto radio = get_radio_by_uid(radio_mac);
    if (!radio) {
        LOG(ERROR) << "Failed to get radio for mac: " << radio_mac;
        return false;
    }

    auto radio_path = radio->dm_path;
    if (radio_path.empty()) {
        return true;
    }

    // Prepare path to the CurrentOperatingClasses instance
    // Data model path example: Device.WiFi.DataElements.Network.Device.1.Radio.1.CurrentOperatingClasses
    auto op_class_path = radio_path + ".CurrentOperatingClasses";

    if (!m_ambiorix_datamodel->remove_all_instances(op_class_path)) {
        LOG(ERROR) << "Failed to remove all instances for: " << op_class_path;
        return false;
    }

    return true;
}

bool db::remove_hostap_supported_operating_classes(const sMacAddr &radio_mac)
{
    auto supported_channels = get_hostap_supported_channels(radio_mac);
    auto radio              = get_radio_by_uid(radio_mac);

    // Remove from data model
    if (!radio) {
        LOG(ERROR) << "Failed to get radio with mac: " << radio_mac;
        return false;
    }

    auto radio_path = radio->dm_path;
    if (radio_path.empty()) {
        return true;
    }

    auto op_class_path = radio_path + ".Capabilities.OperatingClasses";
    if (!m_ambiorix_datamodel->remove_all_instances(op_class_path)) {
        LOG(ERROR) << "Failed to remove all instances for: " << op_class_path;
        return false;
    }

    // Remove from database
    std::vector<beerocks::WifiChannel>().swap(supported_channels);

    return true;
}

bool db::set_radio_utilization(const sMacAddr &bssid, uint8_t utilization)
{

    std::string bssid_string = tlvf::mac_to_string(bssid);

    auto find_node = std::find_if(
        std::begin(nodes), std::end(nodes),
        [&bssid_string](const std::unordered_map<std::string, std::shared_ptr<son::node>> &map) {
            return map.find(bssid_string) != map.end();
        });

    if (find_node == std::end(nodes)) {
        LOG(ERROR) << "Failed to get radio node for bssid: " << bssid_string;
        return false;
    }

    auto radio_node = find_node->at(bssid_string);

    auto radio_path = radio_node->dm_path;
    if (radio_path.empty()) {
        return true;
    }

    // Path to the object example: Device.WiFi.DataElements.Network.Device.1.Radio.1.Utilization
    if (!m_ambiorix_datamodel->set(radio_path, "Utilization", utilization)) {
        LOG(ERROR) << "Failed to set " << radio_path << ".Utilization: " << utilization;
        return false;
    }

    return true;
}

bool db::dm_set_radio_bss(const sMacAddr &radio_mac, const sMacAddr &bssid, const std::string &ssid,
                          bool is_vbss)
{
    auto radio = get_radio_by_uid(radio_mac);
    if (!radio) {
        LOG(ERROR) << "Failed to get radio with mac: " << radio_mac;
        return false;
    }

    if (radio->dm_path.empty()) {
        return true;
    }

    auto bss = get_bss(bssid);
    if (!bss) {
        LOG(ERROR) << "Failed to get BSS with BSSID: " << bssid;
        return false;
    }

    if (bss->dm_path.empty()) {

        auto bss_path     = radio->dm_path + ".BSS";
        auto bss_instance = m_ambiorix_datamodel->add_instance(bss_path);
        if (bss_instance.empty()) {
            LOG(ERROR) << "Failed to add " << bss_path << " instance.";
            return false;
        }
        bss->dm_path = bss_instance;
    }

    auto ret_val = true;

    ret_val &= m_ambiorix_datamodel->set(bss->dm_path, "BSSID", bssid);
    ret_val &= m_ambiorix_datamodel->set(bss->dm_path, "SSID", ssid);
    ret_val &= m_ambiorix_datamodel->set(bss->dm_path, "Enabled", bss->enabled);
    ret_val &= m_ambiorix_datamodel->set(bss->dm_path, "FronthaulUse", bss->fronthaul);
    ret_val &= m_ambiorix_datamodel->set(bss->dm_path, "BackhaulUse", bss->backhaul);
    ret_val &= m_ambiorix_datamodel->set(bss->dm_path, "IsVBSS", is_vbss);
    ret_val &= m_ambiorix_datamodel->set(bss->dm_path, "ByteCounterUnits", bss->byte_counter_units);

    /*
        Set value for LastChange variable - it is creation time, when someone will
        try to get data from this parameter action method will calculate time in seconds
        from creation moment.
        Example: Device.WiFi.DataElements.Network.Device.1.Radio.1.BSS.1.LastChange
    */
    uint32_t creation_time =
        static_cast<uint32_t>(std::chrono::duration_cast<std::chrono::seconds>(
                                  std::chrono::steady_clock::now().time_since_epoch())
                                  .count());
    ret_val &= m_ambiorix_datamodel->set(bss->dm_path, "LastChange", creation_time);
    ret_val &= m_ambiorix_datamodel->set_current_time(bss->dm_path);

    return ret_val;
}

bool db::dm_uint64_param_one_up(const std::string &obj_path, const std::string &param_name)
{
    if (obj_path.empty()) {
        LOG(WARNING) << "Path to data model object is empty.";
        return false;
    }

    uint64_t ret_val;

    if (!m_ambiorix_datamodel->read_param(obj_path, param_name, &ret_val)) {
        LOG(WARNING) << "Failed to get " << obj_path << "." << param_name;
        return false;
    }
    if (!m_ambiorix_datamodel->set(obj_path, param_name, ret_val + 1)) {
        LOG(WARNING) << "Failed to increment " << obj_path << "." << param_name;
        return false;
    }
    return true;
}

bool db::set_radio_metrics(const sMacAddr &radio_mac, uint8_t noise, uint8_t transmit,
                           uint8_t receive_self, uint8_t receive_other)
{

    auto radio = get_radio_by_uid(radio_mac);
    if (!radio) {
        LOG(ERROR) << "Failed to get radio for mac: " << radio_mac;
        return false;
    }

    auto radio_path = radio->dm_path;
    if (radio_path.empty()) {
        return true;
    }

    // Data model path example: Device.WiFi.DataElements.Network.Device.1.Radio.1.Noise
    if (!m_ambiorix_datamodel->set(radio_path, "Noise", noise)) {
        LOG(ERROR) << "Failed to set " << radio_path << ".Noise " << noise;
        return false;
    }

    if (!m_ambiorix_datamodel->set(radio_path, "Transmit", transmit)) {
        LOG(ERROR) << "Failed to set " << radio_path << ".Transmit " << transmit;
        return false;
    }

    if (!m_ambiorix_datamodel->set(radio_path, "ReceiveSelf", receive_self)) {
        LOG(ERROR) << "Failed to set " << radio_path << ".ReceiveSelf " << receive_self;
        return false;
    }

    if (!m_ambiorix_datamodel->set(radio_path, "ReceiveOther", receive_other)) {
        LOG(ERROR) << "Failed to set " << radio_path << ".ReceiveOther " << receive_other;
        return false;
    }

    return true;
}

bool db::set_estimated_service_param(const sMacAddr &bssid, const std::string &param_name,
                                     uint32_t esp_value)
{
    auto bss = get_bss(bssid);
    if (!bss) {
        LOG(ERROR) << "Failed to get BSS with BSSID: " << bssid;
        return false;
    }
    if (bss->dm_path.empty()) {
        return true;
    }

    return m_ambiorix_datamodel->set(bss->dm_path, param_name, esp_value);
}

bool db::add_interface(const sMacAddr &device_mac, const sMacAddr &interface_mac,
                       uint16_t media_type, const std::string &status, const std::string &name)
{
    auto device = get_node(device_mac);
    if (!device) {
        LOG(ERROR) << "Failed to get device node with mac: " << device_mac;
        return false;
    }

    auto iface = device->add_interface(interface_mac);
    if (!iface) {
        LOG(ERROR) << "Failed to add interface with mac: " << interface_mac;
        return false;
    }

    return dm_add_interface_element(device_mac, interface_mac, media_type, status, name);
}

std::shared_ptr<prplmesh::controller::db::Interface>
db::get_interface_node(const sMacAddr &device_mac, const sMacAddr &interface_mac)
{
    auto device = get_node(device_mac);
    if (!device) {
        LOG(ERROR) << "Failed to get device node with mac: " << device_mac;
        return nullptr;
    }

    return device->get_interface(interface_mac);
}

bool db::dm_add_interface_element(const sMacAddr &device_mac, const sMacAddr &interface_mac,
                                  uint16_t media_type, const std::string &status,
                                  const std::string &name)
{
    auto device = get_node(device_mac);
    if (!device) {
        LOG(ERROR) << "Failed to get device node with mac: " << device_mac;
        return false;
    }

    auto iface = device->get_interface(interface_mac);
    if (!iface) {
        LOG(ERROR) << "Failed to get interface with mac: " << interface_mac;
        return false;
    }

    // Empty data path refers for newly created object, so add instance to data model.
    if (iface->m_dm_path.empty()) {

        // Disabled NBAPI error prevention
        if (device->dm_path.empty()) {
            return true;
        }

        // Prepare path to the Interface object, like Device.WiFi.DataElements.Network.Device.{i}.Interface
        auto interface_path = device->dm_path + ".Interface";

        auto interface_instance = m_ambiorix_datamodel->add_instance(interface_path);
        if (interface_instance.empty()) {
            LOG(ERROR) << "Failed to add " << interface_path
                       << ". Interface MAC: " << interface_mac;
            return false;
        }

        iface->m_dm_path = interface_instance;
    }

    // Prepare path to the Interface object Status, like Device.WiFi.DataElements.Network.Device.{i}.Interface.{i}.Status
    if (!m_ambiorix_datamodel->set(iface->m_dm_path, "Status", status)) {
        LOG(ERROR) << "Failed to set " << iface->m_dm_path << ".Status: " << status;
        return false;
    }
    // Prepare path to the Interface object MACAddress, like Device.WiFi.DataElements.Network.Device.{i}.Interface.{i}.MACAddress
    if (!m_ambiorix_datamodel->set(iface->m_dm_path, "MACAddress", interface_mac)) {
        LOG(ERROR) << "Failed to set " << iface->m_dm_path << ".MACAddress: " << interface_mac;
        return false;
    }
    // Prepare path to the Interface object Name, like Device.WiFi.DataElements.Network.Device.{i}.Interface.{i}.Name
    if (name.empty()) {
        if (!m_ambiorix_datamodel->set(iface->m_dm_path, "Name", interface_mac)) {
            LOG(ERROR) << "Failed to set " << iface->m_dm_path << ".Name: " << name;
            return false;
        }
    } else {
        if (!m_ambiorix_datamodel->set(iface->m_dm_path, "Name", name)) {
            LOG(ERROR) << "Failed to set " << iface->m_dm_path << ".Name: " << name;
            return false;
        }
    }

    // Prepare path to the Interface object MediaType, like Device.WiFi.DataElements.Network.Device.{i}.Interface.{i}.MediaType
    if (!m_ambiorix_datamodel->set(iface->m_dm_path, "MediaType", media_type)) {
        LOG(ERROR) << "Failed to set " << iface->m_dm_path << ".MediaType: " << media_type;
        return false;
    }
    return true;
}

std::shared_ptr<beerocks::nbapi::Ambiorix> db::get_ambiorix_obj() { return m_ambiorix_datamodel; }

bool db::remove_interface(const sMacAddr &device_mac, const sMacAddr &interface_mac)
{
    auto device = get_node(device_mac);
    if (!device) {
        LOG(ERROR) << "Failed to get device node with mac: " << device_mac;
        return false;
    }

    dm_remove_interface_element(device_mac, interface_mac);
    device->remove_interface(interface_mac);
    return true;
}

bool db::dm_remove_interface_element(const sMacAddr &device_mac, const sMacAddr &interface_mac)
{
    auto device = get_node(device_mac);
    if (!device) {
        LOG(ERROR) << "Failed to get device node with mac: " << device_mac;
        return false;
    }

    auto iface = device->get_interface(interface_mac);
    if (!iface) {
        LOG(ERROR) << "Failed to get interface with mac: " << interface_mac;
        return false;
    }

    if (iface->m_dm_path.empty()) {
        return true;
    }

    auto instance = get_dm_index_from_path(iface->m_dm_path);

    if (!m_ambiorix_datamodel->remove_instance(instance.first, instance.second)) {
        LOG(ERROR) << "Failed to remove " << iface->m_dm_path << " instance.";
        return false;
    }

    return true;
}

bool db::dm_update_interface_elements(const sMacAddr &device_mac,
                                      const std::vector<sMacAddr> &interface_macs)
{
    auto device = get_node(device_mac);
    if (!device) {
        LOG(ERROR) << "Failed to get device node with mac: " << device_mac;
        return false;
    }

    std::vector<sMacAddr> erase_mac_list = device->get_unused_interfaces(interface_macs);
    for (const auto &iface_mac : erase_mac_list) {
        remove_interface(device_mac, iface_mac);
    }
    return true;
}

bool db::dm_update_interface_tx_stats(const sMacAddr &device_mac, const sMacAddr &interface_mac,
                                      uint64_t packets_sent, uint32_t errors_sent)
{
    auto device = get_node(device_mac);
    if (!device) {
        LOG(ERROR) << "Failed to get device node with mac: " << device_mac;
        return false;
    }

    auto iface = device->get_interface(interface_mac);
    if (!iface) {
        LOG(ERROR) << "Failed to get interface with mac: " << interface_mac;
        return false;
    }

    if (iface->m_dm_path.empty()) {
        return true;
    }

    // Prepare path to the Interface object Stats, like Device.WiFi.DataElements.Network.Device.{i}.Interface.{i}.Stats
    auto stats_path = iface->m_dm_path + ".Stats";

    // Set value for the path as Device.WiFi.DataElements.Network.Device.{i}.Interface.{i}.Stats.PacketsSent
    if (!m_ambiorix_datamodel->set(stats_path, "PacketsSent", packets_sent)) {
        LOG(ERROR) << "Failed to set " << stats_path << ".PacketsSent: " << packets_sent;
        return false;
    }

    // Set value for the path as Device.WiFi.DataElements.Network.Device.{i}.Interface.{i}.Stats.ErrorsSent
    if (!m_ambiorix_datamodel->set(stats_path, "ErrorsSent", errors_sent)) {
        LOG(ERROR) << "Failed to set " << stats_path << ".ErrorsSent: " << errors_sent;
        return false;
    }

    return true;
}

bool db::dm_update_interface_rx_stats(const sMacAddr &device_mac, const sMacAddr &interface_mac,
                                      uint64_t packets_received, uint32_t errors_received)
{
    auto device = get_node(device_mac);
    if (!device) {
        LOG(ERROR) << "Failed to get device node with mac: " << device_mac;
        return false;
    }

    auto iface = device->get_interface(interface_mac);
    if (!iface) {
        LOG(ERROR) << "Failed to get interface with mac: " << interface_mac;
        return false;
    }

    if (iface->m_dm_path.empty()) {
        return true;
    }

    // Prepare path to the Interface object Stats, like Device.WiFi.DataElements.Network.Device.{i}.Interface.{i}.Stats
    auto stats_path = iface->m_dm_path + ".Stats";

    // Set value for the path as Device.WiFi.DataElements.Network.Device.{i}.Interface.{i}.Stats.PacketsReceived
    if (!m_ambiorix_datamodel->set(stats_path, "PacketsReceived", packets_received)) {
        LOG(ERROR) << "Failed to set " << stats_path << ".PacketsReceived: " << packets_received;
        return false;
    }

    // Set value for the path as Device.WiFi.DataElements.Network.Device.{i}.Interface.{i}.Stats.ErrorsReceived
    if (!m_ambiorix_datamodel->set(stats_path, "ErrorsReceived", errors_received)) {
        LOG(ERROR) << "Failed to set " << stats_path << ".ErrorsReceived: " << errors_received;
        return false;
    }

    return true;
}

bool db::add_neighbor(const sMacAddr &device_mac, const sMacAddr &interface_mac,
                      const sMacAddr &neighbor_mac, bool is_IEEE1905)
{
    auto device = get_node(device_mac);
    if (!device) {
        LOG(ERROR) << "Failed to get device node with mac: " << device_mac;
        return false;
    }

    auto iface = device->get_interface(interface_mac);
    if (!iface) {
        LOG(ERROR) << "Failed to get interface with mac: " << interface_mac;
        return false;
    }

    auto neighbor = device->add_neighbor(interface_mac, neighbor_mac, is_IEEE1905);
    if (!neighbor) {
        LOG(ERROR) << "Failed to add neighbor with mac: " << neighbor_mac;
        return false;
    }

    return dm_add_interface_neighbor(iface, neighbor);
}

bool db::dm_add_interface_neighbor(
    const std::shared_ptr<prplmesh::controller::db::Interface> &interface,
    std::shared_ptr<prplmesh::controller::db::Interface::sNeighbor> &neighbor)
{

    if (!interface) {
        LOG(ERROR) << "Failed because of nullptr interface.";
        return false;
    }

    if (!neighbor) {
        LOG(ERROR) << "Failed because of nullptr neighbor.";
        return false;
    }

    // Empty data path refers for newly created object, so add instance to data model.
    if (neighbor->dm_path.empty()) {

        // Disabled NBAPI error prevention
        if (interface->m_dm_path.empty()) {
            return true;
        }

        // Set value for the path as Device.WiFi.DataElements.Network.Device.{i}.Interface.{i}.Neighbor.{i}
        auto neighbor_path = interface->m_dm_path + ".Neighbor";

        auto neighbor_instance = m_ambiorix_datamodel->add_instance(neighbor_path);
        if (neighbor_instance.empty()) {
            LOG(ERROR) << "Failed to add " << neighbor_path << ". Neighbor MAC: " << neighbor->mac;
            return false;
        }

        neighbor->dm_path = neighbor_instance;
    }

    // Set value for the path as Device.WiFi.DataElements.Network.Device.{i}.Interface.{i}.Neighbor.{i}.ID
    if (!m_ambiorix_datamodel->set(neighbor->dm_path, "ID", neighbor->mac)) {
        LOG(ERROR) << "Failed to set " << neighbor->dm_path << ".ID: " << neighbor->mac;
        return false;
    }

    // Set value for the path as Device.WiFi.DataElements.Network.Device.{i}.Interface.{i}.Neighbor.{i}.IsIEEE1905
    if (!m_ambiorix_datamodel->set(neighbor->dm_path, "IsIEEE1905", neighbor->ieee1905_flag)) {
        LOG(ERROR) << "Failed to set " << neighbor->dm_path
                   << ".IsIEEE1905: " << neighbor->ieee1905_flag;
        return false;
    }

    return true;
}

bool db::dm_remove_interface_neighbor(const std::string &dm_path)
{
    if (dm_path.empty()) {
        return true;
    }

    auto instance = get_dm_index_from_path(dm_path);

    if (!m_ambiorix_datamodel->remove_instance(instance.first, instance.second)) {
        LOG(ERROR) << "Failed to remove " << dm_path << " instance.";
        return false;
    }
    return true;
}

bool db::dm_set_sta_extended_link_metrics(
    const sMacAddr &sta_mac, const wfa_map::tlvAssociatedStaExtendedLinkMetrics::sMetrics &metrics)
{
    auto station = get_station(sta_mac);
    if (!station) {
        LOG(ERROR) << "Failed to get station on db with mac: " << sta_mac;
        return false;
    }

    // Device.WiFi.DataElements.Network.Device.{i}.Radio.{i}.BSS.{i}.STA.{i}.
    if (station->dm_path.empty()) {
        return true;
    }

    bool ret_val = true;
    ret_val &= m_ambiorix_datamodel->set(station->dm_path, "LastDataDownlinkRate",
                                         metrics.last_data_down_link_rate);
    ret_val &= m_ambiorix_datamodel->set(station->dm_path, "LastDataUplinkRate",
                                         metrics.last_data_up_link_rate);
    ret_val &= m_ambiorix_datamodel->set(station->dm_path, "UtilizationReceive",
                                         metrics.utilization_receive);
    ret_val &= m_ambiorix_datamodel->set(station->dm_path, "UtilizationTransmit",
                                         metrics.utilization_transmit);

    return ret_val;
}

bool db::dm_set_sta_traffic_stats(const sMacAddr &sta_mac, sAssociatedStaTrafficStats &stats)
{
    auto station = get_station(sta_mac);
    if (!station) {
        LOG(ERROR) << "Failed to get station on db with mac: " << sta_mac;
        return false;
    }

    // Device.WiFi.DataElements.Network.Device.{i}.Radio.{i}.BSS.{i}.STA.{i}.
    if (station->dm_path.empty()) {
        return true;
    }

    bool ret_val = true;
    ret_val &= m_ambiorix_datamodel->set(station->dm_path, "BytesSent", stats.m_byte_sent);
    ret_val &= m_ambiorix_datamodel->set(station->dm_path, "BytesReceived", stats.m_byte_received);
    ret_val &= m_ambiorix_datamodel->set(station->dm_path, "PacketsSent", stats.m_packets_sent);
    ret_val &=
        m_ambiorix_datamodel->set(station->dm_path, "PacketsReceived", stats.m_packets_received);
    ret_val &=
        m_ambiorix_datamodel->set(station->dm_path, "RetransCount", stats.m_retransmission_count);
    ret_val &= m_ambiorix_datamodel->set(station->dm_path, "ErrorsSent", stats.m_tx_packets_error);
    ret_val &=
        m_ambiorix_datamodel->set(station->dm_path, "ErrorsReceived", stats.m_rx_packets_error);
    ret_val &= m_ambiorix_datamodel->set_current_time(station->dm_path);

    return ret_val;
}

bool db::dm_add_tid_queue_sizes(
    const Station &station,
    const std::vector<wfa_map::tlvAssociatedWiFi6StaStatusReport::sTidQueueSize> &tid_queue_vector)
{
    if (station.dm_path.empty()) {
        return true;
    }

    if (!m_ambiorix_datamodel->remove_all_instances(station.dm_path + ".TIDQueueSizes")) {
        return false;
    }

    bool ret_val = true;

    // Device.WiFi.DataElements.Network.Device.{i}.Radio.{i}.BSS.{i}.STA.{i}.TIDQueueSizes.{i}.
    for (auto &tid_queue : tid_queue_vector) {
        auto tid_queue_size_path =
            m_ambiorix_datamodel->add_instance(station.dm_path + ".TIDQueueSizes");
        if (tid_queue_size_path.empty()) {
            return false;
        }

        ret_val &= m_ambiorix_datamodel->set(tid_queue_size_path, "TID", tid_queue.tid);
        ret_val &= m_ambiorix_datamodel->set(tid_queue_size_path, "Size", tid_queue.queue_size);
    }

    return ret_val;
}

bool db::dm_clear_sta_stats(const sMacAddr &sta_mac)
{
    dm_set_sta_link_metrics(sta_mac, 0, 0, 0);

    wfa_map::tlvAssociatedStaExtendedLinkMetrics::sMetrics metrics;
    metrics.last_data_down_link_rate = 0;
    metrics.last_data_up_link_rate   = 0;
    metrics.utilization_receive      = 0;
    metrics.utilization_transmit     = 0;
    dm_set_sta_extended_link_metrics(sta_mac, metrics);

    sAssociatedStaTrafficStats stats;
    dm_set_sta_traffic_stats(sta_mac, stats);
    return true;
}

bool db::dm_remove_sta(Station &station)
{
    if (station.dm_path.empty()) {
        LOG(INFO) << "Station dm_path is already empty";
        return true;
    }
    auto instance = get_dm_index_from_path(station.dm_path);
    station.dm_path.clear();

    return m_ambiorix_datamodel->remove_instance(instance.first, instance.second);
}

bool db::set_sta_dhcp_v4_lease(const sMacAddr &sta_mac, const std::string &host_name,
                               const std::string &ipv4_address)
{
    auto sta_node = get_node(sta_mac);
    if (!sta_node) {
        LOG(ERROR) << "Failed to get station node with mac: " << sta_mac;
        return false;
    }

    // Update node attributes.
    sta_node->ipv4 = ipv4_address;
    sta_node->name = host_name;

    auto station = get_station(sta_mac);
    if (!station) {
        LOG(ERROR) << "Failed to get station on db with mac: " << sta_mac;
        return false;
    }

    // Device.WiFi.DataElements.Network.Device.{i}.Radio.{i}.BSS.{i}.STA.{i}.
    if (station->dm_path.empty()) {
        return true;
    }

    bool ret_val = true;
    ret_val &= m_ambiorix_datamodel->set(station->dm_path, "Hostname", host_name);
    ret_val &= m_ambiorix_datamodel->set(station->dm_path, "IPV4Address", ipv4_address);

    return ret_val;
}

bool db::set_sta_dhcp_v6_lease(const sMacAddr &sta_mac, const std::string &host_name,
                               const std::string &ipv6_address)
{
    auto sta_node = get_node(sta_mac);
    if (!sta_node) {
        LOG(ERROR) << "Failed to get station node with mac: " << sta_mac;
        return false;
    }

    // Update node attributes.
    sta_node->name = host_name;

    auto station = get_station(sta_mac);
    if (!station) {
        LOG(ERROR) << "Failed to get station on db with mac: " << sta_mac;
        return false;
    }
    station->ipv6 = ipv6_address;

    // Device.WiFi.DataElements.Network.Device.{i}.Radio.{i}.BSS.{i}.STA.{i}.
    if (station->dm_path.empty()) {
        return true;
    }

    bool ret_val = true;
    ret_val &= m_ambiorix_datamodel->set(station->dm_path, "Hostname", host_name);
    ret_val &= m_ambiorix_datamodel->set(station->dm_path, "IPV6Address", ipv6_address);

    return ret_val;
}

bool db::update_master_configuration(const sDbNbapiConfig &nbapi_config)
{
    auto ret_val = true;

    config.diagnostics_measurements_polling_rate_sec =
        nbapi_config.diagnostics_measurements_polling_rate_sec;
    config.link_metrics_request_interval_seconds =
        nbapi_config.link_metrics_request_interval_seconds;
    config.load_channel_select_task         = nbapi_config.channel_select_task;
    config.load_client_11k_roaming          = nbapi_config.client_11k_roaming;
    config.load_client_band_steering        = nbapi_config.client_band_steering;
    config.load_client_optimal_path_roaming = nbapi_config.client_optimal_path_roaming;
    config.load_dfs_reentry                 = nbapi_config.enable_dfs_reentry;
    config.load_diagnostics_measurements    = nbapi_config.diagnostics_measurements;
    config.load_dynamic_channel_select_task = nbapi_config.dynamic_channel_select_task;
    config.load_health_check                = nbapi_config.health_check;
    config.load_ire_roaming                 = nbapi_config.ire_roaming;
    config.load_load_balancing              = nbapi_config.load_balancing;
    config.load_optimal_path_roaming_prefer_signal_strength =
        nbapi_config.optimal_path_prefer_signal_strength;
    config.roaming_hysteresis_percent_bonus = nbapi_config.roaming_hysteresis_percent_bonus;
    config.steering_disassoc_timer_msec     = nbapi_config.steering_disassoc_timer_msec;
    config.daisy_chaining_disabled          = nbapi_config.daisy_chaining_disabled;

    // Update persistent configuration.
    ret_val &= beerocks::bpl::cfg_set_band_steering(config.load_client_band_steering);
    ret_val &= beerocks::bpl::cfg_set_channel_select_task(config.load_channel_select_task);
    ret_val &= beerocks::bpl::cfg_set_client_11k_roaming(config.load_client_11k_roaming);
    ret_val &= beerocks::bpl::cfg_set_client_roaming(config.load_client_optimal_path_roaming);
    ret_val &= beerocks::bpl::cfg_set_dfs_reentry(config.load_dfs_reentry);
    ret_val &= beerocks::bpl::cfg_set_dfs_task(config.load_dynamic_channel_select_task);
    ret_val &=
        beerocks::bpl::cfg_set_diagnostics_measurements(config.load_diagnostics_measurements);
    ret_val &= beerocks::bpl::cfg_set_diagnostics_measurements_polling_rate_sec(
        config.diagnostics_measurements_polling_rate_sec);
    ret_val &= beerocks::bpl::cfg_set_health_check(config.load_health_check);
    ret_val &= beerocks::bpl::cfg_set_ire_roaming(config.load_ire_roaming);
    ret_val &= beerocks::bpl::cfg_set_link_metrics_request_interval(
        config.link_metrics_request_interval_seconds);
    ret_val &= beerocks::bpl::cfg_set_load_balancing(config.load_load_balancing);
    ret_val &= beerocks::bpl::cfg_set_optimal_path_prefer_signal_strenght(
        config.load_optimal_path_roaming_prefer_signal_strength);
    ret_val &= beerocks::bpl::cfg_set_roaming_hysteresis_percent_bonus(
        config.roaming_hysteresis_percent_bonus);
    ret_val &=
        beerocks::bpl::cfg_set_steering_disassoc_timer_msec(config.steering_disassoc_timer_msec);
    ret_val &= beerocks::bpl::cfg_set_daisy_chaining_disabled(config.daisy_chaining_disabled);

    ret_val &= beerocks::bpl::cfg_commit_changes();

    update_master_settings_from_config();

    return ret_val;
}

void db::update_master_settings_from_config()
{
    // calling these functions with "true" is equivalent to copying the value from config container
    settings_channel_select_task(true);
    settings_client_11k_roaming(true);
    settings_client_band_steering(true);
    settings_client_optimal_path_roaming_prefer_signal_strength(true);
    settings_client_optimal_path_roaming(true);
    settings_dfs_reentry(true);
    settings_diagnostics_measurements(true);
    settings_dynamic_channel_select_task(true);
    settings_health_check(true);
    settings_ire_roaming(true);
    settings_load_balancing(true);
    settings_daisy_chaining_disabled(true);
}

uint64_t db::recalculate_attr_to_byte_units(
    wfa_map::tlvProfile2ApCapability::eByteCounterUnits byte_counter_units, uint64_t bytes)
{
    if (byte_counter_units == wfa_map::tlvProfile2ApCapability::eByteCounterUnits::KIBIBYTES) {
        bytes = bytes * 1024;
    } else if (byte_counter_units ==
               wfa_map::tlvProfile2ApCapability::eByteCounterUnits::MEBIBYTES) {
        bytes = bytes * 1024 * 1024;
    }

    return bytes;
}

std::string db::calculate_dpp_bootstrapping_str()
{
    // e.g. DPP:V:2;K:MDkwEwYHKoZIzj0CAQYIKoZIzj0DAQcDIgADezecPyVDIgJVgdGBHGBdxRxGpNU7x9cHFBE=;;
    //  DPP:
    //  [C:<channel/opClass>,...;]                                                # Channel list
    //  [M:<mac(e.g. aabbccddeeff);]                                              # MAC
    //  [I:<any sequence of printable character except ';', no length limit>;]    # Information
    //  [V:<at least 1 (ALPHA / DIGIT) character (e.g "1", "2", etc>;]            # Version
    //  [H:<1-255 characters of (DIGIT / ALPHA / "." / "-" / ":")>;]              # Host
    //  [<Any sequence of characters which is not one of
    //    ("C", "M", "I", "V", "H", "K")>:
    //    <any sequence of printable character except ';', no length limit>;]     # Reserve
    //  K:<any sequence of (ALPHA / DIGIT / '+' / '/' / '=') , no length limit>;; # Public key

    std::string dpp_conn_string = "";
    std::string opclass_channel_str;
    for (const auto &ch : dpp_bootstrapping_info.operating_class_channel) {
        opclass_channel_str += std::to_string(ch.first) + "/" + std::to_string(ch.second) + ",";
    }
    if (!opclass_channel_str.empty()) {
        // Channel/OpClass has been added
        opclass_channel_str.pop_back();
        dpp_conn_string += "C:" + opclass_channel_str + ";";
    }

    if (dpp_bootstrapping_info.mac != net::network_utils::ZERO_MAC) {
        // Since semicolons are not in DPP str, remove them
        std::string mac_string = tlvf::mac_to_string(dpp_bootstrapping_info.mac);
        mac_string.erase(std::remove_if(mac_string.begin(), mac_string.end(),
                                        [&mac_string](const char &c) {
                                            return mac_string.find(c) != std::string::npos;
                                        }),
                         mac_string.end());
        dpp_conn_string += "M:" + mac_string + ";";
    }
    if (!dpp_bootstrapping_info.info.empty())
        dpp_conn_string += "I:" + dpp_bootstrapping_info.info + ";";

    if (dpp_bootstrapping_info.version != 0)
        dpp_conn_string += "V:" + std::to_string(dpp_bootstrapping_info.version) + ";";

    if (!dpp_bootstrapping_info.host.empty())
        dpp_conn_string += "H:" + dpp_bootstrapping_info.host + ";";

    if (!dpp_bootstrapping_info.public_key.empty())
        dpp_conn_string += "K:" + dpp_bootstrapping_info.public_key + ";";

    if (dpp_conn_string.empty()) {
        // No data elements were added, bootstrapping data is not initialized, return ""
        return "";
    }

    return "DPP:" + dpp_conn_string + ";";
}

bool db::dm_clear_cac_status_reports(std::shared_ptr<Agent> agent)
{
    if (agent->dm_path.empty()) {
        return true;
    }

    return m_ambiorix_datamodel->remove_all_instances(agent->dm_path + ".CACStatus");
}

bool db::dm_add_cac_status_report(
    std::shared_ptr<Agent> agent,
    const std::vector<wfa_map::tlvProfile2CacStatusReport::sAvailableChannels> &available_channels,
    const std::vector<wfa_map::tlvProfile2CacStatusReport::sDetectedPairs> &non_occupancy_channels,
    const std::vector<wfa_map::tlvProfile2CacStatusReport::sActiveCacPairs> &active_channels)
{
    if (agent->dm_path.empty()) {
        return true;
    }

    auto cac_status_path = m_ambiorix_datamodel->add_instance(agent->dm_path + ".CACStatus");
    if (cac_status_path.empty()) {
        LOG(ERROR) << "Failed to add: " << agent->dm_path << ".CACStatus";
        return false;
    }

    bool ret_val = true;

    if (!available_channels.empty()) {

        for (const auto &available_channel : available_channels) {
            auto available_channel_path =
                m_ambiorix_datamodel->add_instance(cac_status_path + ".CACAvailableChannel");
            if (available_channel_path.empty()) {
                LOG(ERROR) << "Failed to add instance to " << cac_status_path
                           << ".CACAvailableChannel";
                return false;
            }

            ret_val &= m_ambiorix_datamodel->set(available_channel_path, "OpClass",
                                                 available_channel.operating_class);
            ret_val &= m_ambiorix_datamodel->set(available_channel_path, "Channel",
                                                 available_channel.channel);
            ret_val &= m_ambiorix_datamodel->set(available_channel_path, "Minutes",
                                                 available_channel.minutes_since_cac_completion);
        }
    }

    if (!non_occupancy_channels.empty()) {

        for (const auto &non_occupancy_channel : non_occupancy_channels) {
            auto non_occupancy_channel_path =
                m_ambiorix_datamodel->add_instance(cac_status_path + ".CACNonOccupancyChannel");
            if (non_occupancy_channel_path.empty()) {
                LOG(ERROR) << "Failed to add instance to " << cac_status_path
                           << ".CACNonOccupancyChannel";
                return false;
            }

            ret_val &= m_ambiorix_datamodel->set(non_occupancy_channel_path, "OpClass",
                                                 non_occupancy_channel.operating_class_detected);
            ret_val &= m_ambiorix_datamodel->set(non_occupancy_channel_path, "Channel",
                                                 non_occupancy_channel.channel_detected);
            ret_val &= m_ambiorix_datamodel->set(non_occupancy_channel_path, "Seconds",
                                                 non_occupancy_channel.duration);
        }
    }

    if (!active_channels.empty()) {

        for (const auto &active_channel : active_channels) {
            auto active_channel_path =
                m_ambiorix_datamodel->add_instance(cac_status_path + ".CACActiveChannel");
            if (active_channel_path.empty()) {
                LOG(ERROR) << "Failed to add instance to " << cac_status_path
                           << ".CACActiveChannel";
                return false;
            }

            ret_val &= m_ambiorix_datamodel->set(active_channel_path, "OpClass",
                                                 active_channel.operating_class_active_cac);
            ret_val &= m_ambiorix_datamodel->set(active_channel_path, "Channel",
                                                 active_channel.channel_active_cac);
            uint32_t countdown;
            memcpy(&countdown, active_channel.countdown, sizeof(active_channel.countdown));
            ret_val &= m_ambiorix_datamodel->set(active_channel_path, "Countdown", countdown);
        }
    }

    ret_val &= m_ambiorix_datamodel->set_current_time(cac_status_path);

    return ret_val;
}

bool db::dm_update_collection_intervals(std::chrono::milliseconds interval)
{
    auto ret_val = true;

    auto agents = get_all_connected_agents();
    for (auto agent : agents) {
        ret_val &= m_ambiorix_datamodel->set(agent->dm_path, "CollectionInterval",
                                             (uint32_t)interval.count());
    }

    return ret_val;
}

bool db::update_last_contact_time(const sMacAddr &agent_mac)
{
    auto ret_val = true;
    auto agent   = m_agents.get(agent_mac);
    if (!agent) {
        LOG(WARNING) << "Agent with mac is not found in database mac=" << agent_mac;
        return false;
    }

    agent->last_contact_time = std::chrono::system_clock::now();
    ret_val = m_ambiorix_datamodel->set_current_time(agent->dm_path + ".MultiAPDevice",
                                                     "LastContactTime");
    return ret_val;
}

bool db::dm_set_agent_oui(std::shared_ptr<Agent> agent)
{

    std::string oui_string = tlvf::int_to_hex_string(agent->al_mac.oct[0], 2) +
                             tlvf::int_to_hex_string(agent->al_mac.oct[1], 2) +
                             tlvf::int_to_hex_string(agent->al_mac.oct[2], 2);

    transform(oui_string.begin(), oui_string.end(), oui_string.begin(), ::toupper);

    return m_ambiorix_datamodel->set(agent->dm_path + ".MultiAPDevice", "ManufacturerOUI",
                                     oui_string);
}

bool db::add_sta_steering_event(const sMacAddr &sta_mac, sStaSteeringEvent &event)
{

    // Updating station steering event map
    auto &sta_events = m_stations_steering_events[sta_mac];

    // Derivative usage of dm_check_objects_limit()
    while (MAX_EVENT_HISTORY_SIZE <= sta_events.size()) {

        auto path = get_dm_index_from_path(sta_events.front().dm_path);
        if (!m_ambiorix_datamodel->remove_instance(path.first, path.second)) {
            LOG(ERROR) << "Failed to remove " << sta_events.front().dm_path;
            return false;
        }

        sta_events.erase(sta_events.begin());
    }

    // Updating station datamodel incase of it is associated.
    auto station = get_station(sta_mac);
    if (!station) {
        LOG(TRACE) << "Station " << sta_mac << " not found in database";
        return false;
    }

    if (station->dm_path.empty()) {
        return true;
    }

    bool ret_val          = true;
    auto steering_history = station->dm_path + ".MultiAPSTA.SteeringHistory";

    auto steering_event_path = m_ambiorix_datamodel->add_instance(steering_history);
    if (steering_event_path.empty()) {
        LOG(ERROR) << "Failed to add instance to " << steering_history;
        return false;
    }

    LOG(DEBUG) << "Add station steering event to database sta:" << sta_mac;
    sta_events.push_back(event);

    // Update steering event data model path
    sta_events.back().dm_path = steering_event_path;

    ret_val &= m_ambiorix_datamodel->set(steering_event_path, "APOrigin", event.original_bssid);
    ret_val &= m_ambiorix_datamodel->set(steering_event_path, "APDestination", event.target_bssid);
    ret_val &=
        m_ambiorix_datamodel->set(steering_event_path, "SteeringDuration", event.duration.count());
    ret_val &=
        m_ambiorix_datamodel->set(steering_event_path, "SteeringApproach", event.steering_approach);
    ret_val &= m_ambiorix_datamodel->set(steering_event_path, "TriggerEvent", event.trigger_event);
    ret_val &= m_ambiorix_datamodel->set(steering_event_path, "Time", event.timestamp);

    return ret_val;
}

bool db::dm_restore_sta_steering_event(const Station &station)
{
    bool ret_val = true;

    auto &sta_events      = m_stations_steering_events[station.mac];
    auto steering_history = station.dm_path + ".MultiAPSTA.SteeringHistory";

    LOG(DEBUG) << "Restore Station steering events sta: " << station.mac
               << " event size:" << sta_events.size();

    for (auto &event : sta_events) {

        auto steering_event_path = m_ambiorix_datamodel->add_instance(steering_history);
        if (steering_event_path.empty()) {
            LOG(ERROR) << "Failed to add instance to " << steering_history;
            return false;
        }

        // Set steering event data model path
        event.dm_path = steering_event_path;

        ret_val &= m_ambiorix_datamodel->set(steering_event_path, "APOrigin",
                                             tlvf::mac_to_string(event.original_bssid));
        ret_val &= m_ambiorix_datamodel->set(steering_event_path, "APDestination",
                                             tlvf::mac_to_string(event.target_bssid));
        ret_val &= m_ambiorix_datamodel->set(steering_event_path, "SteeringDuration",
                                             event.duration.count());
        ret_val &= m_ambiorix_datamodel->set(steering_event_path, "SteeringApproach",
                                             event.steering_approach);
        ret_val &=
            m_ambiorix_datamodel->set(steering_event_path, "TriggerEvent", event.trigger_event);
        ret_val &= m_ambiorix_datamodel->set(steering_event_path, "Time", event.timestamp);
    }

    return ret_val;
}

bool db::dm_set_device_multi_ap_backhaul(const Agent &agent)
{
    bool ret_val = true;

    if (agent.dm_path.empty()) {
        return true;
    }

    const auto multiap_backhaul_path = agent.dm_path + ".MultiAPDevice.Backhaul";

    // Controller does not have any Backhaul, so leave it as TR-181 states it.
    if (agent.is_gateway) {
        ret_val &=
            m_ambiorix_datamodel->set(multiap_backhaul_path, "LinkType", std::string{"None"});
        ret_val &= m_ambiorix_datamodel->set(multiap_backhaul_path, "MACAddress", std::string{});
        ret_val &=
            m_ambiorix_datamodel->set(multiap_backhaul_path, "BackhaulMACAddress", std::string{});
        ret_val &=
            m_ambiorix_datamodel->set(multiap_backhaul_path, "BackhaulDeviceID", std::string{});
        return ret_val;
    }

    // TODO: Implement different link types (PPM-1656)
    std::string iface_link_str;
    switch (agent.backhaul.backhaul_iface_type) {
    case beerocks::IFACE_TYPE_WIFI_UNSPECIFIED:
    case beerocks::IFACE_TYPE_WIFI_INTEL:
        iface_link_str = "Wi-Fi";
        break;
    case beerocks::IFACE_TYPE_ETHERNET:
        iface_link_str = "Ethernet";
        break;
    default:
        LOG(INFO) << "Uncovered interface link type " << agent.backhaul.backhaul_iface_type
                  << " assign as None";
        iface_link_str = "None";
        break;
    }

    ret_val &= m_ambiorix_datamodel->set(multiap_backhaul_path, "LinkType", iface_link_str);
    ret_val &= m_ambiorix_datamodel->set(multiap_backhaul_path, "MACAddress",
                                         agent.backhaul.backhaul_interface);
    ret_val &= m_ambiorix_datamodel->set(multiap_backhaul_path, "BackhaulMACAddress",
                                         agent.backhaul.parent_interface);

    auto parent_agent = agent.backhaul.parent_agent.lock();
    if (!parent_agent) {

        //TODO: Error log could be added after (PPM-2043), otherwise it floods logs
        m_ambiorix_datamodel->set(multiap_backhaul_path, "BackhaulDeviceID", std::string{});
        return false;
    }
    ret_val &=
        m_ambiorix_datamodel->set(multiap_backhaul_path, "BackhaulDeviceID", parent_agent->al_mac);

    return ret_val;
}

bool db::dm_set_device_ssid_to_vid_map(const Agent &agent,
                                       const wireless_utils::sTrafficSeparationSsid &config)
{
    bool ret_val = true;

    if (agent.dm_path.empty()) {
        return true;
    }

    auto ssidtovidmapping_path =
        m_ambiorix_datamodel->add_instance(agent.dm_path + ".SSIDtoVIDMapping");
    if (ssidtovidmapping_path.empty()) {
        LOG(ERROR) << "Failed to add: " << agent.dm_path << ".SSIDtoVIDMapping";
        return false;
    }
    ret_val &= m_ambiorix_datamodel->set(ssidtovidmapping_path, "SSID", config.ssid);
    ret_val &= m_ambiorix_datamodel->set(ssidtovidmapping_path, "VID", config.vlan_id);

    return ret_val;
}

bool db::dm_set_default_8021q(const Agent &agent, const uint16_t primary_vlan_id,
                              const uint8_t default_pcp)
{
    bool ret_val = true;

    if (agent.dm_path.empty()) {
        return true;
    }

    if (!m_ambiorix_datamodel->remove_all_instances(agent.dm_path + ".Default8021Q")) {
        return false;
    }

    auto default_8021q_path = m_ambiorix_datamodel->add_instance(agent.dm_path + ".Default8021Q");
    if (default_8021q_path.empty()) {
        return false;
    }
    ret_val &= m_ambiorix_datamodel->set(default_8021q_path, "Enable", bool(primary_vlan_id > 0));
    ret_val &= m_ambiorix_datamodel->set(default_8021q_path, "PrimaryVID", primary_vlan_id);
    ret_val &= m_ambiorix_datamodel->set(default_8021q_path, "DefaultPCP", default_pcp);

    return ret_val;
}

bool db::dm_set_profile1_device_info(const Agent &agent)
{
    if (agent.dm_path.empty()) {
        return true;
    }

    bool ret_val = true;
    ret_val &=
        m_ambiorix_datamodel->set(agent.dm_path, "Manufacturer", agent.device_info.manufacturer);
    ret_val &=
        m_ambiorix_datamodel->set(agent.dm_path, "SerialNumber", agent.device_info.serial_number);
    ret_val &= m_ambiorix_datamodel->set(agent.dm_path, "ManufacturerModel",
                                         agent.device_info.manufacturer_model);
    return ret_val;
}

bool db::dm_set_profile3_device_info(const Agent &agent)
{
    if (agent.dm_path.empty()) {
        return true;
    }

    bool ret_val = true;
    ret_val &=
        m_ambiorix_datamodel->set(agent.dm_path, "SerialNumber", agent.device_info.serial_number);
    ret_val &= m_ambiorix_datamodel->set(agent.dm_path, "SoftwareVersion",
                                         agent.device_info.software_version);
    ret_val &=
        m_ambiorix_datamodel->set(agent.dm_path, "ExecutionEnv", agent.device_info.execution_env);
    ret_val &=
        m_ambiorix_datamodel->set(agent.dm_path, "CountryCode", agent.device_info.country_code);

    for (const auto &radio : agent.radios) {
        if (radio.second->dm_path.empty()) {
            continue;
        }

        ret_val &= m_ambiorix_datamodel->set(radio.second->dm_path, "ChipsetVendor",
                                             radio.second->chipset_vendor);
    }

    return ret_val;
}

bool db::dm_remove_radio(Agent::sRadio &radio)
{
    if (radio.dm_path.empty()) {
        return true;
    }

    auto instance = get_dm_index_from_path(radio.dm_path);
    if (instance.first.empty()) {
        return false;
    }
    if (!m_ambiorix_datamodel->remove_instance(instance.first, instance.second)) {
        return false;
    }
    radio.dm_path.clear();
    return true;
}

bool db::dm_remove_bss(Agent::sRadio::sBss &bss)
{
    if (bss.dm_path.empty()) {
        return true;
    }

    auto bss_path = get_dm_index_from_path(bss.dm_path);
    if (!m_ambiorix_datamodel->remove_instance(bss_path.first, bss_path.second)) {
        LOG(ERROR) << "Failed to remove " << bss_path.first << bss_path.second << " instance.";
        return false;
    }
    bss.dm_path.clear();

    return true;
}

bool db::dm_set_radio_bh_sta(const Agent::sRadio &radio, const sMacAddr &bh_sta_mac)
{
    if (radio.dm_path.empty()) {
        return true;
    }

    return m_ambiorix_datamodel->set(radio.dm_path + ".BackhaulSta", "MACAddress", bh_sta_mac);
}

bool db::dm_clear_radio_cac_capabilities(const Agent::sRadio &radio)
{
    if (radio.dm_path.empty()) {
        return true;
    }

    return m_ambiorix_datamodel->remove_all_instances(radio.dm_path + ".CACCapability");
}

bool db::dm_add_radio_cac_capabilities(
    const Agent::sRadio &radio, const wfa_map::eCacMethod &method, const uint8_t &duration,
    const std::unordered_map<uint8_t, std::vector<uint8_t>> &oc_channels)
{
    if (radio.dm_path.empty()) {
        return true;
    }

    auto cac_method_path =
        m_ambiorix_datamodel->add_instance(radio.dm_path + ".CACCapability.CACMethod");
    if (cac_method_path.empty()) {
        return false;
    }

    bool ret_val = true;
    ret_val &= m_ambiorix_datamodel->set(cac_method_path, "Method", method);
    ret_val &= m_ambiorix_datamodel->set(cac_method_path, "NumberOfSeconds", duration);

    for (auto &oc_ch : oc_channels) {
        auto oc_channels_path =
            m_ambiorix_datamodel->add_instance(cac_method_path + ".OpClassChannels");
        if (oc_channels_path.empty()) {
            return false;
        }

        ret_val &= m_ambiorix_datamodel->set(oc_channels_path, "OpClass", oc_ch.first);

        for (auto &channel : oc_ch.second) {
            auto channels_path = m_ambiorix_datamodel->add_instance(oc_channels_path + ".Channel");
            if (oc_channels_path.empty()) {
                return false;
            }

            ret_val &= m_ambiorix_datamodel->set(channels_path, "Channel", channel);
        }
    }

    return ret_val;
}

bool db::dm_add_radio_scan_capabilities(const Agent::sRadio &radio)
{
    if (radio.dm_path.empty()) {
        return true;
    }

    auto scan_capability_path = radio.dm_path + ".ScanCapability";

    // Clearing ScanCapability data model object and its sub-objects.
    if (!m_ambiorix_datamodel->remove_all_instances(scan_capability_path)) {
        return false;
    }

    auto &scan_capabilities = radio.scan_capabilities;
    bool ret_val            = true;

    ret_val &= m_ambiorix_datamodel->set(scan_capability_path, "OnBootOnly",
                                         scan_capabilities.on_boot_only);
    ret_val &=
        m_ambiorix_datamodel->set(scan_capability_path, "Impact", scan_capabilities.scan_impact);
    ret_val &= m_ambiorix_datamodel->set(scan_capability_path, "MinimumInterval",
                                         scan_capabilities.minimum_scan_interval);

    if (scan_capabilities.operating_classes.empty()) {
        LOG(ERROR) << "Invalid number of operating classes for radio " << radio.radio_uid;
        return false;
    }

    for (auto &oc_ch : scan_capabilities.operating_classes) {
        auto oc_channels_path =
            m_ambiorix_datamodel->add_instance(scan_capability_path + ".OpClassChannels");
        if (oc_channels_path.empty()) {
            return false;
        }

        ret_val &= m_ambiorix_datamodel->set(oc_channels_path, "OpClass", oc_ch.first);

        for (auto &channel : oc_ch.second) {
            auto channels_path = m_ambiorix_datamodel->add_instance(oc_channels_path + ".Channel");
            if (oc_channels_path.empty()) {
                return false;
            }

            ret_val &= m_ambiorix_datamodel->set(channels_path, "Channel", channel);
        }
    }

    return ret_val;
}

bool db::dm_add_radio_akm_suite_capabilities(
    const Agent::sRadio &radio,
    const std::vector<wfa_map::tlvAkmSuiteCapabilities::sBssAkmSuiteSelector>
        &fronthaul_bss_selectors,
    const std::vector<wfa_map::tlvAkmSuiteCapabilities::sBssAkmSuiteSelector>
        &backhaul_bss_selectors)
{
    if (radio.dm_path.empty()) {
        return true;
    }

    if (!m_ambiorix_datamodel->remove_all_instances(radio.dm_path + ".Capabilities.AKMFrontHaul")) {
        return false;
    }

    bool ret_val = true;

    for (auto &selector : fronthaul_bss_selectors) {
        auto akm_fronthaul_path =
            m_ambiorix_datamodel->add_instance(radio.dm_path + ".Capabilities.AKMFrontHaul");
        if (akm_fronthaul_path.empty()) {
            return false;
        }

        ret_val &= m_ambiorix_datamodel->set(akm_fronthaul_path, "OUI", selector.oui);
        ret_val &= m_ambiorix_datamodel->set(akm_fronthaul_path, "Type", selector.akm_suite_type);
    }

    if (!m_ambiorix_datamodel->remove_all_instances(radio.dm_path + ".Capabilities.AKMBackhaul")) {
        return false;
    }

    for (auto &selector : backhaul_bss_selectors) {
        auto akm_backhaul_path =
            m_ambiorix_datamodel->add_instance(radio.dm_path + ".Capabilities.AKMBackhaul");
        if (akm_backhaul_path.empty()) {
            return false;
        }

        ret_val &= m_ambiorix_datamodel->set(akm_backhaul_path, "OUI", selector.oui);
        ret_val &= m_ambiorix_datamodel->set(akm_backhaul_path, "Type", selector.akm_suite_type);
    }

    return ret_val;
}

bool db::dm_set_radio_advanced_capabilities(const Agent::sRadio &radio)
{
    if (radio.dm_path.empty()) {
        return true;
    }

    bool ret_val = true;
    ret_val &= m_ambiorix_datamodel->set(
        radio.dm_path, "TrafficSeparationCombinedFronthaul",
        radio.advanced_capabilities.traffic_separation_combined_fronthaul);
    ret_val &=
        m_ambiorix_datamodel->set(radio.dm_path, "TrafficSeparationCombinedBackhaul",
                                  radio.advanced_capabilities.traffic_separation_combined_backhaul);
    return ret_val;
}

bool db::dm_set_radio_vbss_capabilities(const sMacAddr &radio_uid, uint8_t max_vbss,
                                        bool vbsses_subtract, bool apply_vbssid_restrictions,
                                        bool apply_vbssid_match_mask_restrictions,
                                        bool apply_fixed_bits_restrictions,
                                        const sMacAddr &fixed_bits_mask,
                                        const sMacAddr &fixed_bits_value)
{

    auto radio = get_radio_by_uid(radio_uid);
    if (!radio) {
        LOG(ERROR) << "Failed to get radio with UID: " << radio_uid;
        return false;
    }

    if (radio->dm_path.empty()) {
        return true;
    }

    std::string vbss_caps_dm_path = radio->dm_path + ".Capabilities.VBSSCapabilities";

    bool ret_val = true;

    ret_val &= m_ambiorix_datamodel->set(vbss_caps_dm_path, "MaxVBSS", max_vbss);
    ret_val &= m_ambiorix_datamodel->set(vbss_caps_dm_path, "VBSSsSubtract", vbsses_subtract);
    ret_val &= m_ambiorix_datamodel->set(vbss_caps_dm_path, "ApplyVBSSIDRestrictions",
                                         apply_vbssid_restrictions);
    ret_val &= m_ambiorix_datamodel->set(vbss_caps_dm_path, "ApplyVBSSIDMatchMaskRestrictions",
                                         apply_vbssid_match_mask_restrictions);
    ret_val &= m_ambiorix_datamodel->set(vbss_caps_dm_path, "ApplyVBSSIDFixedBitsRestrictions",
                                         apply_fixed_bits_restrictions);
    ret_val &= m_ambiorix_datamodel->set(vbss_caps_dm_path, "VBSSIDFixedBitsMask", fixed_bits_mask);
    ret_val &=
        m_ambiorix_datamodel->set(vbss_caps_dm_path, "VBSSIDFixedBitsValue", fixed_bits_value);

    return ret_val;
}

bool db::dm_add_agent_1905_layer_security_capabilities(
    const Agent &agent,
    const wfa_map::tlv1905LayerSecurityCapability::eOnboardingProtocol &onboard_protocol,
    const wfa_map::tlv1905LayerSecurityCapability::eMicAlgorithm &integrity_algorithm,
    const wfa_map::tlv1905LayerSecurityCapability::eEncryptionAlgorithm &encryption_algorithm)
{
    m_ambiorix_datamodel->remove_all_instances(agent.dm_path + ".IEEE1905Security");

    auto ieee_1905_sec_path =
        m_ambiorix_datamodel->add_instance(agent.dm_path + ".IEEE1905Security");
    if (ieee_1905_sec_path.empty()) {
        return false;
    }

    bool ret_val = true;
    ret_val &=
        m_ambiorix_datamodel->set(ieee_1905_sec_path, "OnboardingProtocol", onboard_protocol);
    ret_val &=
        m_ambiorix_datamodel->set(ieee_1905_sec_path, "IntegrityAlgorithm", integrity_algorithm);
    ret_val &=
        m_ambiorix_datamodel->set(ieee_1905_sec_path, "EncryptionAlgorithm", encryption_algorithm);

    return ret_val;
}

bool db::dm_set_metric_reporting_policies(const Agent &agent)
{
    if (agent.dm_path.empty()) {
        return true;
    }

    bool ret_val = true;
    ret_val &= m_ambiorix_datamodel->set(agent.dm_path, "APMetricsReportingInterval",
                                         config.link_metrics_request_interval_seconds.count());

    for (const auto &radio : agent.radios) {
        if (radio.second->dm_path.empty()) {
            continue;
        }

        ret_val &= m_ambiorix_datamodel->set(
            radio.second->dm_path, "STAReportingRCPIThreshold",
            radio.second->metric_reporting_policies.sta_reporting_rcpi_threshold);
        ret_val &= m_ambiorix_datamodel->set(
            radio.second->dm_path, "STAReportingRCPIHysteresisMarginOverride",
            radio.second->metric_reporting_policies
                .sta_reporting_rcpi_hyst_margin_override_threshold);
        ret_val &= m_ambiorix_datamodel->set(
            radio.second->dm_path, "ChannelUtilizationReportingThreshold",
            radio.second->metric_reporting_policies.ap_reporting_channel_utilization_threshold);
        ret_val &= m_ambiorix_datamodel->set(
            radio.second->dm_path, "AssociatedSTATrafficStatsInclusionPolicy",
            radio.second->metric_reporting_policies.assoc_sta_traffic_stats_inclusion_policy);
        ret_val &= m_ambiorix_datamodel->set(
            radio.second->dm_path, "AssociatedSTALinkMetricsInclusionPolicy",
            radio.second->metric_reporting_policies.assoc_sta_link_metrics_inclusion_policy);
        ret_val &= m_ambiorix_datamodel->set(
            radio.second->dm_path, "APMetricsWiFi6",
            radio.second->metric_reporting_policies.assoc_wifi6_sta_status_report_inclusion_policy);
    }
    return ret_val;
}

bool db::dm_set_steering_policies(const Agent &agent)
{
    if (agent.dm_path.empty()) {
        return true;
    }

    bool ret_val = true;

    if (!m_ambiorix_datamodel->remove_all_instances(agent.dm_path +
                                                    ".LocalSteeringDisallowedSTA")) {
        return false;
    }

    for (auto &sta : agent.disallowed_local_steering_stations) {
        auto disallowed_local_steering_sta_path =
            m_ambiorix_datamodel->add_instance(agent.dm_path + ".LocalSteeringDisallowedSTA");
        if (disallowed_local_steering_sta_path.empty()) {
            return false;
        }

        ret_val &=
            m_ambiorix_datamodel->set(disallowed_local_steering_sta_path, "MACAddress", sta.first);
    }

    if (!m_ambiorix_datamodel->remove_all_instances(agent.dm_path +
                                                    ".BTMSteeringDisallowedSTAList")) {
        return false;
    }

    for (auto &sta : agent.disallowed_btm_steering_stations) {
        auto disallowed_btm_steering_sta_path =
            m_ambiorix_datamodel->add_instance(agent.dm_path + ".BTMSteeringDisallowedSTAList");
        if (disallowed_btm_steering_sta_path.empty()) {
            return false;
        }

        ret_val &=
            m_ambiorix_datamodel->set(disallowed_btm_steering_sta_path, "MACAddress", sta.first);
    }

    for (const auto &radio : agent.radios) {
        if (radio.second->dm_path.empty()) {
            continue;
        }

        ret_val &= m_ambiorix_datamodel->set(radio.second->dm_path, "SteeringPolicy",
                                             int(radio.second->steering_policies.steering_policy));
        ret_val &= m_ambiorix_datamodel->set(
            radio.second->dm_path, "ChannelUtilizationThreshold",
            radio.second->steering_policies.channel_utilization_threshold);
        ret_val &=
            m_ambiorix_datamodel->set(radio.second->dm_path, "RCPISteeringThreshold",
                                      radio.second->steering_policies.rcpi_steering_threshold);
    }
    return ret_val;
}

bool db::dm_set_device_multi_ap_profile(const Agent &agent)
{
    if (agent.dm_path.empty()) {
        return true;
    }

    return m_ambiorix_datamodel->set(agent.dm_path, "MultiAPProfile", agent.profile);
}

bool db::dm_set_device_unsuccessful_association_policy(const Agent &agent)
{
    if (agent.dm_path.empty()) {
        return true;
    }

    bool ret_val = true;
    ret_val &= m_ambiorix_datamodel->set(agent.dm_path, "ReportUnsuccessfulAssociations",
                                         agent.unsuccessful_assoc_report_policy);
    ret_val &= m_ambiorix_datamodel->set(agent.dm_path, "MaxReportingRate",
                                         agent.unsuccessful_assoc_max_reporting_rate);

    return ret_val;
}

bool db::dm_set_service_prioritization_rules(const Agent &agent)
{
    if (agent.dm_path.empty()) {
        return true;
    }

    bool ret_val = true;

    std::string dscp_map_str;
    std::transform(agent.service_prioritization.dscp_mapping_table.begin(),
                   agent.service_prioritization.dscp_mapping_table.end(),
                   std::back_inserter(dscp_map_str), [](int const &i) { return i + '0'; });

    ret_val &= m_ambiorix_datamodel->set(agent.dm_path, "DSCPMap", dscp_map_str);

    if (!m_ambiorix_datamodel->remove_all_instances(agent.dm_path + ".SPRule")) {
        return false;
    }

    for (const auto &rule : agent.service_prioritization.rules) {
        auto sp_rule_path = m_ambiorix_datamodel->add_instance(agent.dm_path + ".SPRule");
        if (sp_rule_path.empty()) {
            return false;
        }

        ret_val &= m_ambiorix_datamodel->set(sp_rule_path, "ID", rule.first);
        ret_val &= m_ambiorix_datamodel->set(sp_rule_path, "Precedence", rule.second.precedence);
        ret_val &= m_ambiorix_datamodel->set(sp_rule_path, "Output", rule.second.output);
        ret_val &= m_ambiorix_datamodel->set(sp_rule_path, "AlwaysMatch",
                                             rule.second.bits_field2.always_match);
    }

    return ret_val;
}

bool db::dm_configure_service_prioritization()
{
    const std::string cfgPath = "Device.WiFi.DataElements.Configuration.QoS";
    uint64_t ruleOutput{0};
    if (!m_ambiorix_datamodel->read_param(cfgPath, "SPRuleOutput", &ruleOutput)) {
        LOG(ERROR) << "no valid priority rule found at " << cfgPath;
        return false;
    }
    std::string dscpHex;
    m_ambiorix_datamodel->read_param(cfgPath, "DSCPMap", &dscpHex);

    for (auto it = m_agents.begin(); it != m_agents.end(); ++it) {
        auto &agent = it->second;

        agent->service_prioritization.rules.clear();

        wfa_map::tlvServicePrioritizationRule::sServicePrioritizationRule rule;
        rule.id                       = 1;
        rule.precedence               = 1;
        rule.output                   = static_cast<uint8_t>(ruleOutput);
        rule.bits_field1.add_remove   = 1;
        rule.bits_field2.always_match = 1;

        uint32_t id = rule.id;
        agent->service_prioritization.rules.insert({id, rule});

        auto &dscpTable = agent->service_prioritization.dscp_mapping_table;
        for (uint8_t i = 0; i < dscpTable.size(); ++i) {
            if (i < dscpHex.length()) {
                dscpTable[i] = dscpHex[i] - '0';
            } else {
                dscpTable[i] = 0;
            }
        }
    }

    return true;
}

bool db::dm_set_device_ap_capabilities(const Agent &agent)
{
    if (agent.dm_path.empty()) {
        return true;
    }

    bool ret_val = true;
    ret_val &= m_ambiorix_datamodel->set(agent.dm_path, "MaxPrioritizationRules",
                                         agent.max_prioritization_rules);
    ret_val &= m_ambiorix_datamodel->set(agent.dm_path, "PrioritizationSupport",
                                         agent.prioritization_support);
    ret_val &= m_ambiorix_datamodel->set(agent.dm_path, "MaxVIDs", agent.max_total_number_of_vids);
    return ret_val;
}

bool db::add_unassociated_station(sMacAddr const &new_station_mac_add, uint8_t channel,
                                  sMacAddr const &agent_mac_addr, sMacAddr const &radio_mac_addr)
{
    std::string debug_msg;
    bool all_connected_agents =
        tlvf::mac_to_string(agent_mac_addr) ==
        network_utils::
            ZERO_MAC_STRING; //flag if the command is for a specific agent or to all of them
    std::shared_ptr<UnassociatedStation> new_station(nullptr);
    uint8_t operating_class_un_station = 0;

    auto add_un_station_dm = [&](std::string agent_mac, std::string radio_mac,
                                 std::string station_mac) {
        //example Device.WiFi.DataElements.Network.Device.1.Radio.2.UnassociatedSTA.
        std::string device_path = "Device.WiFi.DataElements.Network.Device";

        //Device.WiFi.DataElements.Network.Device.1.Radio.2.UnassociatedSTA.1.MACAddress
        auto agent_path_index =
            m_ambiorix_datamodel->get_instance_index(device_path + ".[ID == '%s'].", agent_mac);
        if (agent_path_index == 0) {
            LOG(ERROR) << "could not find device/agent with mac_addr: " << agent_mac;
            return false;
        }
        auto radio_path_index = m_ambiorix_datamodel->get_instance_index(
            device_path + "." + std::to_string(agent_path_index) + ".Radio" + ".[ID == '%s'].",
            radio_mac);
        if (radio_path_index == 0) {
            LOG(ERROR) << "could not find radio path with ID " << radio_mac;
            return false;
        }
        std::string unassociated_sta_path = device_path + "." + std::to_string(agent_path_index) +
                                            ".Radio." + std::to_string(radio_path_index) +
                                            ".UnassociatedSTA";
        auto index = m_ambiorix_datamodel->get_instance_index(
            unassociated_sta_path + ".[MACAddress == '%s'].", station_mac);
        if (!index) {
            //add its!
            auto new_station_path = m_ambiorix_datamodel->add_instance(unassociated_sta_path);
            if (new_station_path.empty()) {
                LOG(ERROR) << "Failed to add new unassociated station stats with path "
                           << unassociated_sta_path;
                return false;
            } else {
                new_station_path.append(".");
                m_ambiorix_datamodel->set(new_station_path, "MACAddress", station_mac);
                LOG(DEBUG) << "Successfully added  UnassociatedSTA with path : "
                           << new_station_path;
            }
        } else {
            LOG(DEBUG) << "UnassociatedSTA with mac_addr " << station_mac
                       << " already exists! under path: " << unassociated_sta_path << "."
                       << station_mac;
        }
        return true;
    };

    // local function to detect which radio supports the input channel
    auto get_agent_radio = [&operating_class_un_station](
                               const beerocks::mac_map<Agent::sRadio> &radios, uint8_t channel) {
        std::shared_ptr<Agent::sRadio> agent_radio = nullptr;

        for (auto &radio_it : radios) {
            auto &scan_capabilities = radio_it.second->scan_capabilities;
            for (auto &oc_ch : scan_capabilities.operating_classes) {
                std::vector<uint8_t>::iterator iter =
                    std::find_if(oc_ch.second.begin(), oc_ch.second.end(),
                                 [channel](uint8_t input) { return (input == channel); });

                if (iter != oc_ch.second.end()) {
                    operating_class_un_station = oc_ch.first;
                    agent_radio                = radio_it.second;
                    return agent_radio;
                }
            }
        }
        return agent_radio;
    };

    if (!all_connected_agents) { //This case treats 1 single agent
        std::string agent_mac_string(tlvf::mac_to_string(agent_mac_addr));
        auto existing_agent = m_agents.get(agent_mac_addr);
        if (existing_agent == nullptr) {
            LOG(ERROR) << " agent with mac_addr: " << agent_mac_string
                       << " could not be found! station will not be added. ";
            return false;
        } else {
            std::shared_ptr<Agent::sRadio> agent_radio(nullptr);
            if (radio_mac_addr == network_utils::ZERO_MAC) {
                agent_radio = get_agent_radio(existing_agent->radios, channel);
            } else {
                agent_radio = get_radio_by_uid(radio_mac_addr);
            }

            if (!agent_radio) {
                //The channel is not accepted/available for any radios! --> lets revert to the active channel in one radio
                // and warn the user!
                agent_radio = existing_agent->radios.begin()->second;
                beerocks::WifiChannel local;
                local.set_channel(get_node(agent_radio->radio_uid)->wifi_channel.get_channel());
                local.set_bandwidth(get_node(agent_radio->radio_uid)->wifi_channel.get_bandwidth());
                operating_class_un_station = wireless_utils::get_operating_class_by_channel(local);
                channel = get_node(agent_radio->radio_uid)->wifi_channel.get_channel();
                LOG(WARNING) << "add_unassociated_station : channel: " << channel
                             << " is not available on any radios of agent :"
                             << tlvf::mac_to_string(agent_mac_addr)
                             << " -->  Instead:  Using radio with mac_addr: "
                             << tlvf::mac_to_string(agent_radio->radio_uid)
                             << " and active channel: " << channel;
            }

            //TODO : do more filtering whether the station is already associated to one current BSS or not
            if (!agent_radio->ap_capabilities
                     .support_unassociated_sta_link_metrics_on_operating_bssid ||
                !agent_radio->ap_capabilities
                     .support_unassociated_sta_link_metrics_on_non_operating_bssid) {
                LOG(ERROR) << "radio  with mac_addr: " << tlvf::mac_to_string(agent_mac_addr)
                           << " does not support unassociated stations stats!!, un_station "
                              "with mac_addr: "
                           << tlvf::mac_to_string(new_station_mac_add)
                           << " will not be added to the radio";
                return false;
            }
            auto existing_un_station = m_unassociated_stations.get(new_station_mac_add);
            if (existing_un_station) {
                // maybe the command is to change the channel!
                if (existing_un_station->get_channel() != channel) {
                    existing_un_station->set_channel(channel);
                    LOG(DEBUG) << " agent: " << tlvf::mac_to_string(agent_mac_addr)
                               << " will consider the new channel: " << channel
                               << "for  un_station: " << tlvf::mac_to_string(new_station_mac_add);
                    return true;
                } else {
                    LOG(DEBUG) << " un_station" << tlvf::mac_to_string(new_station_mac_add)
                               << " is already being monitored by agent: "
                               << tlvf::mac_to_string(agent_mac_addr) << "on channel: " << channel
                               << " command is ignored...";
                    return false;
                }
            }
            new_station = m_unassociated_stations.add(new_station_mac_add);
            new_station->add_agent(agent_mac_addr, agent_radio->radio_uid);
            debug_msg +=
                "added un_station with mac_address: " + tlvf::mac_to_string(new_station_mac_add) +
                " and channel: " + std::to_string(channel) +
                "to monitoring agent: " + tlvf::mac_to_string(agent_mac_addr);
            add_un_station_dm(tlvf::mac_to_string(agent_mac_addr),
                              tlvf::mac_to_string(agent_radio->radio_uid),
                              tlvf::mac_to_string(new_station_mac_add));
            new_station->set_channel(channel);
            new_station->set_operating_class(operating_class_un_station);
        }
    } else { //all connected agents
        for (auto &agent : m_agents) {

            new_station = m_unassociated_stations.add(new_station_mac_add);
            std::shared_ptr<Agent::sRadio> agent_radio(nullptr);
            if (radio_mac_addr == network_utils::ZERO_MAC) {
                agent_radio = get_agent_radio(agent.second->radios, channel);
            } else {
                agent_radio = get_radio_by_uid(radio_mac_addr);
            }

            if (!agent_radio) {
                //The channel is not accepted/available for any radios! --> lets revert to the active channel in one radio
                // and warn the user!
                agent_radio         = agent.second->radios.begin()->second;
                auto active_channel = get_node(agent_radio->radio_uid)->wifi_channel.get_channel();
                auto active_bandwidth =
                    get_node(agent_radio->radio_uid)->wifi_channel.get_bandwidth();
                operating_class_un_station = wireless_utils::get_operating_class_by_channel(
                    beerocks::message::sWifiChannel(active_channel, active_bandwidth));

                LOG(WARNING) << "add_unassociated_station : channel: " << channel
                             << " is not available on any radios of agent :"
                             << tlvf::mac_to_string(agent.first)
                             << " -->  Reverting to radio with mac_addr: "
                             << tlvf::mac_to_string(agent_radio->radio_uid)
                             << " , active channel: " << active_channel
                             << " bandwidth: " << active_bandwidth
                             << " operating_class: " << operating_class_un_station;
                channel = active_channel;

                if (!agent_radio->ap_capabilities
                         .support_unassociated_sta_link_metrics_on_operating_bssid ||
                    !agent_radio->ap_capabilities
                         .support_unassociated_sta_link_metrics_on_non_operating_bssid) {
                    LOG(ERROR) << "radio  with mac_addr: " << tlvf::mac_to_string(agent.first)
                               << " does not support unassociated stations stats!!, un_station "
                                  "with mac_addr: "
                               << tlvf::mac_to_string(new_station_mac_add)
                               << " will not be added to the radio";
                    return false;
                }
            }

            new_station->add_agent(agent.first, agent_radio->radio_uid);
            debug_msg +=
                "added un_station with mac_address: " + tlvf::mac_to_string(new_station_mac_add) +
                " and channel: " + std::to_string(channel) +
                "to monitoring agent: " + tlvf::mac_to_string(agent.first);
            add_un_station_dm(tlvf::mac_to_string(agent.first),
                              tlvf::mac_to_string(agent_radio->radio_uid),
                              tlvf::mac_to_string(new_station_mac_add));
            new_station->set_channel(channel);
            new_station->set_operating_class(operating_class_un_station);
        }
    }

    LOG(DEBUG) << debug_msg;
    return new_station != nullptr;
}

bool db::remove_unassociated_station(sMacAddr const &mac_address, sMacAddr const &agent_mac_addr,
                                     sMacAddr const &radio_mac_addr)
{

    auto remove_un_staton_from_dm = [&](std::string agent_mac, std::string station_mac) {
        LOG(DEBUG) << "removing un_station with mac_addr " << mac_address
                   << " connected to agent with mac_addr " << agent_mac
                   << " on radio: " << tlvf::mac_to_string(radio_mac_addr);
        //example Device.WiFi.DataElements.Network.Device.1.Radio.2.UnassociatedSTA.
        std::string device_path = "Device.WiFi.DataElements.Network.Device";
        sMacAddr radio_mac(radio_mac_addr);
        if (radio_mac == network_utils::ZERO_MAC) {
            // if not given as an argument, for example, from a bml command--> deduc it from the db
            auto station = m_unassociated_stations.get(tlvf::mac_from_string(station_mac));
            if (station != nullptr) {
                station->get_radio_mac(tlvf::mac_from_string(agent_mac), radio_mac);
            } else {
                LOG(ERROR) << "radio_mac for agent with mac_addr: " << agent_mac
                           << " not found!,  failure to remove station with mac: " << station_mac;
                return false;
            }
        };
        //Device.WiFi.DataElements.Network.Device.1.Radio.2.UnassociatedSTA.1.MACAddress
        auto agent_path_index =
            m_ambiorix_datamodel->get_instance_index(device_path + ".[ID == '%s'].", agent_mac);

        if (agent_path_index == 0) {
            LOG(ERROR) << "could not find device/agent with mac_addr: " << agent_mac;
            return false;
        }

        auto radio_path_index = m_ambiorix_datamodel->get_instance_index(
            device_path + "." + std::to_string(agent_path_index) + ".Radio" + ".[ID == '%s'].",
            tlvf::mac_to_string(radio_mac));

        if (radio_path_index == 0) {
            LOG(ERROR) << "could not find radio path with ID " << tlvf::mac_to_string(radio_mac);
            return false;
        }

        std::string unassociated_sta_path = device_path + "." + std::to_string(agent_path_index) +
                                            ".Radio." + std::to_string(radio_path_index) +
                                            ".UnassociatedSTA";

        auto index = m_ambiorix_datamodel->get_instance_index(
            unassociated_sta_path + ".[MACAddress == '%s'].", station_mac);
        if (index == 0) {
            LOG(ERROR) << " UnassociatedSTA with mac " << station_mac
                       << " does not exists under the path " << unassociated_sta_path;
            return false;
        } else {
            if (m_ambiorix_datamodel->remove_instance(unassociated_sta_path, index)) {
                LOG(DEBUG) << " Successfully removed un_station with mac_addr  " << station_mac
                           << " with the path " << unassociated_sta_path << "." << station_mac;
                return true;
            } else
                return false;
        }
        return true;
    };

    auto un_station = m_unassociated_stations.get(mac_address);
    bool all_connected_agents =
        tlvf::mac_to_string(agent_mac_addr) == network_utils::ZERO_MAC_STRING;
    if (!un_station) {
        LOG(ERROR) << " unassociated station with mac_addr: " << tlvf::mac_to_string(mac_address)
                   << " is not being monitored!";
        return false;
    }

    if (!all_connected_agents) {
        if (un_station->get_agents().find(agent_mac_addr) != un_station->get_agents().end()) {

            auto result = remove_un_staton_from_dm(tlvf::mac_to_string(agent_mac_addr),
                                                   tlvf::mac_to_string(mac_address));

            m_unassociated_stations.erase(mac_address);
            LOG(DEBUG) << "successfully removed un_station with mac_address:"
                       << tlvf::mac_to_string(mac_address) << " from the database";
            if (result == false) {
                LOG(ERROR) << tlvf::mac_to_string(mac_address)
                           << " was not removed from the datamodel!!";
            }
        } else {
            LOG(ERROR) << "un_station with mac:" << tlvf::mac_to_string(mac_address)
                       << " is not being monitored by " << tlvf::mac_to_string(agent_mac_addr);
            return false;
        }
    } else { // remove it for all connected agents
             // first remove all instance in the datamodel
        for (auto &agent : un_station->get_agents()) {
            auto result = remove_un_staton_from_dm(tlvf::mac_to_string(agent.first),
                                                   tlvf::mac_to_string(mac_address));
            if (result == false) {
                LOG(ERROR) << tlvf::mac_to_string(mac_address)
                           << " not found OR not removed from the datamodel!!";
            }
        }
        if (m_unassociated_stations.erase(mac_address) == 1) {
            LOG(DEBUG) << "db: removed station with mac_address:" << mac_address;

        } else {
            LOG(DEBUG) << "db: failed to remove un_station with mac_address:" << mac_address;
            return false;
        }
    }
    return true;
}

const beerocks::mac_map<UnassociatedStation> &db::get_unassociated_stations() const
{
    return m_unassociated_stations;
}

void db::update_unassociated_station_stats(const sMacAddr &mac_address,
                                           UnassociatedStation::Stats &new_stats,
                                           const std::string &radio_dm_path = std::string())
{
    auto station = m_unassociated_stations.find(mac_address);
    if (station != m_unassociated_stations.end()) {
        station->second->update_stats(new_stats);

        // update  controller DM
        //Example of path : Device.WiFi.DataElements.Network.Device.1.Radio.2.UnassociatedSTA.
        std::string new_station_path;
        if (!radio_dm_path.empty()) {
            std::string unassociated_sta_path = radio_dm_path + ".UnassociatedSTA";
            auto index                        = m_ambiorix_datamodel->get_instance_index(
                unassociated_sta_path + ".[MACAddress == '%s'].", tlvf::mac_to_string(mac_address));
            if (!index) {
                LOG(ERROR) << " UnassociatedSTA with mac " << mac_address
                           << " does not exists under the path " << unassociated_sta_path << " !";

                new_station_path = m_ambiorix_datamodel->add_instance(unassociated_sta_path);
                if (new_station_path.empty()) {
                    LOG(ERROR) << "Failed to add new unassociated station stats with path "
                               << unassociated_sta_path;
                    return;
                } else {
                    new_station_path.append(".");
                    LOG(DEBUG) << "Successfully added object with path : " << new_station_path;
                }
            } else {
                new_station_path.append(".");
                new_station_path.append(std::to_string(index));
            }
            m_ambiorix_datamodel->set(new_station_path, "MACAddress", mac_address);
            m_ambiorix_datamodel->set(new_station_path, " SignalStrength",
                                      new_stats.uplink_rcpi_dbm_enc);
            m_ambiorix_datamodel->set_time(new_station_path, new_stats.time_stamp);
            LOG(DEBUG) << "Setting MACAddress " << mac_address
                       << "SignalStrength: " << new_stats.uplink_rcpi_dbm_enc << " TimeStamp"
                       << new_stats.time_stamp;
        }
    }
    return;
}

std::list<std::pair<std::string, std::shared_ptr<UnassociatedStation::Stats>>>
db::get_unassociated_stations_stats() const
{
    std::list<std::pair<std::string, std::shared_ptr<UnassociatedStation::Stats>>> stats;
    for (auto &station : m_unassociated_stations) {
        auto stat(std::make_shared<UnassociatedStation::Stats>());
        stat->time_stamp          = station.second->get_stats().time_stamp;
        stat->uplink_rcpi_dbm_enc = station.second->get_stats().uplink_rcpi_dbm_enc;
        stats.push_back(std::make_pair(tlvf::mac_to_string(station.first), stat));
    }
    return stats;
}<|MERGE_RESOLUTION|>--- conflicted
+++ resolved
@@ -2004,11 +2004,7 @@
         n->supports_5ghz = true;
         break;
     case eFreqType::FREQ_6G:
-<<<<<<< HEAD
-        LOG(WARNING) << "6ghz should be supported";
-=======
         n->supports_6ghz = true;
->>>>>>> 7fb80c5d
         break;
     default:
         LOG(ERROR) << "unknown frequency! channel: "
@@ -2066,27 +2062,13 @@
 {
     auto supported_channels = get_hostap_supported_channels(radio_mac);
     auto channel_set        = wireless_utils::operating_class_to_channel_set(operating_class);
-<<<<<<< HEAD
-    auto class_bw           = wireless_utils::operating_class_to_bandwidth(operating_class);
-=======
     auto op_class_bw        = wireless_utils::operating_class_to_bandwidth(operating_class);
->>>>>>> 7fb80c5d
     auto freq_type          = wireless_utils::which_freq_op_cls(operating_class);
 
     // Update current channels
     for (auto c : channel_set) {
         auto channel =
             std::find_if(supported_channels.begin(), supported_channels.end(),
-<<<<<<< HEAD
-                         [&c, &class_bw](const beerocks::WifiChannel &ch) {
-                             return ch.get_channel() == c && ch.get_bandwidth() == class_bw;
-                         });
-        if (channel != supported_channels.end()) {
-            channel->set_tx_power(tx_power);
-            channel->set_bandwidth(class_bw);
-        } else {
-            beerocks::WifiChannel ch(c, freq_type, class_bw);
-=======
                          [&c, &op_class_bw](const beerocks::WifiChannel &ch) {
                              return ch.get_channel() == c && ch.get_bandwidth() == op_class_bw;
                          });
@@ -2096,7 +2078,6 @@
         } else if (!son::wireless_utils::is_operating_class_using_central_channel(
                        operating_class)) {
             beerocks::WifiChannel ch(c, freq_type, op_class_bw);
->>>>>>> 7fb80c5d
             ch.set_tx_power(tx_power);
             supported_channels.push_back(ch);
         }
