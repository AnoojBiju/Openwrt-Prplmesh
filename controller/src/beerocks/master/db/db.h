/* SPDX-License-Identifier: BSD-2-Clause-Patent
 *
 * SPDX-FileCopyrightText: 2016-2022 the prplMesh contributors (see AUTHORS.md)
 *
 * This code is subject to the terms of the BSD+Patent license.
 * See LICENSE file for more details.
 */

#ifndef _DB_H_
#define _DB_H_

#include "agent.h"
#include "node.h"
#include "station.h"

#include <bcl/beerocks_defines.h>
#include <bcl/beerocks_logging.h>
#include <bcl/beerocks_wifi_channel.h>
#include <bcl/network/network_utils.h>
#include <bcl/son/son_wireless_utils.h>
#include <bpl/bpl_board.h>

#include <tlvf/wfa_map/tlv1905LayerSecurityCapability.h>
#include <tlvf/wfa_map/tlvAkmSuiteCapabilities.h>
#include <tlvf/wfa_map/tlvApHeCapabilities.h>
#include <tlvf/wfa_map/tlvApHtCapabilities.h>
#include <tlvf/wfa_map/tlvApOperationalBSS.h>
#include <tlvf/wfa_map/tlvApRadioBasicCapabilities.h>
#include <tlvf/wfa_map/tlvApVhtCapabilities.h>
#include <tlvf/wfa_map/tlvApWifi6Capabilities.h>
#include <tlvf/wfa_map/tlvAssociatedStaExtendedLinkMetrics.h>
#include <tlvf/wfa_map/tlvAssociatedWiFi6StaStatusReport.h>
#include <tlvf/wfa_map/tlvProfile2ApRadioAdvancedCapabilities.h>
#include <tlvf/wfa_map/tlvProfile2CacCapabilities.h>
#include <tlvf/wfa_map/tlvProfile2CacStatusReport.h>

#include <algorithm>
#include <mutex>
#include <queue>
#include <vector>

#ifdef ENABLE_NBAPI
#define NBAPI_ON 1
#include "ambiorix_impl.h"

#else
#include "ambiorix_dummy.h"
#define NBAPI_ON 0
#endif // ENABLE_NBAPI

using namespace beerocks_message;

using Agent   = prplmesh::controller::db::Agent;
using Station = prplmesh::controller::db::Station;

namespace son {

// Forward declaration for Controller context saving
class Controller;

class db {

    /*
        * none of the functions are thread-safe
        * code that uses database should be wrapped with calls
        * to lock() and unlock()
        */

    typedef struct {
        int sd;
        bool map_updates;
        bool stats_updates;
        bool events_updates;
        bool topology_updates;
    } sBmlListener;

public:
    /**
     * @brief An unordered map of parameters and their values.
     */
    using ValuesMap = std::unordered_map<std::string, std::string>;

    /**
     * @brief Client parameter names.
     * The parameter names can be used to set/get multiple parameters in one-shot.
     * This is done using key-value map (where key is the param name and value is it value)
     */
    static const std::string TIMESTAMP_STR;
    static const std::string TIMELIFE_DELAY_STR;
    static const std::string INITIAL_RADIO_ENABLE_STR;
    static const std::string INITIAL_RADIO_STR;
    static const std::string SELECTED_BANDS_STR;
    static const std::string IS_UNFRIENDLY_STR;

    // VAPs info list type
    typedef std::list<std::shared_ptr<beerocks_message::sConfigVapInfo>> vaps_list_t;

    typedef struct {
        std::string vendor;
        std::string model;
        std::string load_steer_on_vaps;
        std::vector<uint8_t> global_restricted_channels;
        std::unordered_map<std::string, std::string> default_channel_pools;
        int ucc_listener_port;
        int diagnostics_measurements_polling_rate_sec;
        int ire_rssi_report_rate_sec;
        bool load_dfs_reentry;
        bool load_rdkb_extensions;
        bool load_client_band_steering;
        bool load_client_optimal_path_roaming;
        bool load_optimal_path_roaming_prefer_signal_strength;
        bool load_client_11k_roaming;
        bool load_legacy_client_roaming;
        bool load_ire_roaming;
        bool load_load_balancing;
        bool load_service_fairness;
        bool load_diagnostics_measurements;
        bool load_backhaul_measurements;
        bool load_front_measurements;
        bool load_health_check;
        bool load_monitor_on_vaps;
        bool load_channel_select_task;
        bool load_dynamic_channel_select_task;
        bool daisy_chaining_disabled;

        bool certification_mode;
        bool persistent_db;
        int persistent_db_aging_interval;
        int roaming_5ghz_failed_attemps_threshold;
        int roaming_24ghz_failed_attemps_threshold;
        int roaming_11v_failed_attemps_threshold;
        int roaming_hysteresis_percent_bonus;
        int roaming_unconnected_client_rssi_compensation_db;
        int roaming_hop_percent_penalty;
        int roaming_band_pathloss_delta_db;
        int roaming_rssi_cutoff_db;
        int monitor_total_ch_load_notification_hi_th_percent;
        int monitor_total_ch_load_notification_lo_th_percent;
        int monitor_total_ch_load_notification_delta_th_percent;
        int monitor_min_active_clients;
        int monitor_active_client_th;
        int monitor_client_load_notification_delta_th_percent;
        int monitor_rx_rssi_notification_threshold_dbm;
        int monitor_rx_rssi_notification_delta_db;
        int monitor_ap_idle_threshold_B;
        int monitor_ap_active_threshold_B;
        int monitor_ap_idle_stable_time_sec;
        int monitor_disable_initiative_arp;

        int idle_steer_activity_check_timeout;
        int channel_selection_random_delay;
        int fail_safe_5G_frequency;
        int fail_safe_5G_bw;
        int fail_safe_5G_vht_frequency;
        int channel_selection_long_delay;
        int credentials_change_timeout_sec;
        int blacklist_channel_remove_timeout;
        int failed_roaming_counter_threshold;
        int roaming_sticky_client_rssi_threshold;
        int clients_persistent_db_max_size;
        size_t steer_history_persistent_db_max_size;
        int max_timelife_delay_minutes;
        int unfriendly_device_max_timelife_delay_minutes;
        unsigned int persistent_db_commit_changes_interval_seconds;
        std::chrono::seconds link_metrics_request_interval_seconds;
        std::chrono::seconds dhcp_monitor_interval_seconds;
        std::chrono::milliseconds steering_disassoc_timer_msec;
        int management_mode;
        bool unsuccessful_assoc_report_policy;
        unsigned int unsuccessful_assoc_max_reporting_rate;
        int optimal_path_rssi_timeout_msec;
        int optimal_path_beacon_timeout_msec;

        // Must be applied to specific radio (PPM-2357)
        unsigned int sta_reporting_rcpi_threshold;
        unsigned int sta_reporting_rcpi_hysteresis_margin_override_threshold;
        unsigned int ap_reporting_channel_utilization_threshold;
        bool assoc_sta_traffic_stats_inclusion_policy;
        bool assoc_sta_link_metrics_inclusion_policy;
        bool assoc_wifi6_sta_status_report_inclusion_policy;
        unsigned int steering_policy;
        unsigned int channel_utilization_threshold;
        unsigned int rcpi_steering_threshold;
    } sDbMasterConfig;

    typedef struct {
        // Features
        bool enable_dfs_reentry          = true;
        bool client_band_steering        = true;
        bool client_optimal_path_roaming = true;
        bool client_11k_roaming          = true;
        bool legacy_client_roaming       = true;

        bool ire_roaming = true;

        bool load_balancing = false;

        bool diagnostics_measurements = true;
        bool backhaul_measurements    = true;
        bool front_measurements       = true;
        bool monitor_on_vaps          = true;

        bool health_check = true;

        bool service_fairness = false;

        bool rdkb_extensions = false;

<<<<<<< HEAD
        bool channel_select_task         = true;
        bool dynamic_channel_select_task = true;
=======
        bool daisy_chaining_disabled = false;

        bool channel_select_task         = false;
        bool dynamic_channel_select_task = false;
>>>>>>> 1cf2aa6c

        // Params
        bool client_optimal_path_roaming_prefer_signal_strength = false;
    } sDbMasterSettings;

    /**
     * @brief Avaliable configuration parameters in NBAPI.
     *
     * This struct is subset of sDbMasterSettings.
     */
    typedef struct {
        bool client_band_steering;
        bool client_11k_roaming;
        bool client_optimal_path_roaming;
        bool optimal_path_prefer_signal_strength;
        bool load_balancing;
        bool channel_select_task;
        bool dynamic_channel_select_task;
        bool ire_roaming;
        bool health_check;
        bool enable_dfs_reentry;
        bool diagnostics_measurements;
        bool daisy_chaining_disabled;
        int diagnostics_measurements_polling_rate_sec;

        int roaming_hysteresis_percent_bonus;
        std::chrono::milliseconds steering_disassoc_timer_msec;
        std::chrono::seconds link_metrics_request_interval_seconds;
    } sDbNbapiConfig;

    typedef struct {
        uint64_t m_byte_sent            = 0;
        uint64_t m_byte_received        = 0;
        uint64_t m_packets_sent         = 0;
        uint64_t m_packets_received     = 0;
        uint32_t m_tx_packets_error     = 0;
        uint32_t m_rx_packets_error     = 0;
        uint32_t m_retransmission_count = 0;
    } sAssociatedStaTrafficStats;

    typedef struct {
        std::string dm_path; /**< data model path */
        sMacAddr original_bssid;
        sMacAddr target_bssid;
        std::string trigger_event;
        std::string steering_approach;
        std::chrono::milliseconds duration = {};
        std::string timestamp;
    } sStaSteeringEvent;

    struct sDppBootstrappingInfo {
        std::multimap<uint8_t, uint8_t> operating_class_channel;
        sMacAddr mac;
        std::string info;
        uint8_t version = 0;
        std::string host;
        std::string public_key;
    } dpp_bootstrapping_info;

    std::unordered_map<sMacAddr, std::vector<sStaSteeringEvent>> m_stations_steering_events;

    beerocks::mac_map<Agent> m_agents;
    beerocks::mac_map<Station> m_stations;

    db(sDbMasterConfig &config_, beerocks::logging &logger_, const sMacAddr &local_bridge_mac,
       std::shared_ptr<beerocks::nbapi::Ambiorix> ambiorix_object)

        : config(config_), logger(logger_), m_local_bridge_mac(local_bridge_mac),
          m_ambiorix_datamodel(ambiorix_object)
    {
        settings.enable_dfs_reentry &= config_.load_dfs_reentry;
        settings.client_band_steering &= config_.load_client_band_steering;
        settings.client_optimal_path_roaming &= config_.load_client_optimal_path_roaming;
        settings.client_11k_roaming &= config_.load_client_11k_roaming;
        settings.legacy_client_roaming &= config_.load_legacy_client_roaming;
        settings.ire_roaming &= config_.load_ire_roaming;
        settings.load_balancing &= config_.load_load_balancing;
        settings.diagnostics_measurements &= config_.load_diagnostics_measurements;
        settings.backhaul_measurements &= config_.load_backhaul_measurements;
        settings.front_measurements &= config_.load_front_measurements;
        settings.monitor_on_vaps &= config_.load_monitor_on_vaps;
        settings.health_check &= config_.load_health_check;
        settings.service_fairness &= config_.load_service_fairness;
        settings.rdkb_extensions &= config_.load_rdkb_extensions;
        settings.daisy_chaining_disabled &= config_.daisy_chaining_disabled;
    }
    ~db(){};

    //static

    static const int8_t TASK_ID_NOT_FOUND = -1;

    /**
     * @brief Get string representation of node type.
     *
     * @param type Type of a node.
     * @return std::string the string representation of the type.
     */
    static std::string type_to_string(beerocks::eType type);

    /**
     * @brief Get db entry from MAC address.
     *
     * @param mac MAC address of a client.
     * @return std::string the string representation of the MAC address with ':' replaced with '_' removed.
     * @return An empty string is returned on failure.
     */
    static std::string client_db_entry_from_mac(const sMacAddr &mac);

    /**
     * @brief Get client MAC address from db entry.
     *
     * @param db_entry Client entry name in persistent db.
     * @return sMacAddr MAC address of the client the db_entry is representing. On failure ZERO_MAC is returned.
     */
    static sMacAddr client_db_entry_to_mac(std::string db_entry);

    /**
     * @brief Get string representation of number of seconds in timestamp.
     *
     * @param timestamp A time-point.
     * @return std::string the string representation of the integer number of seconds in the timestamp.
     */
    static std::string
    timestamp_to_string_seconds(const std::chrono::system_clock::time_point timestamp);

    /**
     * @brief Translate an integer number of seconds to a timepoint.
     *
     * @param timestamp_sec Number of seconds in the timestamp.
     * @return std::chrono::system_clock::time_point a time-point representation of the number of seconds.
     */
    static std::chrono::system_clock::time_point timestamp_from_seconds(int timestamp_sec);

    /**
     * @brief Get index and instance path from full data model path. Simplifies ambiorix/nbapi calls.
     *
     * Data model levels are noted with '.', so method splits according to last dot.
     * Example: DM Path: Device.WiFi.DataElements.Network.Device.2.Interface.3
     * Returns: <instance, index> <Device.WiFi.DataElements.Network.Device.2.Interface, 3>
     *
     * @param dm_path Full data model path.
     * @return std::pair <std::string instance path, int index>
     */
    static std::pair<std::string, int> get_dm_index_from_path(const std::string &dm_path);

    /**
     * @brief Add plus one to value of specifed with param_name Data Model's parameter.
     *
     * @param obj_path Path to object in Data Model which holds parameter.
     * @param param_name Name of parameter, value of which will be increased by one.
     * Parameter type should be uint64_t.
     * @return true on success, false otherwise.
     */
    bool dm_uint64_param_one_up(const std::string &obj_path, const std::string &param_name);

    /**
     * @brief Get agent containing a specific radio
     *
     * If no radio with the given radio_uid exists, an error is logged (and nullptr returned).
     *
     * @param radio_uid Radio UID of the radio.
     * @return The Agent object, or nullptr if it doesn't exist.
     */
    std::shared_ptr<Agent> get_agent_by_radio_uid(const sMacAddr &radio_uid);

    /**
     * @brief Set the (Re)association frame for station `sta_mac`
     * 
     * @param sta_mac MAC of the originating station.
     * @param assoc_frame The (Re)association frame from `sta_mac`
     */
    bool set_sta_association_frame(const sMacAddr &sta_mac,
                                   std::shared_ptr<assoc_frame::AssocReqFrame> assoc_frame);

    /**
     * @brief Get the most recent (Re)association frame by station MAC
     * 
     * If no association frame data exists, a warning is logged and nullptr is returned.
     * 
     * @param sta_mac The station MAC of interest
     * @return The association frame object, or nullptr
     */
    std::shared_ptr<assoc_frame::AssocReqFrame>
    get_association_frame_by_sta_mac(const sMacAddr &sta_mac);

    /**
     * @brief Get agent containing a specific bssid
     *
     * If no BSS with the given BSSID exists, an error is logged (and nullptr returned).
     *
     * @param bssid BSSID which is searched over all agents.
     * @return The Agent object, or nullptr if it doesn't exist.
     */
    std::shared_ptr<Agent> get_agent_by_bssid(const sMacAddr &bssid);

    /**
     * @brief Get radio on a specific agent
     *
     * If no agent with the given al_mac exists, an error is logged (and nullptr returned). If no
     * radio with the given UID exists on the agent, nullptr is returned without logging an error.
     *
     * @param al_mac AL-MAC address of the agent (usually source address of a CMDU).
     * @param radio_uid Radio UID of the radio.
     * @return The sRadio object, or nullptr if it doesn't exist.
     */
    std::shared_ptr<Agent::sRadio> get_radio(const sMacAddr &al_mac, const sMacAddr &radio_uid);

    /**
     * @brief Get radio with a specific Radio Unique Identifier (Radio UID)
     *
     * Searches all Agent objects for sRadio object with the given Radio UID.
     * If no radio with the given UID found, nullptr is returned and an error is logged.
     *
     * @param radio_uid Radio UID of the radio.
     * @return The sRadio object, or nullptr if it doesn't exist.
     */
    std::shared_ptr<Agent::sRadio> get_radio_by_uid(const sMacAddr &radio_uid);

    /**
     * @brief Finds and returns sBss with a specified BSSID.
     *
     * @param bssid BSSID of searched BSS.
     * @return The sBss object, or nullptr if it doesn't exist.
     */
    std::shared_ptr<Agent::sRadio::sBss> get_bss(const sMacAddr &bssid);

    /**
     * @brief Get radio containing a BSS with a specific BSSID
     * Searches all Agent objects for sRadio object containing a BSS with the given BSSID.
     * If no such radio found, nullptr is returned and an error is logged.
     *
     * @param bssid BSSID of one of BSSs of the radio.
     * @return The sRadio object, or nullptr if it doesn't exist.
     */
    std::shared_ptr<Agent::sRadio> get_radio_by_bssid(const sMacAddr &bssid);

    /**
     * @brief Get radio containing a BH STA with a specific MAC
     * Searches all Agent objects for sRadio object containing a BH STA with the given MAC.
     * If no such radio found, nullptr is returned and an error is logged.
     *
     * This field is obtained by Profile 2 Backhaul Station Capability Report for db.
     *
     * @param bh_sta mac address of backhaul station
     * @return The sRadio object, or nullptr if it doesn't exist.
     */
    std::shared_ptr<Agent::sRadio> get_radio_by_backhaul_cap(const sMacAddr &bh_sta);

    /**
     * @brief Get station with a specific MAC address.
     *
     * Searches all Station object to find one with the given MAC address.
     * If no station with the given MAC was found, nullptr is returned and an error is logged.
     *
     * @param mac MAC address of the station.
     * @return The Station object, or nullptr if it doesn't exist.
     */
    std::shared_ptr<Station> get_station(const sMacAddr &mac);

    //logger
    void set_log_level_state(const beerocks::eLogLevel &log_level, const bool &new_state);

    // General set/get
    bool has_node(const sMacAddr &mac);

    bool add_virtual_node(const sMacAddr &mac, const sMacAddr &real_node_mac);

    /**
     * @brief Gets the remaining timelife of a client
     *
     * @param client The pair of the client and its variables associated with a key.
     * @return Returns the remaining life duration of a client.
     */
    uint64_t get_client_remaining_sec(const std::pair<std::string, ValuesMap> &client);
    /**
     * @brief A wrapper to add_node (to nodelist)
     *
     * @param client_entry A special identifier of a client.
     * @param ValuesMap The client information: timestamp, friendly status.
     * @param [out] results An error results for the persistent function report.
     */
    void add_node_from_data(const std::string &client_entry, const ValuesMap &values_map,
                            std::pair<uint16_t, uint16_t> &results);

    /**
     * @brief add instance of data element 'radio'
     *
     * @param radio radio object
     * @param agent agent which is parent of radio
     * @return True on success, false otherwise.
     */
    bool dm_add_radio_element(Agent::sRadio &radio, Agent &agent);

    /**
    * @brief Add instance of data element 'MeasurementReport'.
    *
    * @param beacon_response Measurement Report elements.
    * @return True on success, false otherwise.
    */
    bool dm_add_sta_beacon_measurement(const beerocks_message::sBeaconResponse11k &beacon_response);

    /**
    * @brief Calculate value for TR-181* declares Noise parameter of MultiAPSTA object as: An indicator
    * of the average radio noise plus interference power measured on
    * the uplink from the Associated Device (STA) to the Access Point (AP).
    * Encoded as defined for ANPI in [Section 11.11.9.4/802.11].

    * It's possible to get value for ANPI with RCPI and RSNI based on formuladescribed
    * in 9.4.2.41 RSNI element of [Section 9.4.2.41 RSNI element/802.11].
    * RSNI = (10 * log ((RCPI – ANPI) / ANPI) + 10) * 2;
    * From RSNI formula possible to get ANPI.
    * ANPI = RCPI/(1 + 10^((RSNI / 20.00) - 1))
    *
    * @param station Station object.
    * @param rcpi RCPI.
    * @param rsni RSNI.
    * @return True on success, false otherwise.
    */
    bool dm_set_multi_ap_sta_noise_param(Station &station, const uint8_t rcpi, const uint8_t rsni);

    /**
     * @brief add gateway node and Agent object.
     *
     * Adds a gateway node and an Agent object if they don't exist.
     *
     * @param mac AL MAC of the gateway.
     * @return the existing Agent if it was already there or the newly added Agent otherwise.
     */
    std::shared_ptr<Agent> add_node_gateway(const sMacAddr &mac);

    /**
     * @brief add IRE node and Agent object.
     *
     * Adds an IRE node and an Agent object if they don't exist.
     *
     * @param mac AL MAC of the gateway.
     * @param parent_mac MAC address of the parent node in the legacy node structure.
     * @return the existing Agent if it was already there or the newly added Agent otherwise.
     */
    std::shared_ptr<Agent>
    add_node_ire(const sMacAddr &mac,
                 const sMacAddr &parent_mac = beerocks::net::network_utils::ZERO_MAC);

    /**
     * @brief add wireless backhaul node and Station object.
     *
     * Adds a wireless backhaul node and a Station object if they don't exist.
     *
     * @param mac MAC address of the wireless backhaul station.
     * @param parent_mac MAC address of the parent node in the legacy node structure.
     * @return the existing Station if it was already there or the newly added Station otherwise.
     */
    std::shared_ptr<Station>
    add_node_wireless_backhaul(const sMacAddr &mac,
                               const sMacAddr &parent_mac = beerocks::net::network_utils::ZERO_MAC);
    bool
    add_node_wired_backhaul(const sMacAddr &mac,
                            const sMacAddr &parent_mac = beerocks::net::network_utils::ZERO_MAC);
    bool add_node_radio(const sMacAddr &mac,
                        const sMacAddr &parent_mac = beerocks::net::network_utils::ZERO_MAC);

    /**
     * @brief add client node and Station object.
     *
     * Adds a station node and a Station object if they don't exist.
     *
     * @param mac MAC address of the client.
     * @param parent_mac MAC address of the parent node in the legacy node structure.
     * @return the existing Station if it was already there or the newly added Station otherwise.
     */
    std::shared_ptr<Station>
    add_node_station(const sMacAddr &mac,
                     const sMacAddr &parent_mac = beerocks::net::network_utils::ZERO_MAC);

    bool remove_node(const sMacAddr &mac);

    /**
     * @brief Removes optional subobjects: HTCapabilities, VHTCapabilities,WiFi6Capabilities in Radio DM
     *
     * Example of path to object: "Device.WiFi.DataElements.Network.Device.1.Radio.1.Capabilities".
     *
     * @param radio_id radio ruid
     * @return True if subobject was successfully removed, false otherwise.
     */
    bool clear_ap_capabilities(const sMacAddr &radio_id);

    bool set_node_type(const std::string &mac, beerocks::eType type);
    beerocks::eType get_node_type(const std::string &mac);

    bool set_node_ipv4(const std::string &mac, const std::string &ipv4 = std::string());
    std::string get_node_ipv4(const std::string &mac);

    bool set_node_manufacturer(const std::string &mac, const std::string &manufacturer);
    bool set_agent_manufacturer(prplmesh::controller::db::Agent &agent,
                                const std::string &manufacturer);

    int get_hostap_operating_class(const sMacAddr &mac);

    bool set_node_vap_id(const std::string &mac, int8_t vap_id);
    int8_t get_node_vap_id(const std::string &mac);

    bool set_node_beacon_measurement_support_level(
        const std::string &mac,
        beerocks::eBeaconMeasurementSupportLevel support_beacon_measurement);
    beerocks::eBeaconMeasurementSupportLevel
    get_node_beacon_measurement_support_level(const std::string &mac);

    bool set_node_name(const std::string &mac, const std::string &name);

    bool set_node_state(const std::string &mac, beerocks::eNodeState state);
    beerocks::eNodeState get_node_state(const std::string &mac);

    std::chrono::steady_clock::time_point get_last_state_change(const std::string &mac);

    bool set_node_handoff_flag(Station &station, bool handoff);
    bool get_node_handoff_flag(const Station &station);

    bool update_node_last_seen(const std::string &mac);

    std::chrono::steady_clock::time_point get_node_last_seen(const std::string &mac);

    bool set_hostap_active(const sMacAddr &mac, bool active);
    bool is_hostap_active(const sMacAddr &mac);

    bool is_ap_out_of_band(const std::string &mac, const std::string &sta_mac);

    bool is_node_wireless(const std::string &mac);

    std::string node_to_string(const std::string &mac);

    /**
     * @brief Get the link metric database
     * @return reference to the map that holds link metric data of all agents.
     */
    std::unordered_map<sMacAddr, std::unordered_map<sMacAddr, son::node::link_metrics_data>> &
    get_link_metric_data_map();

    /**
     * @brief Get the ap metric database
     * @return reference to the map that holds ap metric data of all agents.
     */
    std::unordered_map<sMacAddr, son::node::ap_metrics_data> &get_ap_metric_data_map();

    /**
     * @brief Add Current Operating Class to the Device.WiFi.DataElements Data model.
     *        Data model path example: "Device.WiFi.DataElements.Network.Device.1.Radio.1.CurrentOperatingClasses".
     *
     * @param[in] radio_mac MAC address for Radio which reporting Operating Class.
     * @param[in] op_class Current operating class.
     * @param[in] op_channel Current channel number.
     * @param[in] tx_power Current Transmit power.
     * @return True if success otherwise false.
     */
    bool add_current_op_class(const sMacAddr &radio_mac, uint8_t op_class, uint8_t op_channel,
                              int8_t tx_power);

    /**
     * @brief Removes all CurrentOperatingClasses instances from the Data Model.
     *
     * @param[in] radio_mac MAC address for Radio which reporting Operating Class
     * @return true on success and false otherwise.
     */
    bool remove_current_op_classes(const sMacAddr &radio_mac);

    /**
     * @brief Removes all instances of hostap supported operating classes
	 * from the Data Model and database.
     * Path example: Device.WiFi.DataElements.Network.Device.1.Radio.1.Capabilities.OperatingClasses
     *
     * @param radio_mac MAC address for Radio which reporting Operating Class
     * @return true on success, false otherwise.
     */
    bool remove_hostap_supported_operating_classes(const sMacAddr &radio_mac);

    /**
     * @brief Adds Interface Object and updates Interface Data Model Object.
     *
     * If instance with @a interface_mac exists, updates it, otherwise add it.
     * Path example: Device.WiFi.DataElements.Network.Device.1.Interface.1
     *
     * @param device_mac device MAC address for node matching
     * @param interface_mac interface mac address
     * @param media_type Media type, as per IEEE1905.1 table 6-12
     * @param status current operational state of the interface
     * @param name per-device unique and unchanging name for the interface. if unavailable,
     * use MAC address or linux interface name
     * @return true on success, false otherwise.
     */
    bool add_interface(const sMacAddr &device_mac, const sMacAddr &interface_mac,
                       uint16_t media_type, const std::string &status = "Up",
                       const std::string &name = {});

    /**
     * @brief Gets Interface Node according to device and interface MAC addresses.
     *
     * @param device_mac device MAC address for node matching
     * @param interface_mac interface mac address for node matching
     * @return returns node shared pointer.
     */
    std::shared_ptr<prplmesh::controller::db::Interface>
    get_interface_node(const sMacAddr &device_mac, const sMacAddr &interface_mac);

    /**
     * @brief Adds interface instances to Device's Data Model.
     *
     * If instance with @a interface_mac exists, updates it, otherwise add it.
     * Path example: Device.WiFi.DataElements.Network.Device.1.Interface.1
     *
     * @param device_mac device MAC address for node matching
     * @param interface_mac interface mac address
     * @param media_type Media type, as per IEEE1905.1 table 6-12
     * @param status current operational state of the interface
     * @param name per-device unique and unchanging name for the interface. if unavailable,
     * use MAC address or linux interface name
     * @return true on success, false otherwise.
     */
    bool dm_add_interface_element(const sMacAddr &device_mac, const sMacAddr &interface_mac,
                                  uint16_t media_type, const std::string &status,
                                  const std::string &name);

    /**
     * @brief Returns ambiorix object.
     *
     * @return Instance of AmbiorixImpl class, or AmbiorixDummy (if dummy mode enabled).
     */
    std::shared_ptr<beerocks::nbapi::Ambiorix> get_ambiorix_obj();

    /**
     * @brief Removes the interface of given MAC of Interface Class and Device's Data Model.
     *
     * Searches index of m_interfaces vector and removes it.
     * After that data model remove method is called within (dm_remove_interface_element).
     *
     * @param device_mac device MAC address for node matching
     * @param interface_mac interface mac to be deleted
     * @return true on success, false otherwise.
     */
    bool remove_interface(const sMacAddr &device_mac, const sMacAddr &interface_mac);

    /**
     * @brief Removes the interface of given MAC from Device's Data Model.
     *
     * Searches index of Device.WiFi.DataElements.Network.Device.{i}.Interface.{i} according
     * to MACAddress attribute and removes it.
     * Path example: Device.WiFi.DataElements.Network.Device.1.Interface.1.MACAddress
     *
     * @param device_mac device MAC address for node matching
     * @param interface_mac interface mac to be deleted
     * @return true on success, false otherwise.
     */
    bool dm_remove_interface_element(const sMacAddr &device_mac, const sMacAddr &interface_mac);

    /**
     * @brief Updates the node interface mac list.
     * Removes unused intarfaces from Device's Data model.
     *
     * @param device_mac device MAC address for node matching
     * @param interface_macs Interface MAC addresses of the device
     * @return true on success, false otherwise.
     */
    bool dm_update_interface_elements(const sMacAddr &device_mac,
                                      const std::vector<sMacAddr> &interface_macs);

    /**
     * @brief Updates Tx Parameters of the Interface Stats.
     *
     * Path: Device.WiFi.DataElements.Network.Device.{i}.Interface.{i}.Stats
     *
     * @param device_mac device MAC address for node matching
     * @param interface_mac Interface MAC address of the device
     * @param packets_sent send packets counter
     * @param errors_sent send error counter
     * @return true on success, false otherwise.
     */
    bool dm_update_interface_tx_stats(const sMacAddr &device_mac, const sMacAddr &interface_mac,
                                      uint64_t packets_sent, uint32_t errors_sent);

    /**
     * @brief Updates Rx Parameters of the Interface Stats.
     *
     * Path: Device.WiFi.DataElements.Network.Device.{i}.Interface.{i}.Stats
     *
     * @param device_mac device MAC address for node matching
     * @param interface_mac Interface MAC address of the device
     * @param packets_received received packets counter
     * @param errors_received receive error counter
     * @return true on success, false otherwise.
     */
    bool dm_update_interface_rx_stats(const sMacAddr &device_mac, const sMacAddr &interface_mac,
                                      uint64_t packets_received, uint32_t errors_received);

    /**
     * @brief Adds to data model Scan Result and fill up data for its parameters.
     *
     * @param ruid Radio unique identifier.
     * @param operating_class Scanned operating class.
     * @param channel Scanned channel.
     * @param noise Channel noise.
     * @param utilization Channel utilization.
     * @param neighbors List of discovered neighbors.
     * @param ISO_8601_timestamp Channel scan report's timestamp.
     * @return True on success, false otherwise.
     */
    bool dm_add_scan_result(const sMacAddr &ruid, const uint8_t &operating_class,
                            const uint8_t &channel, const uint8_t noise, const uint8_t utilization,
                            const std::vector<wfa_map::cNeighbors> &neighbors,
                            const std::string &ISO_8601_timestamp);

    /** @brief Set 'Status' parameter of NBAPI 'SteerEvent' object.
     *
     * @param event_path Path to NBAPI 'SteerEvent' object.
     * @param status_code Status code of client steering.
     */
    void dm_set_status(const std::string &event_path, const uint8_t status_code);

    /**
     * @brief Adds NBAPI SteerEvent object.
     * Data model path example: "Device.WiFi.DataElements.SteerEvent.42"
     *
     * @return Path to object on success, empty string otherwise.
     */
    std::string dm_add_steer_event();

    /**
     * @brief Set values for parameters of NBAPI object MultiAPSTA.SteeringSummaryStats.
     *
     * @param station Station object.
     * @return True on success, false otherwise.
     */
    bool dm_restore_steering_summary_stats(Station &station);

    /**
     * @brief Update global steering summary statistics for one parameter
     *
     * @param param_name Name of parameter, value of which will be increased by one.
     */
    void dm_increment_steer_summary_stats(const std::string &param_name);

    /**
     * @brief Adds or updates instance of Neighbor inside Interface object.
     *
     * Path: Device.WiFi.DataElements.Network.Device.{i}.Interface.{i}.Neighbor.{i}
     *
     * @param device_mac device MAC address for node matching
     * @param interface_mac Interface MAC address of the device
     * @param neighbor_mac Neighbor MAC address is connected to Interface
     * @param is_IEEE1905 flag which identify neighbor is IEEE1905 device or not
     * @return true on success, false otherwise.
     */
    bool add_neighbor(const sMacAddr &device_mac, const sMacAddr &interface_mac,
                      const sMacAddr &neighbor_mac, bool is_IEEE1905);

    /**
     * @brief Adds or updates instance of Neighbor inside Interface Data Model.
     *
     * Path: Device.WiFi.DataElements.Network.Device.{i}.Interface.{i}.Neighbor.{i}
     *
     * @param interface Interface object that Neighbor relates to
     * @param neighbor Neighbor object is used to create/update data model of neighbor
     * @return true on success, false otherwise.
     */
    bool dm_add_interface_neighbor(
        const std::shared_ptr<prplmesh::controller::db::Interface> &interface,
        std::shared_ptr<prplmesh::controller::db::Interface::sNeighbor> &neighbor);

    /**
     * @brief Remove instance of Neighbors inside Interface Data Model.
     *
     * Path: Device.WiFi.DataElements.Network.Device.{i}.Interface.{i}.Neighbor.{i}
     *
     * @param dm_path datamodel path of neighbor
     * @return true on success, false otherwise.
     */
    bool dm_remove_interface_neighbor(const std::string &dm_path);

    /**
     * @brief Sets Extended Link Metrics for corresponding STA.
     *
     * Path: Device.WiFi.DataElements.Network.Device.{i}.Radio.{i}.BSS.{i}.STA.{i}
     *
     * @param sta_mac sta MAC address for node matching
     * @param metrics extended metrics of associated sta
     * @return true on success, false otherwise.
     */
    bool dm_set_sta_extended_link_metrics(
        const sMacAddr &sta_mac,
        const wfa_map::tlvAssociatedStaExtendedLinkMetrics::sMetrics &metrics);

    /**
     * @brief Sets Traffic Identifiers (TIDs), and Queue Size for each TID, for Associated Device (STA)
     *
     * Path: Device.WiFi.DataElements.Network.Device.{i}.Radio.{i}.BSS.{i}.STA.{i}.TIDQueueSizes.{i}.
     *
     * @param station Station object
     * @param tid_queue_vector Vector with values of TID and Queue Size for each TID
     * @return true on success, false otherwise.
     */
    bool dm_add_tid_queue_sizes(
        const Station &station,
        const std::vector<wfa_map::tlvAssociatedWiFi6StaStatusReport::sTidQueueSize>
            &tid_queue_vector);

    /**
     * @brief Sets Traffic Stats for corresponding STA.
     *
     * Path: Device.WiFi.DataElements.Network.Device.{i}.Radio.{i}.BSS.{i}.STA.{i}
     *
     * @param sta_mac sta MAC address for node matching
     * @param stats stats of associated sta traffic
     * @return true on success, false otherwise.
     */
    bool dm_set_sta_traffic_stats(const sMacAddr &sta_mac, db::sAssociatedStaTrafficStats &stats);

    /**
     * @brief Clears all stats for corresponding STA.
     *
     * Path: Device.WiFi.DataElements.Network.Device.{i}.Radio.{i}.BSS.{i}.STA.{i}
     *
     * @param sta_mac sta MAC address for node matching
     * @return true on success, false otherwise.
     */
    bool dm_clear_sta_stats(const sMacAddr &sta_mac);

    /**
     * @brief Remove STA from datamodel with given Station object.
     *
     * Path: Device.WiFi.DataElements.Network.Device.{i}.Radio.{i}.BSS.{i}.STA.{i}
     *
     * @param station Station object
     * @return true on success, false otherwise.
     */
    bool dm_remove_sta(Station &station);

    /**
     * @brief Adds FailedConnectionEventData NBAPI object each time
     * when station failed to associate. Set values for parameters of this object.
     *
     * Data model path example:
     * "Device.WiFi.DataElements.FailedConnectionEvent.FailedConnectionEventData"
     *
     * @param bssid BSSID of the interface where connection failure happened.
     * @param sta_mac Client mac address.
     * @param reason_code Reason code of clients failed association.
     * @param status_code Status code of clients failed association.
     * @return True on success, false otherwise.
     */
    bool dm_add_failed_connection_event(const sMacAddr &bssid, const sMacAddr &sta_mac,
                                        const uint16_t reason_code, const uint16_t status_code);

    /**
     * @brief Adds station capabilities sub-objects into data model
     * under instance of object AssociationEventData.
     *
     * @param assoc_event_path Path to instantiated AssociationEvent object.
     * Example of full path to object:
     * 'Device.WiFi.DataElements.AssociationEvent.AssociationEventData.1'.
     * @param sta_cap Structure with station HT Capabilities.
     * @return True on success, false otherwise.
     */
    bool dm_add_assoc_event_sta_caps(const std::string &assoc_event_path,
                                     const beerocks::message::sRadioCapabilities &sta_cap);

    /**
     * @brief Set STA DHCPv4 lease information for both node and datamodel.
     *
     * Path: Device.WiFi.DataElements.Network.Device.{i}.Radio.{i}.BSS.{i}.STA.{i}
     *
     * @param sta_mac sta MAC address for node matching
     * @param host_name sta host name
     * @param ipv4_address sta ipv4 address given by dhcp
     * @return true on success, false otherwise.
     */
    bool set_sta_dhcp_v4_lease(const sMacAddr &sta_mac, const std::string &host_name,
                               const std::string &ipv4_address);

    /**
     * @brief Set STA DHCPv6 lease information for both node and datamodel.
     *
     * Path: Device.WiFi.DataElements.Network.Device.{i}.Radio.{i}.BSS.{i}.STA.{i}
     *
     * @param sta_mac sta MAC address for node matching
     * @param host_name sta host name
     * @param ipv6_address sta ipv6 address given by dhcp
     * @return true on success, false otherwise.
     */
    bool set_sta_dhcp_v6_lease(const sMacAddr &sta_mac, const std::string &host_name,
                               const std::string &ipv6_address);

    //
    // DB node functions (get only)
    //
    int get_node_hierarchy(const std::string &mac);
    std::set<std::string> get_nodes(int type = -1);
    std::set<std::string> get_active_hostaps();
    std::vector<std::shared_ptr<Agent>> get_all_connected_agents();
    std::set<std::string> get_nodes_from_hierarchy(int hierarchy, int type = -1);
    std::shared_ptr<Agent> get_gw();
    std::set<std::string> get_node_subtree(const std::string &mac);
    std::string get_node_parent(const std::string &mac);

    std::string get_node_previous_parent(const std::string &mac);
    sMacAddr get_node_parent_ire(const std::string &mac);
    std::string get_node_parent_backhaul(const std::string &mac);
    std::set<std::string> get_node_siblings(const std::string &mac, int type = beerocks::TYPE_ANY);
    std::set<std::string> get_node_children(const std::string &mac, int type = beerocks::TYPE_ANY,
                                            int state = beerocks::STATE_ANY);
    std::list<sMacAddr> get_1905_1_neighbors(const sMacAddr &al_mac);

    //
    // Capabilities
    //

    /**
     * @brief Add optional sub-object of AP HE Capabilities data element,
     * set values for its parameters.
     * Example of full path to object:
     * "Device.WiFi.DataElements.Netwok.Device.1.Radio.1.Capabilities.WiFi6Capabilities"
     *
     * @param he_caps_tlv TLV with AP HE Capabilities included in
     * 'AP Capability Report' message
     * @return True if sub-object was successfully added
     * and values for its parameters set, false otherwise.
     */
    bool set_ap_he_capabilities(wfa_map::tlvApHeCapabilities &he_caps_tlv);

    /**
     * @brief Add optional sub-object of AP WIFI6 Capabilities data element,
     * set values for its parameters.
     *
     * Example of full path to object:
     * "Device.WiFi.DataElements.Netwok.Device.1.Radio.1.Capabilities.WiFi6Capabilities"
     *
     * @param wifi6_caps_tlv TLV with AP WIFI6 Capabilities included in
     * 'AP Capability Report' message
     * @return True if sub-object was successfully added
     * and values for its parameters set, false otherwise.
     */
    bool set_ap_wifi6_capabilities(wfa_map::tlvApWifi6Capabilities &wifi6_caps_tlv);

    /**
     * @brief add 'HTCapabilities' data element, set values to its parameters.
     * Example of full path to object:
     * "Device.WiFi.DataElements.Netwok.Device.1.Radio.1.Capabilities.HTCapabilities"
     *
     * @param radio_mac mac address of radio
     * @param flags structure with AP HT Capabilities
     * @return true on success, false otherwise
     */
    bool set_ap_ht_capabilities(const sMacAddr &radio_mac,
                                const wfa_map::tlvApHtCapabilities::sFlags &flags);

    /**
     * @brief Add 'VHTCapabilities' data element, set values to its parameters.
     * Example of full path to object:
     * "Device.WiFi.DataElements.Netwok.Device.1.Radio.1.Capabilities.VHTCapabilities"
     *
     * @param vht_caps_tlv TLV with AP VHT Capabilities included in
     * 'AP Capability Report' message.
     * @return True if sub-object was successfully added
     * and values for its parameters set, false otherwise.
     */
    bool set_ap_vht_capabilities(wfa_map::tlvApVhtCapabilities &vht_caps_tlv);

    /**
     * @brief Set values for estimated MAC data rate downlink and uplink
     * for STA.EstMACDataRateDownlink and STA.EstMACDataRateUplink data elements.
     * Example of full path to data element:
     * 'Device.WiFi.DataElements.Network.Device.1.Radio.2.BSS.3.STA.4.EstMACDataRateUplink'.
     * Set value for station SignalStrength data element.
     * 'Device.WiFi.DataElements.Network.Device.1.Radio.2.BSS.1.STA.4.SignalStrength'.
     *
     * @param sta_mac Station MAC address.
     * @param downlink_est_mac_data_rate Estimated MAC Data Rate in downlink (in Mb/s).
     * @param uplink_est_mac_data_rate Estimated MAC Data Rate in uplink (in Mb/s).
     * @param signal_strength Indicator of radio signal strength (RCPI)
     * of the uplink from the Non-AP STA - measured in dBm.
     * @return True on success, false otherwise.
     */
    bool dm_set_sta_link_metrics(const sMacAddr &sta_mac, uint32_t downlink_est_mac_data_rate,
                                 uint32_t uplink_est_mac_data_rate, uint8_t signal_strength);

    const beerocks::message::sRadioCapabilities *
    get_station_current_capabilities(const std::string &mac);

    const beerocks::message::sRadioCapabilities *
    get_station_capabilities(const std::string &client_mac, bool is_bandtype_5ghz);
    bool set_station_capabilities(const std::string &client_mac,
                                  const beerocks::message::sRadioCapabilities &sta_cap);

    /**
     * @brief Set ClientCapabilities values for Station and AssocEvent object
     * Full path to data element:
     * 'Device.WiFi.DataElements.Network.Device.{i}.Radio.{i}.BSS.{i}.STA.{i}.ClientCapabilities'.
     * 'Device.WiFi.DataElements.AssociationEvent.AssociationEventData.{i}.ClientCapabilities'.
     *
     * @param sta_mac Station MAC address.
     * @param frame (Re)Association Request frame.
     * @param database Database to fetch controller, agent, and radio contexts.
     * @return True on success, false otherwise.
     */
    bool set_client_capabilities(const sMacAddr &sta_mac, const std::string &frame, db &database);

    bool set_hostap_ant_num(const sMacAddr &mac, beerocks::eWiFiAntNum ant_num);
    beerocks::eWiFiAntNum get_hostap_ant_num(const sMacAddr &mac);

    bool set_hostap_ant_gain(const sMacAddr &al_mac, const sMacAddr &mac, int ant_gain);
    int get_hostap_ant_gain(const sMacAddr &mac);

    bool set_hostap_tx_power(const sMacAddr &al_mac, const sMacAddr &mac, int tx_power);
    int get_hostap_tx_power(const sMacAddr &mac);

    bool set_hostap_supported_channels(const sMacAddr &mac,
                                       beerocks::WifiChannel *supported_channels, int length);
    std::vector<beerocks::WifiChannel> get_hostap_supported_channels(const sMacAddr &mac);
    std::string get_hostap_supported_channels_string(const sMacAddr &radio_mac);

    bool add_hostap_supported_operating_class(const sMacAddr &radio_mac, uint8_t operating_class,
                                              uint8_t tx_power,
                                              const std::vector<uint8_t> &non_operable_channels);

    bool set_hostap_band_capability(const sMacAddr &al_mac, const sMacAddr &mac,
                                    beerocks::eRadioBandCapability capability);
    beerocks::eRadioBandCapability get_hostap_band_capability(const sMacAddr &mac);

    bool capability_check(const std::string &mac, int channel);

    bool get_node_5ghz_support(
        const std::string &mac); // TODO: add a real learning algorithm for per-channel support
    bool get_node_24ghz_support(const std::string &mac);
    bool is_node_5ghz(const std::string &mac);
    bool is_node_24ghz(const std::string &mac);
    bool update_node_failed_5ghz_steer_attempt(const std::string &mac);
    bool update_node_failed_24ghz_steer_attempt(const std::string &mac);

    /**
     * @brief Checks if it's possible to initiate client steering.
     *
     * @param sta_mac Mac address of client fetched from BUS, which made steering reqeust.
     * @param bss_id Target BSSID.
     * @return True if it's possible to initiate client steering, false otherwise.
     */
    bool can_start_client_steering(const std::string &sta_mac, const std::string &bssid);

    void update_node_11v_responsiveness(Station &station, bool success);
    bool get_node_11v_capability(const Station &mac);

    bool set_hostap_iface_name(const sMacAddr &al_mac, const sMacAddr &mac,
                               const std::string &iface_name);
    std::string get_hostap_iface_name(const sMacAddr &mac);

    bool set_hostap_iface_type(const sMacAddr &al_mac, const sMacAddr &mac,
                               beerocks::eIfaceType iface_type);
    beerocks::eIfaceType get_hostap_iface_type(const sMacAddr &mac);

    bool set_hostap_vap_list(const sMacAddr &mac,
                             const std::unordered_map<int8_t, sVapElement> &vap_list);
    std::unordered_map<int8_t, sVapElement> &get_hostap_vap_list(const sMacAddr &mac);
    std::set<std::string> get_hostap_vaps_bssids(const std::string &mac);

    /** Remove VAP
     *
     * This method removes VAP from Hostap VAP List (node hierarchy)
     * To search to VAP which is going to be removed, bss.vap_id is used.
     *
     * After removing VAP from list, datamodel of VAP is also cleared.
     * Note that, database object it self is not deleted in this method.
     *
     * @param[in] radio radio db object
     * @param[in] bss bss db object
     * @return True on success, false otherwise.
     */
    bool remove_vap(Agent::sRadio &radio, Agent::sRadio::sBss &bss);

    bool add_vap(const std::string &radio_mac, int vap_id, const std::string &bssid,
                 const std::string &ssid, bool backhaul);

    /** Update VAP information
     *
     * Add or update the VAP information for the given BSSID on the given radio. If the VAP exists
     * already, it is updated. If no VAP with the given BSSID exists, a new one is created with
     * a unique vap_id.
     *
     * For prplMesh agents, this function should be called after the VAPs were created (with
     * add_vap) so the vap_id is correct. For non-prplMesh agents, the vap_id doesn't matter.
     */
    bool update_vap(const sMacAddr &radio_mac, const sMacAddr &bssid, const std::string &ssid,
                    bool backhaul);

    std::string get_hostap_ssid(const sMacAddr &mac);
    /**
     * @brief checks if vap name is on the steer list.
     *
     * @param[in] bssid vap mac address.
     * @return true if vap name is on the steer list.
     */
    bool is_vap_on_steer_list(const sMacAddr &bssid);
    std::string get_hostap_vap_with_ssid(const sMacAddr &mac, const std::string &ssid);
    sMacAddr get_hostap_vap_mac(const sMacAddr &mac, int vap_id);
    std::string get_node_parent_radio(const std::string &mac);

    /**
     * @brief Get data model path of node
     *
     * @param[in] mac node mac address.
     * @return Data model path of node on success or empty string otherwise.
     */
    std::string get_node_data_model_path(const std::string &mac);
    std::string get_node_data_model_path(const sMacAddr &mac);

    int8_t get_hostap_vap_id(const sMacAddr &mac);

    bool set_node_backhaul_iface_type(const std::string &mac, beerocks::eIfaceType iface_type);
    beerocks::eIfaceType get_node_backhaul_iface_type(const std::string &mac);

    std::string get_5ghz_sibling_hostap(const std::string &mac);

    bool set_global_restricted_channels(const uint8_t *restricted_channels);
    std::vector<uint8_t> get_global_restricted_channels();
    bool set_hostap_conf_restricted_channels(const sMacAddr &hostap_mac,
                                             const uint8_t *restricted_channels);
    std::vector<uint8_t> get_hostap_conf_restricted_channels(const sMacAddr &hostap_mac);

    /**
     * @brief Sets channel scan capabilities parameters of Agent DB for given radio.
     *
     * @param[in] radio Radio DB object.
     * @param[in] radio_capabilities Struct with radio channel scan capabilities.
     * @return True on success, false otherwise.
     */
    bool
    set_radio_channel_scan_capabilites(Agent::sRadio &radio,
                                       wfa_map::cRadiosWithScanCapabilities &radio_capabilities);

    //
    // CS - DFS
    //
    bool set_hostap_activity_mode(const sMacAddr &mac, beerocks::eApActiveMode ap_activity_mode);
    beerocks::eApActiveMode get_hostap_activity_mode(const sMacAddr &mac);
    bool set_radar_hit_stats(const sMacAddr &mac, uint8_t channel, uint8_t bw, bool is_csa_entry);
    bool set_supported_channel_radar_affected(const sMacAddr &mac,
                                              const std::vector<uint8_t> &channels, bool affected);
    //bool get_supported_channel_all_availble(const std::string &mac );

    bool set_hostap_cac_completed(const sMacAddr &mac, bool enable);
    bool get_hostap_cac_completed(const sMacAddr &mac);

    bool set_hostap_on_dfs_reentry(const sMacAddr &mac, bool enable);
    bool get_hostap_on_dfs_reentry(const sMacAddr &mac);

    bool set_hostap_dfs_reentry_clients(const sMacAddr &mac,
                                        const std::set<std::string> &dfs_reentry_clients);
    std::set<std::string> get_hostap_dfs_reentry_clients(const sMacAddr &mac);
    bool clear_hostap_dfs_reentry_clients(const sMacAddr &mac);

    //
    // Channel Scan
    //
    /**
     * @brief Set the channel scan is enabled flag
     *
     * @param mac:    MAC address of radio
     * @param enable: enable flag to be set
     * @return true on success
     * @return false on failure
     */
    bool set_channel_scan_is_enabled(const sMacAddr &mac, bool enable);

    /**
     * @brief Get the channel scan is enabled flag
     *
     * @param [out] mac: MAC address of radio
     * @return current channel scan enable flag
     */
    bool get_channel_scan_is_enabled(const sMacAddr &mac);

    /**
     * @brief Set the channel scan interval sec object
     *
     * @param mac
     * @param interval_sec
     * @return true
     * @return false
     */
    bool set_channel_scan_interval_sec(const sMacAddr &mac, int interval_sec);

    /**
     * @brief Get the channel scan interval sec object
     *
     * @param mac: MAC address of radio
     * @return value o interval sec object
     */
    int get_channel_scan_interval_sec(const sMacAddr &mac);

    /**
     * @brief Set the channel scan is pending object
     *
     * @param mac:              MAC address of radio
     * @param scan_in_progress: Flag of current channel scan
     * @return true on success
     * @return false on failure
     */
    bool set_channel_scan_is_pending(const sMacAddr &mac, bool scan_is_pending);

    /**
     * @brief Set the channel scan in progress object
     *
     * @param mac:              MAC address of radio
     * @param scan_in_progress: Flag of current channel scan
     * @param single_scan:      Indicated if to use single scan or continuous
     * @return true on success
     * @return false on failure
     */
    bool set_channel_scan_in_progress(const sMacAddr &mac, bool scan_in_progress, bool single_scan);

    /**
     * @brief Get the channel scan in progress object
     * In the case of single scan also check the scan is pending flag
     *
     * @param mac          MAC address of radio
     * @param single_scan: Indicated if to use single scan or continuous
     * @return Flag of current channel scan
     */
    bool get_channel_scan_in_progress(const sMacAddr &mac, bool single_scan);

    /**
     * @brief Set the channel scan results status object
     *
     * @param mac:         MAC address of radio
     * @param error_code:  Current status of channel scan results
     * @param single_scan: Indicated if to use single scan or continuous
     * @return true on success
     * @return false on failure
     */
    bool set_channel_scan_results_status(const sMacAddr &mac,
                                         beerocks::eChannelScanStatusCode error_code,
                                         bool single_scan);

    /**
     * @brief Get the channel scan results status object
     *
     * @param mac:         MAC address of radio
     * @param single_scan: Indicated if to use single scan or continuous
     * @return Current status of channel scan results
     */
    beerocks::eChannelScanStatusCode get_channel_scan_results_status(const sMacAddr &mac,
                                                                     bool single_scan);

    /**
     * @brief Set the channel scan dwell time msec object
     *
     * @param mac:             MAC address of radio
     * @param dwell_time_msec: Dwell time of channel scan
     * @param single_scan:     Indicated if to use single scan or continuous
     * @return true on success
     * @return false on failure
     */
    bool set_channel_scan_dwell_time_msec(const sMacAddr &mac, int dwell_time_msec,
                                          bool single_scan);

    /**
     * @brief Get the channel scan dwell time msec object
     *
     * @param mac          MAC address of radio
     * @param single_scan: Indicated if to use single scan or continuous
     * @return Dwell time of channel scan
     */
    int get_channel_scan_dwell_time_msec(const sMacAddr &mac, bool single_scan);

    /**
     * @brief Set the channel scan pool object
     *
     * @param mac:          MAC address of radio
     * @param channel_pool: Channel pool of channel scan
     * @param single_scan:  Indicated if to use single scan or continuous
     * @return true on success
     * @return false on failure
     */
    bool set_channel_scan_pool(const sMacAddr &mac, const std::unordered_set<uint8_t> &channel_pool,
                               bool single_scan);

    /**
     * @brief Validate the channel scan pool
     *
     * @param mac:          MAC address of radio
     * @param channel_pool: Channel pool of channel scan
     * @return true if pool is valid
     * @return false if pool is invalid
     */
    bool is_channel_scan_pool_supported(const sMacAddr &mac,
                                        const std::unordered_set<uint8_t> &channel_pool);

    /**
     * @brief Get the channel scan pool object
     *
     * @param mac:         MAC address of radio
     * @param single_scan: Indicated if to use single scan or continuous
     * @return Channel pool of channel scan
     */
    const std::unordered_set<uint8_t> &get_channel_scan_pool(const sMacAddr &mac, bool single_scan);

    /**
     * @brief Checks whather a given channel is in the currently set channel pool
     *
     * @param mac:         MAC address of radio
     * @param channel:     Given channel to be checked
     * @param single_scan: Indicated if to use single scan or continuous
     * @return true if given channel is in current channel pool
     * @return false if given channel isn't in current channel pool
     */
    bool is_channel_in_pool(const sMacAddr &mac, uint8_t channel, bool single_scan);

    /**
     * @brief Clears any existing results for the given channel scan
     *
     * @param mac:         MAC address of radio
     * @param single_scan: Indicated if to use single scan or continuous
     * @return true on success
     * @return false on failure
     */
    bool clear_channel_scan_results(const sMacAddr &mac, bool single_scan);

    /**
     * @brief Adds a new scan result to the current scan results
     *
     * @param mac:         MAC address of radio
     * @param scan_result: Scan result to be added to current scan results
     * @param single_scan: Indicated if to use single scan or continuous
     * @return true on success
     * @return false on failure
     */
    bool add_channel_scan_results(const sMacAddr &mac, const sChannelScanResults &scan_result,
                                  bool single_scan);

    /**
     * @brief Get the report records for a given radio using a given timestamp.
     *
     * @param mac MAC address of radio.
     * @param ISO_8601_timestamp Channel scan report's timestamp.
     * @param operating_class Operating class of the report.
     * @param channel Channel of the report.
     * @return True if record exists, false otherwise.
     */
    bool has_channel_report_record(const sMacAddr &mac, const std::string &ISO_8601_timestamp,
                                   const uint8_t operating_class, const uint8_t channel);

    /**
     * @brief Clear the channel scan report record for the given timestamp.
     *
     * @param mac MAC address of radio.
     * @param ISO_8601_timestamp Channel scan report's timestamp.
     * @return True on success, false otherwise.
     */
    bool clear_channel_report_record(const sMacAddr &mac, const std::string &ISO_8601_timestamp);

    /**
     * @brief Get the channel scan report for the given radio and timestamp
     *
     * @param mac MAC address of radio.
     * @param ISO_8601_timestamp Channel scan report's timestamp.
     * @param[out] report_index  Copy of the report index.
     * @return True on success, false otherwise.
     *
     */
    bool get_channel_report_record(const sMacAddr &mac, const std::string &ISO_8601_timestamp,
                                   node::radio::channel_scan_report_index &report_index);

    /**
     * @brief Get the channel pool containing all the supported channels.
     *
     * @param[out] channel_pool_set Set containing the current channel pool.
     * @param[in] radio_mac MAC address of radio.
     */
    bool get_pool_of_all_supported_channels(std::unordered_set<uint8_t> &channel_pool_set,
                                            const sMacAddr &radio_mac);
    /**
     * 
     */
    bool get_selection_channel_pool(const sMacAddr &ruid,
                                    std::unordered_set<uint8_t> &channel_pool_set);

    bool set_selection_channel_pool(const sMacAddr &ruid,
                                    const std::unordered_set<uint8_t> &channel_pool);
    /**
     * @brief Add empty channel report entry incase of unsuccessful scan
     *
     * @param RUID Radio UID
     * @param operating_class Operating class of report
     * @param channel channel of report
     * @param ISO_8601_timestamp Timestamp of the received Channel Scan Report
     * @return true on success, false on failure
     */
    bool add_empty_channel_report_entry(const sMacAddr &RUID, const uint8_t &operating_class,
                                        const uint8_t &channel,
                                        const std::string &ISO_8601_timestamp);
    /**
     * @brief
     *
     * @param RUID Radio UID
     * @param operating_class Operating class of report
     * @param channel channel of report
     * @param neighbors vactor containing the neighboring APs
     * @return true on success
     * @return false on failure
     */
    bool add_channel_report(const sMacAddr &RUID, const uint8_t &operating_class,
                            const uint8_t &channel,
                            const std::vector<wfa_map::cNeighbors> &neighbors, uint8_t avg_noise,
                            uint8_t avg_utilization, const std::string &ISO_8601_timestamp,
                            bool override_existing_data = true);

    /**
     * @brief Get the report records for a given radio using the scan's index.
     *
     * @param RUID MAC address of radio.
     * @param index Channel scan report's index, set of pair<uint8_t, uint8_t>
     * @return True if record exists, false otherwise.
     */
    const std::vector<sChannelScanResults>
    get_channel_scan_report(const sMacAddr &RUID,
                            const node::radio::channel_scan_report_index &index);

    /**
     * @brief Get the report records for a given radio using a given timestamp.
     *
     * @param RUID MAC address of radio.
     * @param ISO_8601_timestamp Channel scan report's timestamp.
     * @return True if record exists, false otherwise.
     */
    const std::vector<sChannelScanResults>
    get_channel_scan_report(const sMacAddr &RUID, const std::string &ISO_8601_timestamp);

    /**
     * @brief Get the report records for a given radio using its channel-list as the key.
     *
     * @param RUID MAC address of radio.
     * @param single_scan Indicated if to use single scan or continuous
     * @return True if record exists, false otherwise.
     */
    const std::vector<sChannelScanResults> get_channel_scan_report(const sMacAddr &RUID,
                                                                   bool single_scan);

    /**
     * @brief Get the channel scan results object
     *
     * @param mac: MAC address of radio
     * @param single_scan: Indicated if to use single scan or continuous
     * @return const std::list<sChannelScanResults>&
     */
    const std::list<sChannelScanResults> &get_channel_scan_results(const sMacAddr &mac,
                                                                   bool single_scan);

    /**
     * @brief Sets preference score for a given operating class & channel pair.
     * 
     * Set's the radio's reported preference for a given channel on a given operating class.
     * 0 - Non-operable channel.
     * 1-14 Operable with preference score, where 1 is least preferred.
     * 
     * @param[in] radio_mac MAC address of radio.
     * @param[in] operating_class Operating Class number for the given channel.
     * @param[in] channel_number Number of the given channel.
     * @param[in] preference Preference value for the given channel.
     * @return true if preference is valid, false otherwise.
     */
    bool set_channel_preference(const sMacAddr &radio_mac, const uint8_t operating_class,
                                const uint8_t channel_number, const uint8_t preference);

    /**
     * @brief Get the preference score for a given operating class & channel pair
     * 
     * @param[in] radio_mac MAC address of radio.
     * @param[in] operating_class Operating Class number for the given channel.
     * @param[in] channel_number Number of the given channel.
     * @param[in] is_central_channel Is the incoming value already a central channel.
     * 
     * @return -1 if Invalid, 0 if in-operable, 1-15 according to the radio's preference.
     */
    int8_t get_channel_preference(const sMacAddr &radio_mac, const uint8_t operating_class,
                                  const uint8_t channel_number,
                                  const bool is_central_channel = false);

    node::radio::PreferenceReportMap get_radio_channel_preference(const sMacAddr &radio_mac);

    /**
     * @brief Clear the channel preference for a given Radio.
     * 
     * @param[in] radio_mac MAC address of radio.
     * @return true if channel preference was cleared, false otherwise.
     */
    bool clear_channel_preference(const sMacAddr &radio_mac);

    /**
     * @brief Get a timestamp of the last recorded preference report change.
     * 
     * @param radio_mac: MAC address of radio.
     * @return a timestamp of the last recorded preference report change.
     */
    const std::chrono::steady_clock::time_point
    get_last_preference_report_change(const sMacAddr &radio_mac);

    /**
     * @brief Check if the preference report has expired.
     * 
     * @param radio_mac: MAC address of radio.
     * @return True if the preference report has expired, false otherwise.
     */
    bool is_preference_reported_expired(const sMacAddr &radio_mac);

    //
    // Client Persistent Data
    //
    /**
     * @brief Check if client exists in persistent db.
     *
     * @param mac MAC address of a client.
     * @return true if client exists, false otherwise.
     */
    bool is_client_in_persistent_db(const sMacAddr &mac);

    /**
     * @brief Adds a client to the persistent db, if already exists, remove old entry and add a new one.
     *
     * @param mac MAC address of a client.
     * @param params An unordered map of key-value of client parameters and their values.
     * @return true on success, otherwise false.
     */
    bool add_client_to_persistent_db(const sMacAddr &mac, const ValuesMap &params = {});

    /**
     * @brief Adds a client to the persistent db, if already exists, remove old entry and add a new one.
     *
     * @param mac MAC address of a client.
     * @param params An unordered map of key-value of client parameters and their values.
     * @return True on success, otherwise false.
     */
    bool add_steer_event_to_persistent_db(const ValuesMap &params = {});

    /**
     * @brief Get from persistent db all steer history event and register them on a system bus.
     *
     * @return True on success, otherwise false.
     */
    bool restore_steer_history();

    /**
     * @brief Get the client's parameters last edit time.
     *
     * @param mac MAC address of a client.
     * @return Client persistent data last edit time (even if edit was done only to runtime-dbb and not saved to persistent db), or time_point::min() if not-configured or failure.
     */
    std::chrono::system_clock::time_point get_client_parameters_last_edit(const sMacAddr &mac);

    /**
     * @brief Set the client's time-life delay.
     *
     * @param client Station object representing a client.
     * @param time_life_delay_minutes Client-specific aging time.
     * @param save_to_persistent_db If set to true, update the persistent-db (write-through), default is true.
     * @return true on success, otherwise false.
     */
    bool set_client_time_life_delay(Station &client,
                                    const std::chrono::minutes &time_life_delay_minutes,
                                    bool save_to_persistent_db = true);

    /**
     * @brief Set the client's stay-on-initial-radio.
     *
     * @param client Station object representing a client.
     * @param stay_on_initial_radio Enable client stay on the radio it initially connected to.
     * @param save_to_persistent_db If set to true, update the persistent-db (write-through), default is true.
     * @return true on success, otherwise false.
     */
    bool set_client_stay_on_initial_radio(Station &client, bool stay_on_initial_radio,
                                          bool save_to_persistent_db = true);

    /**
     * @brief Get the client's stay-on-initial-radio.
     *
     * @param mac MAC address of a client.
     * @return Enable client stay on the radio it initially connected to.
     */
    eTriStateBool get_client_stay_on_initial_radio(const sMacAddr &mac);

    /**
     * @brief Set the client's initial-radio.
     *
     * @param client Station object representing a client.
     * @param initial_radio_mac The MAC address of the radio that the client has initially connected to.
     * @param save_to_persistent_db If set to true, update the persistent-db (write-through), default is true.
     * @return true on success, otherwise false.
     */
    bool set_client_initial_radio(Station &client, const sMacAddr &initial_radio_mac,
                                  bool save_to_persistent_db = true);

    /**
     * @brief Set the client's selected-bands.
     *
     * @param client Station object representing a client.
     * @param selected_bands Client selected band/bands. Possible values are bitwise options of eClientSelectedBands.
     * @param save_to_persistent_db If set to true, update the persistent-db (write-through), default is true.
     * @return true on success, otherwise false.
     */
    bool set_client_selected_bands(Station &client, int8_t selected_bands,
                                   bool save_to_persistent_db = true);

    /**
     * @brief Set the client's unfriendly status.
     *
     * @param client Station object representing a client.
     * @param is_unfriendly Whether a client is unfriendly or not.
     * @param save_to_persistent_db If set to true, update the persistent-db (write-through), default is true.
     * @return true on success, otherwise false.
     */
    bool set_client_is_unfriendly(Station &client, bool is_unfriendly,
                                  bool save_to_persistent_db = true);

    /**
     * @brief Check if the radio's band is on one of the selected bands.
     *
     * @param client Client's mac address.
     * @param hostap MAC address of a radio.
     * @return true on success, otherwise false.
     */
    bool is_hostap_on_client_selected_bands(const sMacAddr &client, const sMacAddr &hostap);

    /**
     * @brief Clear client's persistent information.
     *
     * @param mac MAC address of a client.
     * @return true on success, otherwise false.
     */
    bool clear_client_persistent_db(const sMacAddr &mac);

    /**
     * @brief Update client's persistent information with the runtime information.
     *
     * @param client Station object representing a client.
     * @return true on success, otherwise false.
     */
    bool update_client_persistent_db(Station &client);

    /**
     * @brief Load all clients from persistent db.
     * Creates nodes for the clients in runtime-db and set persistent parameters values accordingly.
     * Aged Clients and Clients with invalid data are filtered-out and removed from persistent-DB.
     *
     * @return true on success, otherwise false.
     */
    bool load_persistent_db_clients();

    /**
     * @brief Get the clients with persistent data configured object
     *
     * @return std::deque<sMacAddr> containing mac addresses of clients with configured persistent data
     */
    std::deque<sMacAddr> get_clients_with_persistent_data_configured();

    //
    // CLI
    //
    void add_cli_socket(int sd);
    void remove_cli_socket(int sd);
    bool get_cli_debug_enable(int sd);
    int get_cli_socket_at(int idx);
    void set_slave_stop_on_failure_attempts(int attempts);
    int get_slave_stop_on_failure_attempts();

    //
    // BML
    //
    void add_bml_socket(int sd);
    void remove_bml_socket(int sd);
    bool get_bml_nw_map_update_enable(int sd);
    bool set_bml_nw_map_update_enable(int sd, bool update_enable);
    bool get_bml_stats_update_enable(int sd);
    bool set_bml_stats_update_enable(int sd, bool update_enable);
    bool get_bml_events_update_enable(int sd);
    bool set_bml_events_update_enable(int sd, bool update_enable);
    bool get_bml_topology_update_enable(int sd);
    bool set_bml_topology_update_enable(int sd, bool update_enable);
    int get_bml_socket_at(int idx);
    bool is_bml_listener_exist();

    void set_vap_list(std::shared_ptr<vaps_list_t> vaps_list);
    const std::shared_ptr<vaps_list_t> get_vap_list();
    void clear_vap_list();

    //
    // Measurements
    //

    bool set_hostap_stats_info(const sMacAddr &mac, const beerocks_message::sApStatsParams *params);
    void clear_hostap_stats_info(const sMacAddr &al_mac, const sMacAddr &mac);

    /**
     * @brief Notify about client disconnection.
     * @param mac String with STA mac address.
     * @param reason_code Reason code of clients failed association/connection.
     * @param bssid String with left bss mac.
     */
    bool notify_disconnection(const std::string &mac, const uint16_t reason_code,
                              const std::string &bssid);

    /**
     * @brief Update the node stats info
     *
     * @param[in] mac MAC address of the given node
     * @param[in] params pointer to the incoming parameters
     *
     * @return true on success, otherwise false.
     */
    bool set_node_stats_info(const sMacAddr &mac, const beerocks_message::sStaStatsParams *params);

    /**
     * @brief Clear any existing node stats info
     *
     * @param[in] mac MAC address of the given node
     */
    void clear_node_stats_info(const sMacAddr &mac);

    /**
     * @brief Set virtual AP metrics info
     *
     * @param[in] bssid vap mac address.
     * @param[in] uc_tx_bytes unicast send bytes
     * @param[in] uc_rx_bytes unicast received bytes
     * @param[in] mc_tx_bytes multicast send bytes
     * @param[in] mc_rx_bytes multicast received bytes
     * @param[in] bc_tx_bytes broadcast send bytes
     * @param[in] bc_rx_bytes broadcast received bytes
     * @return true on success, otherwise false.
     */
    bool set_vap_stats_info(const sMacAddr &bssid, uint64_t uc_tx_bytes, uint64_t uc_rx_bytes,
                            uint64_t mc_tx_bytes, uint64_t mc_rx_bytes, uint64_t bc_tx_bytes,
                            uint64_t bc_rx_bytes);

    bool commit_persistent_db_changes();
    bool is_commit_to_persistent_db_required();

    int get_hostap_stats_measurement_duration(const sMacAddr &mac);
    std::chrono::steady_clock::time_point get_hostap_stats_info_timestamp(const sMacAddr &mac);

    uint32_t get_node_rx_bytes(const std::string &mac);
    uint32_t get_node_tx_bytes(const std::string &mac);

    double get_node_rx_bitrate(const std::string &mac);
    double get_node_tx_bitrate(const std::string &mac);

    bool set_node_rx_phy_rate_100kb(const std::string &mac, uint16_t rx_phy_rate_100kb);
    bool set_node_tx_phy_rate_100kb(const std::string &mac, uint16_t tx_phy_rate_100kb);

    uint16_t get_node_rx_phy_rate_100kb(const std::string &mac);
    uint16_t get_node_tx_phy_rate_100kb(const std::string &mac);

    int get_hostap_channel_load_percent(const sMacAddr &mac);

    uint32_t get_hostap_total_sta_rx_bytes(const sMacAddr &mac);
    uint32_t get_hostap_total_sta_tx_bytes(const sMacAddr &mac);

    int get_hostap_total_client_tx_load_percent(const sMacAddr &mac);
    int get_hostap_total_client_rx_load_percent(const sMacAddr &mac);

    int get_node_rx_load_percent(const std::string &mac);
    int get_node_tx_load_percent(const std::string &mac);

    int8_t get_load_rx_rssi(const std::string &sta_mac);
    uint16_t get_load_rx_phy_rate_100kb(const std::string &sta_mac);
    uint16_t get_load_tx_phy_rate_100kb(const std::string &sta_mac);

    bool set_measurement_delay(const std::string &mac, int measurement_delay);
    int get_measurement_delay(const std::string &mac);

    bool set_measurement_sent_timestamp(const std::string &mac);

    int get_measurement_recv_delta(const std::string &mac);
    bool set_measurement_recv_delta(const std::string &mac);

    int get_measurement_window_size(const std::string &mac);
    bool set_measurement_window_size(const std::string &mac, int window_size);

    /**
     * @brief Search a node that is identified by the mac
     * and get a copy of the node's wifiChannel object
     * @param mac the identifier of the node
     * @return if the node is found, return a copy of node's wifiChannel object.
     * otherwise, return an empty wifiChannel object
     */
    beerocks::WifiChannel get_node_wifi_channel(const std::string &mac);

    /**
     * @brief Set the node and its children's wifiChannel object
     * @param mac identifier of the node
     * @param wifi_channel wifiChannel those values will be copied to the wifiChannel
     * of the DB's node.
     * @return true if the node that is identified by the mac was found and setting has succeed
     * @return false in the following cases:
     *      1. the node that is identified by the mac was not found
     *      2. the node's type is TYPE_SLAVE and the node's hostap object is nullptr
     */
    bool set_node_wifi_channel(const sMacAddr &mac, const beerocks::WifiChannel &wifi_channel);

    /**
     * @brief update the node and its children's wifiChannel objects
     * with the new bandwidth
     * @param mac identifier of the node
     * @param bw the new bandwidth that will be assigned to the node's wifiChannel object
     * @return true if the node that is identified by the mac was found and setting has succeed
     * @return false in the following cases:
     *      1. the node that is identified by the mac was not found
     *      2. if the bandwidth is unknown,
     *      3. the node's type is TYPE_SLAVE and the node's hostap object is nullptr
     */
    bool update_node_wifi_channel_bw(const sMacAddr &mac, beerocks::eWiFiBandwidth bw);

    void add_bss_info_configuration(const sMacAddr &al_mac,
                                    const wireless_utils::sBssInfoConf &bss_info);
    /**
     * @brief Store BSS information in the bss_infos_global list.
     *
     * @param bss_info Structure with BSS information.
     */
    void add_bss_info_configuration(const wireless_utils::sBssInfoConf &bss_info);
    std::list<wireless_utils::sBssInfoConf> &get_bss_info_configuration(const sMacAddr &al_mac);

    /**
     * @brief Return bss_infos_global list with BSS information.
     */
    std::list<wireless_utils::sBssInfoConf> &get_bss_info_configuration();
    void clear_bss_info_configuration();
    void clear_bss_info_configuration(const sMacAddr &al_mac);

    /**
     * @brief Store traffic separation policy for agent.
     *
     * @param[in] al_mac AL MAC address of agent.
     * @param[in] config Traffic separation policy configuration.
     */
    void
    add_traffic_separataion_configuration(const sMacAddr &al_mac,
                                          const wireless_utils::sTrafficSeparationSsid &config);
    /**
     * @brief Store default 802.1Q settings for agent.
     *
     * @param[in] al_mac AL MAC address of agent.
     * @param[in] config Default 802.1Q setting configuration.
     */
    void add_default_8021q_settings(const sMacAddr &al_mac,
                                    const wireless_utils::s8021QSettings &config);

    /**
     * @brief Get traffic separation policy for agent.
     *
     * @param[in] al_mac AL MAC address of agent.
     *
     * @return List of policies for the AL mac. If not found, return empty list.
     */
    const std::list<wireless_utils::sTrafficSeparationSsid>
    get_traffic_separataion_configuration(const sMacAddr &al_mac);

    /**
     * @brief Get default 802.1Q settings for agent.
     *
     * @param[in] al_mac AL MAC address of agent.
     *
     * @return Default 8021Q settings for the AL mac. If not found, return empty struct.
     */
    wireless_utils::s8021QSettings get_default_8021q_setting(const sMacAddr &al_mac);

    /**
     * @brief Clear all known traffic separation configurations.
     */
    void clear_traffic_separation_configurations();

    /**
     * @brief Clear traffic separation configuration for an agent.
     *
     * @param[in] al_mac AL MAC address of agent.
     */
    void clear_traffic_separation_configurations(const sMacAddr &al_mac);

    /**
     * @brief Clear all known default 802.1Q settings.
     */
    void clear_default_8021q_settings();

    /**
     * @brief Clear traffic separation configuration for an agent.
     *
     * @param[in] al_mac AL MAC address of agent.
     */
    void clear_default_8021q_settings(const sMacAddr &al_mac);

    /**
     * @brief Disable periodic link metrics requests by setting interval to zero.
     */
    void disable_periodic_link_metrics_requests();

    /**
     * @brief Set radio utilization value in Device.WiFi.DataElements Data Model.
     *
     * Data model path example: "Device.WiFi.DataElements.Network.Device.1.Radio.1.Utilization"
     *
     * @param[in] bssid BSSID for specific radio.
     * @param[in] utilization Radio utilization value.
     * @return true on success, otherwise false.
     */
    bool set_radio_utilization(const sMacAddr &bssid, uint8_t utilization);

    /**
     * @brief Set radio metrics values in Device.WiFi.DataElements Data Model.
     *
     * Objects are Noise, Transmit, ReceiveSelf and ReceiveOther.
     * Data model path example: "Device.WiFi.DataElements.Network.Device.1.Radio.1.Noise"
     *
     * @param[in] uid uid for specific radio.
     * @param[in] noise Noise value [0, 220].
     * @param[in] transmit Transmit value.
     * @param[in] receive_self ReceiveSelf value.
     * @param[in] receive_other ReceiveOther value.
     * @return true on success, otherwise false.
     */
    bool set_radio_metrics(const sMacAddr &uid, uint8_t noise, uint8_t transmit,
                           uint8_t receive_self, uint8_t receive_other);

    /**
     * @brief Set estimated service parameters in Device.WiFi.DataElements Data Model.
     *
     * Data model path example: "Device.WiFi.DataElements.Network.Device.1.Radio.1.BSS.1.EstServiceParametersBE"
     *
     * @param[in] bssid BSSID.
     * @param[in] param_name Estimated service parameters name.
     * @param[in] esp_vslue Estimated service parameters value.
     * @return True on success, otherwise false.
     */
    bool set_estimated_service_param(const sMacAddr &bssid, const std::string &param_name,
                                     uint32_t esp_value);

    /**
     * @brief Updates master configuration if a setting is changed through NBAPI.
     *
     * Data model path : "Device.WiFi.DataElements.Configuration" defined in controller.odl
     *
     * @param nbapi_config Settings read from datamodel with change action.
     * @return true on success, otherwise false.
     */
    bool update_master_configuration(const sDbNbapiConfig &nbapi_config);

    /**
     * @brief Synchronizes settings struct from config struct. Called after config struct
     * is updated from NBAPI.
     *
     */
    void update_master_settings_from_config();

    /**
     * @brief Recalculate single value of attribute to Byte units according to its unit.
     *
     * If attribute unit is BYTES, method changes nothing.
     * According to attributes unit type, method recalculates bytes and assign on it again.
     *
     * @param[in] byte_counter_units attribute unit
     * @param[in] bytes Number of bytes to recalculate
     * @return Recalculate value of the bytes
     */
    uint64_t recalculate_attr_to_byte_units(
        wfa_map::tlvProfile2ApCapability::eByteCounterUnits byte_counter_units, uint64_t bytes);

    /**
     * @brief Calculates the DPP bootstrapping string from struct dpp_bootstrapping_info
     * 
     * @return Calculated string if dpp_bootstrapping_info is filled, empty string otherwise
     */
    std::string calculate_dpp_bootstrapping_str();

    /**
     * @brief Clears CAC Status Report data model.
     *
     * Remove all indexes (reports) in CACStatus object for given agent.
     *
     * Data model path : "Device.WiFi.DataElements.Network.Device.{i}.CACStatus.{i}."
     *
     * @param[in] agent db object
     * @return true on success, otherwise false.
     */
    bool dm_clear_cac_status_reports(std::shared_ptr<Agent> agent);

    /**
     * @brief Adds instance for CACStatus and its sub-objects and full fills it.
     * Sub-objects: CACAvailableChannel, CACNonOccupancyChannel and CACActiveChannel.
     *
     * Data model paths :
     *      "Device.WiFi.DataElements.Network.Device.{i}.CACStatus.{i}.CACAvailableChannel.{i}"
     *      "Device.WiFi.DataElements.Network.Device.{i}.CACStatus.{i}.CACNonOccupancyChannel.{i}"
     *      "Device.WiFi.DataElements.Network.Device.{i}.CACStatus.{i}.CACActiveChannel.{i}"
     *
     * @param[in] agent db object
     * @param[in] available_channels vector with available channels identified by CAC
     * @param[in] non_occupancy_channels vector with non occupancy channels identified by CAC
     * @param[in] active_channels vector with active channels identified by CAC
     * @return true on success, otherwise false.
     */
    bool dm_add_cac_status_report(
        std::shared_ptr<Agent> agent,
        const std::vector<wfa_map::tlvProfile2CacStatusReport::sAvailableChannels>
            &available_channels,
        const std::vector<wfa_map::tlvProfile2CacStatusReport::sDetectedPairs>
            &non_occupancy_channels,
        const std::vector<wfa_map::tlvProfile2CacStatusReport::sActiveCacPairs> &active_channels);

    /**
     * @brief Removes excessive NBAPI objects from system bus, if amount of them succeed the limit.
     *
     * @param paths Queue with paths to NBAPI objects of particular type.
     * @param limit The maximum allowed amount of those objects.
     * @return True on success, false otherwise.
     */
    bool dm_check_objects_limit(std::queue<std::string> &paths, uint8_t limit);

    /**
     * @brief Updates CollectionInterval of the all Devices (Agents).
     *
     * The interval between the collection of consecutive measurements of the most frequently
     * updated Data Element from this device (milliseconds).
     *
     * @param interval interval in milliseconds
     * @return True on success, false otherwise.
     */
    bool dm_update_collection_intervals(std::chrono::milliseconds interval);

    /**
     * @brief Updates last contact time the agent.
     *
     * Each time Multi-AP control message is arrived, last contact time is updated.
     *
     * @param agent_mac agent AL-MAC address
     * @return True on success, false otherwise.
     */
    bool update_last_contact_time(const sMacAddr &agent_mac);

    /**
     * @brief Sets agents (Device) datamodel ManufacturerOUI object.
     *
     * This OUI is retrieved from agents AL-MAC first three bytes.
     *
     * @param agent database object
     * @return True on success, false otherwise.
     */
    bool dm_set_agent_oui(std::shared_ptr<Agent> agent);

    /**
     * @brief Adds station steering event to database map and also for data model.
     *
     * Map stores events with maximum number MAX_EVENT_HISTORY_SIZE per station.
     *
     * @param sta_mac station mac address
     * @param event station steering event
     * @return True on success, false otherwise.
     */
    bool add_sta_steering_event(const sMacAddr &sta_mac, sStaSteeringEvent &event);

    /**
     * @brief Restores station steering event from database to add to new data model path of station.
     *
     * When station is steered/disassociated all data models are removed for that specific station.
     * To recover old steering history, this method reads it from database and add old ones to data model.
     *
     * @param station Station object
     * @return True on success, false otherwise.
     */
    bool dm_restore_sta_steering_event(const Station &station);

    /**
     * @brief Sets multi ap backhaul datamodel of devices.
     *
     * Controller does not have any Backhaul, so it left empty as standard requested.
     *
     * BackhaulMACAddress -> Parent Backhaul MAC Address (Parent's BH BSS, or ETH MAC)
     * BackhaulDeviceID -> Parent Device ID (AL_MAC)
     * MACAddress -> Current Device's Backhaul Interface MAC (BH STA or ETH MAC)
     *
     * DM path : "Device.WiFi.DataElements.Network.Device.{i}.MultiAPDevice.Backhaul"
     *
     * @param agent agent whose multi ap backhaul object is set
     * @return True on success, false otherwise.
     */
    bool dm_set_device_multi_ap_backhaul(const Agent &agent);

    /**
     * @brief Sets Service Set Identifier (SSID) to VLAN ID (VID) mapping for EasyMesh traffic separation.
     *
     * DM path : "Device.WiFi.DataElements.Network.Device.{i}.SSIDtoVIDMapping.{i}."
     *
     * @param[in] agent agent whose SSIDtoVIDMapping object is set
     * @param[in] config Traffic separation policy configuration
     * @return True on success, false otherwise.
     */
    bool dm_set_device_ssid_to_vid_map(const Agent &agent,
                                       const wireless_utils::sTrafficSeparationSsid &config);

    /**
     * @brief Sets the default 802.1Q settings for EasyMesh service prioritization.
     *
     * DM path : "Device.WiFi.DataElements.Network.Device.{i}.Default8021Q.{i}."
     *
     * @param[in] agent agent whose Default8021Q object is set.
     * @param[in] primary_vlan_id The primary 802.1Q C-TAG (VLAN ID).
     * @param[in] default_pcp The default Priority Code Point (PCP).
     * @return True on success, false otherwise.
     */
    bool dm_set_default_8021q(const Agent &agent, const uint16_t primary_vlan_id,
                              const uint8_t default_pcp);
    /**
     * @brief Sets Device datamodel board info parameters.
     *
     * DM path: "Device.WiFi.DataElements.Network.Device.{i}."
     *
     * @param agent Agent DB object.
     * @return True on success, false otherwise.
     */
    bool dm_set_profile1_device_info(const Agent &agent);

    /**
     * @brief Sets Device datamodel info parameters.
     *
     * DM paths:
     * "Device.WiFi.DataElements.Network.Device.{i}."
     * "Device.WiFi.DataElements.Network.Device.{i}.Radio.{i}."
     *
     * @param agent Agent DB object.
     * @return True on success, false otherwise.
     */
    bool dm_set_profile3_device_info(const Agent &agent);

    /**
     * @brief Adds to data model an instance of object AssociationEventData.
     *
     * This object describes an event generated when a STA associates to a BSS.
     * Example of full path to object:
     * 'Device.WiFi.DataElements.AssociationEvent.AssociationEventData.1'.
     *
     * @param bssid BSS mac address.
     * @param client_mac Client mac address.
     * @param assoc_ts Timesamp in Data Model time format of station association.
     * @return Path to object on success, empty sring otherwise.
     */
    std::string dm_add_association_event(const sMacAddr &bssid, const sMacAddr &client_mac,
                                         const std::string &assoc_ts = {});

    /**
     * @brief Remove Radio data model object
     *
     * DM path to object:
     * "Device.WiFi.DataElements.Network.Device.{i}.Radio.{i}."
     *
     * @param radio db radio object
     * @return True on success, false otherwise.
     */
    bool dm_remove_radio(Agent::sRadio &radio);

    /**
     * @brief Removes BSS datamodel object on NBAPI
     *
     * Example of full path to object:
     * "Device.WiFi.DataElements.Netwok.Device.{i}.Radio.{i}.BSS.{i}
     *
     * @param bss BSS object.
     * @return True on success, false otherwise.
     */
    bool dm_remove_bss(Agent::sRadio::sBss &bss);

    /**
     * @brief Sets MACAddress of the Backhaul Station (bSTA) on given radio.
     *
     * A station with this MAC also should appear on datamodel,
     * if this devices radio connects to another EasyMesh devices wireless backhaul BSS (bBSS).
     *
     * DM path : "Device.WiFi.DataElements.Network.Device.{i}.Radio.{i}.BackhaulSta"
     *
     * @param[in] radio radio db object
     * @param[in] bh_sta_mac backhaul sta mac address.
     * @return true on success, otherwise false.
     */
    bool dm_set_radio_bh_sta(const Agent::sRadio &radio, const sMacAddr &bh_sta_mac);

    /**
     * @brief Clears CACCapability data model object.
     *
     * Remove all indexes in CACCapability object for given Radio UID.
     *
     * Data model path : "Device.WiFi.DataElements.Network.Device.{i}.Radio.{i}.CACCapability."
     *
     * @param[in] radio Radio DB object.
     * @return True on success, otherwise false.
     */
    bool dm_clear_radio_cac_capabilities(const Agent::sRadio &radio);

    /**
     * @brief Adds instance for CACCapability.CACMethod and fullfills it.
     *
     * Also creates sub-objects: OpClassChannels and Channel.
     *
     * Data model paths :
     * "Device.WiFi.DataElements.Network.Device.{i}.Radio.{i}.CACCapability.CACMethod.{i}."
     * "Device.WiFi.DataElements.Network.Device.{i}.Radio.{i}.CACCapability.CACMethod.{i}.OpClassChannels.{i}."
     * "Device.WiFi.DataElements.Network.Device.{i}.Radio.{i}.CACCapability.CACMethod.{i}.OpClassChannels.{i}.Channel.{i}."
     *
     * @param[in] radio Radio DB object.
     * @param[in] method CAC method supported.
     * @param[in] duration Number of seconds required to complete given method of CAC.
     * @param[in] oc_channels Map holds vectors with channel numbers per operating class supported for given method of CAC.
     * @return True on success, otherwise false.
     */
    bool dm_add_radio_cac_capabilities(
        const Agent::sRadio &radio, const wfa_map::eCacMethod &method, const uint8_t &duration,
        const std::unordered_map<uint8_t, std::vector<uint8_t>> &oc_channels);

    /**
     * @brief Adds instances for AKMFrontHaul and AKMBackhaul objects and fullfills them.
     *
     * Data model paths :
     * "Device.WiFi.DataElements.Network.Device.{i}.Radio.{i}.Capabilities.AKMFrontHaul.{i}."
     * "Device.WiFi.DataElements.Network.Device.{i}.Radio.{i}.Capabilities.AKMBackhaul.{i}."
     *
     * @param[in] radio Radio DB object.
     * @param[in] fronthaul_bss_selectors Vector with values of OUI and suite type parameters for the fronthaul BSS.
     * @param[in] backhaul_bss_selectors Vector with values of OUI and suite type parameters for the backhaul BSS.
     * @return True on success, otherwise false.
     */
    bool dm_add_radio_akm_suite_capabilities(
        const Agent::sRadio &radio,
        const std::vector<wfa_map::tlvAkmSuiteCapabilities::sBssAkmSuiteSelector>
            &fronthaul_bss_selectors,
        const std::vector<wfa_map::tlvAkmSuiteCapabilities::sBssAkmSuiteSelector>
            &backhaul_bss_selectors);

    /**
     * @brief Sets advanced radio capabilities on given radio.
     *
     * Data model path: "Device.WiFi.DataElements.Network.Device.{i}.Radio.{i}."
     *
     * @param[in] radio Radio DB object.
     * @return True on success, otherwise false.
     */
    bool dm_set_radio_advanced_capabilities(const Agent::sRadio &radio);

    /**
     * @brief Set the VBSS Capabilities for the specified radio. 
     *  VBSS Capabilities information defined more in the EasyMesh specification.
     * 
     * @param radio_uid The UID of the radio to update the VBSS Capabilities for.
     * @param max_vbss Maximum number of VBSSs supported by this radio.
     * @param vbsses_subtract Which total BSS count each VBSSs should decrease (More in spec).
     * @param apply_vbssid_restrict If true, the following BSSID restritions apply.
     * @param apply_vbssid_match_mask_restrict If true, Match + Mask restrictions apply to all non-fixed bits.
     * @param apply_fixed_bits_restrict If true, restrictions apply to the fixed bits in these VBSSIDs.
     * @param fixed_bits_mask Mask of bits that must be fixed in the VBSSID that the radio can support.
     * @param fixed_bits_value Value of the VBSSID that must be fixed, when masked with the fixed bits mask.
     * @return True if VBSSCapabilities object was set sucesssfully for radio, false otherwise. 
     */
    bool dm_set_radio_vbss_capabilities(const sMacAddr &radio_uid, uint8_t max_vbss,
                                        bool vbsses_subtract, bool apply_vbssid_restrictions,
                                        bool apply_vbssid_match_mask_restrictions,
                                        bool apply_fixed_bits_restrictions,
                                        const sMacAddr &fixed_bits_mask,
                                        const sMacAddr &fixed_bits_value);

    /**
     * @brief Adds instance for ScanCapability and fullfills it.
     *
     * Also creates sub-objects: OpClassChannels and Channel.
     *
     * Data model paths :
     * "Device.WiFi.DataElements.Network.Device.{i}.Radio.{i}.ScanCapability."
     * "Device.WiFi.DataElements.Network.Device.{i}.Radio.{i}.ScanCapability.OpClassChannels.{i}."
     * "Device.WiFi.DataElements.Network.Device.{i}.Radio.{i}.ScanCapability.OpClassChannels.{i}.Channel.{i}."
     *
     * @param[in] radio Radio DB object.
     * @return True on success, otherwise false.
     */
    bool dm_add_radio_scan_capabilities(const Agent::sRadio &radio);

    /** @brief Adds instance for Device.{i}.IEEE1905Security and fullfills it.
     *
     * Data model path :
     * "Device.WiFi.DataElements.Network.Device.{i}.IEEE1905Security.{i}."
     *
     * @param[in] agent Agent DB object.
     * @param[in] onboard_protocol Onboarding protocols supported. 0: 1905 Device.
     * @param[in] integrity_algorithm Message integrity algorithms supported. 0: HMAC-SHA256.
     * @param[in] encryption_algorithm Message encryption algorithms supported. 0: AES-SIV.
     * @return true on success, otherwise false.
     */
    bool dm_add_agent_1905_layer_security_capabilities(
        const Agent &agent,
        const wfa_map::tlv1905LayerSecurityCapability::eOnboardingProtocol &onboard_protocol,
        const wfa_map::tlv1905LayerSecurityCapability::eMicAlgorithm &integrity_algorithm,
        const wfa_map::tlv1905LayerSecurityCapability::eEncryptionAlgorithm &encryption_algorithm);

    /**
     * @brief Sets metric reporting policy parameters.
     *
     * Data model paths:
     * "Device.WiFi.DataElements.Network.Device.{i}."
     * "Device.WiFi.DataElements.Network.Device.{i}.Radio.{i}."
     *
     * @param[in] agent Agent DB object.
     * @return True on success, otherwise false.
     */
    bool dm_set_metric_reporting_policies(const Agent &agent);

    /**
     * @brief Sets steering policy parameters.
     *
     * Data model paths:
     * "Device.WiFi.DataElements.Network.Device.{i}."
     * "Device.WiFi.DataElements.Network.Device.{i}.Radio.{i}."
     *
     * @param[in] agent Agent DB object.
     * @return True on success, otherwise false.
     */
    bool dm_set_steering_policies(const Agent &agent);

    /** @brief Sets Multi-AP profile for corresponding device.
     *
     * DM path: "Device.WiFi.DataElements.Network.Device.{i}."
     *
     * @param[in] agent Agent DB object.
     * @return true on success, otherwise false.
     */
    bool dm_set_device_multi_ap_profile(const Agent &agent);

    /** @brief Sets Unsuccessful Association policy parameters for corresponding device.
     *
     * DM path: "Device.WiFi.DataElements.Network.Device.{i}."
     *
     * @param[in] agent Agent DB object.
     * @return true on success, otherwise false.
     */
    bool dm_set_device_unsuccessful_association_policy(const Agent &agent);

    /** @brief Sets service prioritization rules for corresponding device.
     *
     * DM path: "Device.WiFi.DataElements.Network.Device.{i}."
     *
     * @param[in] agent Agent DB object.
     * @return true on success, otherwise false.
     */
    bool dm_set_service_prioritization_rules(const Agent &agent);

    /** @brief Get Service Prioritization Rules (and DSCP map) from DM.
     *
     * DM path: "Device.WiFi.DataElements.Network.Device.{i}."
     *
     * @param[out] agent Agent DB object.
     * @return true on success, otherwise false.
     */
    bool dm_get_service_prioritization_rules(std::shared_ptr<Agent> agent);

    /** @brief Sets AP capability parameters for corresponding device.
     *
     * DM path: "Device.WiFi.DataElements.Network.Device.{i}."
     *
     * @param[in] agent Agent DB object.
     * @return true on success, otherwise false.
     */
    bool dm_set_device_ap_capabilities(const Agent &agent);

    //
    // tasks
    //
    bool assign_load_balancer_task_id(const std::string &mac, int new_task_id);
    int get_load_balancer_task_id(const std::string &mac);

    bool assign_network_optimization_task_id(int new_task_id);
    int get_network_optimization_task_id();

    bool assign_bml_task_id(int new_task_id);
    int get_bml_task_id();

    bool assign_pre_association_steering_task_id(int new_task_id);
    int get_pre_association_steering_task_id();

    bool assign_channel_selection_task_id(int new_task_id);
    int get_channel_selection_task_id();

    bool assign_dynamic_channel_selection_task_id(const sMacAddr &mac, int new_task_id);
    int get_dynamic_channel_selection_task_id(const sMacAddr &mac);

    bool assign_dynamic_channel_selection_r2_task_id(int new_task_id);
    int get_dynamic_channel_selection_r2_task_id();

    bool assign_persistent_db_aging_operation_id(int new_operation_id);
    int get_persistent_db_aging_operation_id();

    bool assign_persistent_db_data_commit_operation_id(int new_operation_id);
    int get_persistent_db_data_commit_operation_id();

    bool assign_dhcp_task_id(int new_task_id);
    int get_dhcp_task_id();

    bool assign_agent_monitoring_task_id(int new_task_id);
    int get_agent_monitoring_task_id();

    bool assign_statistics_polling_task_id(int new_task_id);
    int get_statistics_polling_task_id();

    bool assign_vbss_task_id(int new_task_id);
    int get_vbss_task_id();

    void lock();
    void unlock();

    //
    // settings
    //
    std::string settings_vendor() { return config.vendor; }
    std::string settings_model() { return config.model; }

    // Features:
    void settings_dfs_reentry(bool en)
    {
        settings.enable_dfs_reentry = en && config.load_dfs_reentry;
    }
    bool settings_dfs_reentry() { return settings.enable_dfs_reentry; }
    void settings_daisy_chaining_disabled(bool en)
    {
        settings.daisy_chaining_disabled = en && config.daisy_chaining_disabled;
    }
    bool settings_daisy_chaining_disabled() { return settings.daisy_chaining_disabled; }
    void settings_client_band_steering(bool en)
    {
        settings.client_band_steering = en && config.load_client_band_steering;
    }
    bool settings_client_band_steering() { return settings.client_band_steering; }
    void settings_client_optimal_path_roaming(bool en)
    {
        settings.client_optimal_path_roaming = en && config.load_client_optimal_path_roaming;
    }
    bool settings_client_optimal_path_roaming() { return settings.client_optimal_path_roaming; }
    void settings_legacy_client_roaming(bool en)
    {
        settings.legacy_client_roaming = en && config.load_legacy_client_roaming;
    }
    bool settings_legacy_client_roaming() { return settings.legacy_client_roaming; }
    void settings_client_11k_roaming(bool en)
    {
        settings.client_11k_roaming = en && config.load_client_11k_roaming;
    }
    bool settings_client_11k_roaming() { return settings.client_11k_roaming; }

    void settings_ire_roaming(bool en) { settings.ire_roaming = en && config.load_ire_roaming; }
    bool settings_ire_roaming() { return settings.ire_roaming; }

    void settings_load_balancing(bool en)
    {
        settings.load_balancing = en && config.load_load_balancing;
    }
    bool settings_load_balancing() { return settings.load_balancing; }

    void settings_diagnostics_measurements(bool en)
    {
        settings.diagnostics_measurements = en && config.load_diagnostics_measurements;
    }
    bool settings_diagnostics_measurements() { return settings.diagnostics_measurements; }
    void settings_backhaul_measurements(bool en)
    {
        settings.backhaul_measurements = en && config.load_backhaul_measurements;
    }
    bool settings_backhaul_measurements() { return settings.backhaul_measurements; }
    void settings_front_measurements(bool en)
    {
        settings.front_measurements = en && config.load_front_measurements;
    }
    bool settings_front_measurements() { return settings.front_measurements; }
    void settings_monitor_on_vaps(bool en)
    {
        settings.monitor_on_vaps = en && config.load_monitor_on_vaps;
    }
    bool settings_monitor_on_vaps() { return settings.monitor_on_vaps; }

    void settings_health_check(bool en) { settings.health_check = en && config.load_health_check; }
    bool settings_health_check() { return settings.health_check; }

    void settings_service_fairness(bool en)
    {
        settings.service_fairness = en && config.load_service_fairness;
    }
    bool settings_service_fairness() { return settings.service_fairness; }
    void settings_rdkb_extensions(bool en)
    {
        settings.rdkb_extensions = en && config.load_rdkb_extensions;
    }
    bool settings_rdkb_extensions() { return settings.rdkb_extensions; }

    // Params
    void setting_certification_mode(bool en) { config.certification_mode = en; }

    bool setting_certification_mode() { return config.certification_mode; }

    void settings_client_optimal_path_roaming_prefer_signal_strength(bool en)
    {
        settings.client_optimal_path_roaming_prefer_signal_strength = en;
    }
    bool settings_client_optimal_path_roaming_prefer_signal_strength()
    {
        return settings.client_optimal_path_roaming_prefer_signal_strength;
    }

    void settings_channel_select_task(bool en)
    {
        settings.channel_select_task = en && config.load_channel_select_task;
    }
    bool settings_channel_select_task() { return settings.channel_select_task; }

    void settings_dynamic_channel_select_task(bool en)
    {
        settings.dynamic_channel_select_task = en && config.load_dynamic_channel_select_task;
    }
    bool settings_dynamic_channel_select_task() { return settings.dynamic_channel_select_task; }

    bool is_prplmesh(const sMacAddr &mac);
    void set_prplmesh(const sMacAddr &mac);

    //
    // Controller context
    //
    void set_controller_ctx(Controller *ctx) { m_controller_ctx = ctx; }
    Controller *get_controller_ctx() { return m_controller_ctx; }

    const sMacAddr &get_local_bridge_mac() { return m_local_bridge_mac; }

    //
    // vars
    //
    sDbMasterConfig &config;

private:
    /**
     * @brief Adds node to the database.
     *
     * @param mac MAC address of the node.
     * @param parent_mac
     * @param type The type of node used for node-type verification.
     * @return std::shared_ptr<node> pointer to the node on success, nullptr otherwise.
     */
    bool add_node(const sMacAddr &mac,
                  const sMacAddr &parent_mac = beerocks::net::network_utils::ZERO_MAC,
                  beerocks::eType type       = beerocks::TYPE_CLIENT);
    std::shared_ptr<node> get_node(const std::string &key); //key can be <mac> or <al_mac>_<ruid>
    std::shared_ptr<node> get_node(const sMacAddr &mac);

    /**
     * @brief Returns the node object after verifing node type.
     *
     * if node is found but type is not requested type a nullptr is returned.
     *
     * @param mac MAC address of the node.
     * @param type The type of node used for node-type verification.
     * @return std::shared_ptr<node> pointer to the node on success, nullptr otherwise.
     */
    std::shared_ptr<node> get_node_verify_type(const sMacAddr &mac, beerocks::eType type);
    std::shared_ptr<node::radio> get_hostap(const sMacAddr &radio_uid);
    int get_node_hierarchy(std::shared_ptr<node> n);
    std::set<std::shared_ptr<node>> get_node_subtree(std::shared_ptr<node> n);
    void adjust_subtree_hierarchy(std::shared_ptr<node> n);
    void adjust_subtree_hierarchy(std::set<std::shared_ptr<node>> subtree, int offset);
    std::set<std::shared_ptr<node>> get_node_children(std::shared_ptr<node> n,
                                                      int type               = beerocks::TYPE_ANY,
                                                      int state              = beerocks::STATE_ANY,
                                                      std::string parent_mac = std::string());

    void rewind();
    bool get_next_node(std::shared_ptr<node> &n);

    /**
     * @brief Updates the client values in the persistent db.
     *
     * @param mac MAC address of a client.
     * @param values_map A map of client params and their values.
     * @return true on success, otherwise false.
     */
    bool update_client_entry_in_persistent_db(const sMacAddr &mac, const ValuesMap &values_map);

    /**
     * @brief Sets the node params (runtime db) from a param-value map.
     *
     * @param mac MAC address of node to be updated.
     * @param values_map A map of client params and their values.
     * @return true on success, otherwise false.
     */
    bool set_node_params_from_map(const sMacAddr &mac, const ValuesMap &values_map);

    /**
     * @brief Adds a client entry to persistent_db with configured parameters and increments clients counter.
     *
     * @param entry_name Client entry name in persistent db.
     * @param values_map A map of client params and their values.
     * @return true on success, otherwise false.
     */
    bool add_client_entry_and_update_counter(const std::string &entry_name,
                                             const ValuesMap &values_map);

    /**
     * @brief Removes a client entry from persistent_db and decrements clients counter.
     *
     * @param entry_name Client entry name in persistent db.
     * @return true on success, otherwise false.
     */
    bool remove_client_entry_and_update_counter(const std::string &entry_name);

    /**
     * @brief Removes client with least timelife remaining from persistent db (with preference to disconnected clients).
     *
     * @param[in] client_to_skip A client mac that should not be selected as cadidate. This is to prevent currently added node as candidate.
     * @return true on success, otherwise false.
     */
    bool remove_candidate_client(sMacAddr client_to_skip = beerocks::net::network_utils::ZERO_MAC);

    /**
     * @brief Returns the preferred client to be removed.
     *
     * Preference is determined as follows:
     * - Prefer disconnected clients over connected ones.
     * - According to above, the client with least time left before aging.

     * @param[in] client_to_skip A client mac that should not be selected as cadidate. This is to prevent currently added node as candidate.
     * @return sMacAddr mac of candidate client to be removed - if not found, string_utils::ZERO_MAC is returned.
     */
    sMacAddr get_candidate_client_for_removal(
        sMacAddr client_to_skip = beerocks::net::network_utils::ZERO_MAC);

    /**
     * @brief Adds instance to the datamodel for the unique MAC
     *
     * @param[in] mac Mac address for the new device
     * @return Path of device instance on success or empty string otherwise.
     */
    std::string dm_add_device_element(const sMacAddr &mac);

    /**
     * @brief Add station 'WiFi6Capabilities' data element, set values to its parameters.
     *
     * Example of full path to object:
     * "Device.WiFi.DataElements.Netwok.Device.1.Radio.1.Capabilities.BSS.1.STA.1.WiFi6Capabilities".
     *
     * @param path_to_sta Path to station.
     * Example of full path to station:
     * "Device.WiFi.DataElements.Netwok.Device.1.Radio.1.Capabilities.BSS.1.STA.1.
     * @param sta_cap Structure with station HE Capabilities.
     * @return True on success, false otherwise.
     */
    bool dm_set_sta_he_capabilities(const std::string &path_to_sta,
                                    const beerocks::message::sRadioCapabilities &sta_cap);

    /**
     * @brief Add station 'HTCapabilities' data element, set values to its parameters.
     *
     * Example of full path to object:
     * "Device.WiFi.DataElements.Netwok.Device.1.Radio.1.Capabilities.BSS.1.STA.1.HTCapabilities".
     *
     * @param path_to_sta Path to station.
     * Example of full path to station:
     * "Device.WiFi.DataElements.Netwok.Device.1.Radio.1.Capabilities.BSS.1.STA.1.
     * @param sta_cap Structure with station HT Capabilities.
     * @return True on success, false otherwise.
     */
    bool dm_set_sta_ht_capabilities(const std::string &path_to_sta,
                                    const beerocks::message::sRadioCapabilities &sta_cap);

    /**
     * @brief Add station 'VHTCapabilities' data element, set values to its parameters.
     *
     * Example of full path to VHTCapabilities object:
     * "Device.WiFi.DataElements.Netwok.Device.1.Radio.1.Capabilities.BSS.1.STA.1.VHTCapabilities".
     *
     * @param path_to_sta Path to station.
     * Example of full path to the station:
     * "Device.WiFi.DataElements.Netwok.Device.1.Radio.1.Capabilities.BSS.1.STA.1."
     * @param sta_cap Structure with station capabilities.
     * @return True on success, false otherwise.
     */
    bool dm_set_sta_vht_capabilities(const std::string &path_to_obj,
                                     const beerocks::message::sRadioCapabilities &sta_cap);

    /**
     * @brief Sets value for parameters of optional sub-object STA HTCapabilities.
     *
     * @param path_to_event Path to event which contains STA HTCapabilities sub-object.
     * @param sta_cap Structure with station HT Capabilities.
     * @return True on success, false otherwise.
     */
    bool dm_set_assoc_event_sta_ht_cap(const std::string &path_to_event,
                                       const beerocks::message::sRadioCapabilities &sta_cap);

    /**
     * @brief Sets value for parameters of optional sub-object STA VHTCapabilities.
     *
     * @param path_to_event Path to event which contains STA VHTCapabilities sub-object.
     * @param sta_cap Structure with station VHT Capabilities.
     * @return True on success, false otherwise.
     */
    bool dm_set_assoc_event_sta_vht_cap(const std::string &path_to_event,
                                        const beerocks::message::sRadioCapabilities &sta_cap);

    /**
     * @brief Sets value for parameters of optional sub-object STA WiFi6Capabilities.
     *
     * @param path_to_event Path to event which contains STA WiFi6Capabilities sub-object.
     * @param sta_cap Structure with station WiFi6 Capabilities.
     * @return True on success, false otherwise.
     */
    bool dm_set_assoc_event_sta_he_cap(const std::string &path_to_event,
                                       const beerocks::message::sRadioCapabilities &sta_cap);

    /**
     * @brief Adds STA instance to the datamodel.
     *
     * Data model path example: "Device.WiFi.DataElements.Network.Device.1.Radio.1.BSS.2.STA.3"
     *
     * @param bssid BSS mac address.
     * @param station Station object
     * @return True on success, false otherwise.
     */
    bool dm_add_sta_element(const sMacAddr &bssid, Station &station);

    /**
     * @brief Set clients (device) multi ap capabilities
     *
     * Data model path example: "Device.WiFi.DataElements.Network.Device.1.MultiAPCapabilities.{capabilities}"
     *
     * @param device_mac mac address of device
     * @return True on success, false otherwise.
     */
    bool dm_set_device_multi_ap_capabilities(const std::string &device_mac);

    /**
     * @brief Add instance of 'OperatingClasses' data element, set values for its parameters.
     *
     * Data model path example: "Device.WiFi.DataElements.Network.Device.1.Radio.1.Capabilities.OperatingClasses.1."
     *
     * @param radio_mac mac address of radio which reporting operating class.
     * @param max_tx_power max transmit power.
     * @param op_class operating class.
     * @param non_operable_channels list of non oparable channels.
     * @return true on success, false otherwise.
     */
    bool dm_add_ap_operating_classes(const std::string &radio_mac, uint8_t max_tx_power,
                                     uint8_t op_class,
                                     const std::vector<uint8_t> &non_operable_channels);

    /**
     * @brief Add or update instance of "BSS" data element, set values for its parameters.
     *
     * Example: "Device.WiFi.DataElements.Network.Device.1.Radio.1.BSS.1"
     *
     * @param radio_mac mac address of radio on which BSSID exists.
     * @param bssid BSSID of the BSS.
     * @param ssid SSID of the BSS. If empty, BSS is considered disabled.
     * @param is_vbss Whether this is a Virtual BSS or not
     */
    bool dm_set_radio_bss(const sMacAddr &radio_mac, const sMacAddr &bssid, const std::string &ssid,
                          bool is_vbss = false);

    /**
     * @brief Set data model path member of a node
     *
     * @param mac mac address of node
     * @param data_model_path data model path
     * @return true on success, false otherwise.
     */
    bool set_node_data_model_path(const sMacAddr &mac, const std::string &data_model_path);

    int network_optimization_task_id           = -1;
    int channel_selection_task_id              = -1;
    int dynamic_channel_selection_r2_task_id   = -1;
    int bml_task_id                            = -1;
    int pre_association_steering_task_id       = -1;
    int config_update_task_id                  = -1;
    int persistent_db_aging_operation_id       = -1;
    int persistent_db_data_commit_operation_id = -1;
    int dhcp_task_id                           = -1;
    int agent_monitoring_task_id               = -1;
    int statistics_polling_task_id             = -1;
    int vbss_task_id                           = -1;

    std::shared_ptr<node> last_accessed_node;
    std::string last_accessed_node_mac;

    std::mutex db_mutex;

    std::unordered_map<std::string, std::shared_ptr<node>> nodes[beerocks::HIERARCHY_MAX];

    /**
    *  @brief This variable indicates that data is awaiting to be commited over to the persistentDB.
    */
    bool persistent_db_changes_made = false;

    int slaves_stop_on_failure_attempts = 0;

    /**
     * @brief some operations on unordered_map can cause iterators to be invalidated use the following with caution.
     */
    int current_hierarchy = 0;
    std::unordered_map<std::string, std::shared_ptr<node>>::iterator db_it =
        std::unordered_map<std::string, std::shared_ptr<node>>::iterator();

    std::vector<int> cli_debug_sockets;
    std::vector<sBmlListener> bml_listeners_sockets;

    beerocks::logging &logger;

    sDbMasterSettings settings;
    std::vector<uint8_t> global_restricted_channels;
    friend class network_map;

    std::shared_ptr<vaps_list_t> m_vap_list;

    /**
     * @brief This map holds link metric "data struct" per reporting Agent sMacAddr .
     * "data struct" holds map of the actual link_metrics_data vector (tx/rx) per reported Agent sMacAddr.
     * Map is Used in TYPE_GW/TYPE_IRE nodes.
     * Map created empty in all other nodes.
     */
    //TODO: This map should be moved to the agent nodes instead of being a separate map.
    std::unordered_map<sMacAddr, std::unordered_map<sMacAddr, son::node::link_metrics_data>>
        m_link_metric_data;

    /**
     * @brief This map holds ap metric data per reporting Agent sMacAddr .
     * Map is Used in TYPE_GW/TYPE_IRE nodes.
     * Map created empty in all other nodes.
     */
    //TODO: This map should be moved to the BSS nodes (which currently don't exist) instead of being a separate map.
    std::unordered_map<sMacAddr, son::node::ap_metrics_data> m_ap_metric_data;

    // certification
    std::shared_ptr<uint8_t> certification_tx_buffer;
    std::unordered_map<sMacAddr, std::list<wireless_utils::sBssInfoConf>> bss_infos; // key=al_mac
    std::list<wireless_utils::sBssInfoConf> bss_infos_global;

    /**
     * @brief This map holds traffic separation policy per Agent sMacAddr.
     */
    std::unordered_map<sMacAddr, std::list<wireless_utils::sTrafficSeparationSsid>>
        traffic_separation_policy_configurations; // key=al_mac

    /**
     * @brief This map holds default 802.1Q settings per Agent sMacAddr.
     */
    std::unordered_map<sMacAddr, wireless_utils::s8021QSettings>
        default_8021q_settings; // key=al_mac

    Controller *m_controller_ctx = nullptr;
    const sMacAddr m_local_bridge_mac;

    int m_persistent_db_clients_count = 0;

    /**
     * @brief Queue with name of clients steer
     * history entries in persistent database.
     */
    std::queue<std::string> m_steer_history;

    std::shared_ptr<beerocks::nbapi::Ambiorix> m_ambiorix_datamodel;

    /**
     * @brief Maximum amount of events registered on the system bus NBAPI
     */
    const uint8_t MAX_EVENT_HISTORY_SIZE = 24;

    /*
    *  The queue with paths of NBAPI SteerEvent NBAPI objects.
    */
    std::queue<std::string> m_steer_events;

    /**
     * @brief The queue with paths of NBAPI disassociation events.
     */
    std::queue<std::string> m_disassoc_events;

    /**
     * @brief The queue with paths of NBAPI association events.
     */
    std::queue<std::string> m_assoc_events;

    /**
     * @brief Maximum amount of NBAPI ScanResults registered on the system bus.
     */
    const uint8_t MAX_SCAN_RESULT_HISTORY_SIZE = 5;

    /**
     * @brief The queue with paths of NBAPI ScanResults.
     */
    std::queue<std::string> m_scan_results;

    /*
    * key = Client mac.
    * value = Latest dialog token from sta beacon measurement.
    */
    std::unordered_map<sMacAddr, uint8_t> m_dialog_tokens;
};

} // namespace son

#endif<|MERGE_RESOLUTION|>--- conflicted
+++ resolved
@@ -206,15 +206,9 @@
 
         bool rdkb_extensions = false;
 
-<<<<<<< HEAD
+        bool daisy_chaining_disabled = false;
         bool channel_select_task         = true;
         bool dynamic_channel_select_task = true;
-=======
-        bool daisy_chaining_disabled = false;
-
-        bool channel_select_task         = false;
-        bool dynamic_channel_select_task = false;
->>>>>>> 1cf2aa6c
 
         // Params
         bool client_optimal_path_roaming_prefer_signal_strength = false;
