--- conflicted
+++ resolved
@@ -141,13 +141,8 @@
 
         bool is_acs_enabled = false;
 
-<<<<<<< HEAD
-        /** VBSS Capable radio willing to participate */
-        bool vbss_radio = false;
-=======
         /** Name of the Wi-Fi chip vendor of this radio */
         std::string chipset_vendor;
->>>>>>> ce6f4c66
 
         class s_ap_stats_params {
         public:
