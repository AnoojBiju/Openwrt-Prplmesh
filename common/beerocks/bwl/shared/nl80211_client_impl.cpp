/* SPDX-License-Identifier: BSD-2-Clause-Patent AND ISC
 *
 * SPDX-FileCopyrightText: 2020 the prplMesh contributors (see AUTHORS.md)
 * SPDX-FileCopyrightText: 2007, 2008 Johannes Berg
 * SPDX-FileCopyrightText: 2007 Andy Lutomirski
 * SPDX-FileCopyrightText: 2007 Mike Kershaw
 * SPDX-FileCopyrightText: 2008-2009 Luis R. Rodriguez
 *
 * This code is subject to the terms of the BSD+Patent license.
 * See LICENSE file for more details.
 */

/**
 * This file uses code copied from `iw` (http://git.sipsolutions.net/iw.git/)
 *
 * Copyright (c) 2007, 2008 Johannes Berg
 * Copyright (c) 2007    Andy Lutomirski
 * Copyright (c) 2007    Mike Kershaw
 * Copyright (c) 2008-2009   Luis R. Rodriguez
 *
 * Permission to use, copy, modify, and/or distribute this software for any
 * purpose with or without fee is hereby granted, provided that the above
 * copyright notice and this permission notice appear in all copies.
 *
 * THE SOFTWARE IS PROVIDED "AS IS" AND THE AUTHOR DISCLAIMS ALL WARRANTIES
 * WITH REGARD TO THIS SOFTWARE INCLUDING ALL IMPLIED WARRANTIES OF
 * MERCHANTABILITY AND FITNESS. IN NO EVENT SHALL THE AUTHOR BE LIABLE FOR
 * ANY SPECIAL, DIRECT, INDIRECT, OR CONSEQUENTIAL DAMAGES OR ANY DAMAGES
 * WHATSOEVER RESULTING FROM LOSS OF USE, DATA OR PROFITS, WHETHER IN AN
 * ACTION OF CONTRACT, NEGLIGENCE OR OTHER TORTIOUS ACTION, ARISING OUT OF
 * OR IN CONNECTION WITH THE USE OR PERFORMANCE OF THIS SOFTWARE.
 *
 */

#include "nl80211_client_impl.h"

#include <bcl/beerocks_defines.h>
#include <bcl/beerocks_utils.h>
#include <bcl/network/network_utils.h>
#include <bwl/base_802_11_defs.h>
#include <tlvf/CmduMessageTx.h>
<<<<<<< HEAD
#include <tlvf/ieee_80211/sMacHeader.h>
=======
#include <tlvf/ieee_802_11/sMacHeader.h>
>>>>>>> 7fb80c5d

#include <easylogging++.h>

#include <linux/if_ether.h>
#include <linux/nl80211.h>
#include <linux/version.h>
#include <net/if.h>
#include <netlink/genl/genl.h>

#include <math.h>
namespace bwl {

std::string nl80211_parse_ifname(struct nlattr *tb[])
{
    std::string ifname;

    if (tb[NL80211_ATTR_IFNAME]) {
        size_t length    = nla_len(tb[NL80211_ATTR_IFNAME]);
        const char *data = static_cast<const char *>(nla_data(tb[NL80211_ATTR_IFNAME]));

        LOG_IF(length == 0, FATAL) << "Interface name is empty";
        LOG_IF(data[length - 1] != '\0', FATAL) << "Interface name is not null-terminated";

        ifname.assign(data);
    }

    return ifname;
}

nl80211_client_impl::nl80211_client_impl(std::unique_ptr<nl80211_socket> socket)
    : m_socket(std::move(socket))
{
}

bool nl80211_client_impl::get_interfaces(std::vector<std::string> &interfaces)
{
    interfaces.clear();

    if (!m_socket) {
        LOG(ERROR) << "Socket is NULL!";
        return false;
    }

    return m_socket.get()->send_receive_msg(
        NL80211_CMD_GET_INTERFACE, NLM_F_DUMP, [](struct nl_msg *msg) -> bool { return true; },
        [&](struct nl_msg *msg) {
            struct nlattr *tb[NL80211_ATTR_MAX + 1];
            struct genlmsghdr *gnlh = (struct genlmsghdr *)nlmsg_data(nlmsg_hdr(msg));

            // Parse the netlink message
            if (nla_parse(tb, NL80211_ATTR_MAX, genlmsg_attrdata(gnlh, 0), genlmsg_attrlen(gnlh, 0),
                          NULL)) {
                LOG(ERROR) << "Failed to parse netlink message!";
                return;
            }

            std::string ifname = nl80211_parse_ifname(tb);
            if (!ifname.empty()) {
                interfaces.push_back(ifname);
            }
        });
}

bool nl80211_client_impl::get_interface_info(const std::string &interface_name,
                                             interface_info &interface_info)
{
    interface_info = {};

    if (!m_socket) {
        LOG(ERROR) << "Socket is NULL!";
        return false;
    }

    // Get the interface index for given interface name
    int iface_index = if_nametoindex(interface_name.c_str());
    if (0 == iface_index) {
        LOG(ERROR) << "Failed to read the index of interface " << interface_name << ": "
                   << strerror(errno);

        return false;
    }

    return m_socket.get()->send_receive_msg(
        NL80211_CMD_GET_INTERFACE, 0,
        [&](struct nl_msg *msg) -> bool {
            nla_put_u32(msg, NL80211_ATTR_IFINDEX, iface_index);

            return true;
        },
        [&](struct nl_msg *msg) {
            struct nlattr *tb[NL80211_ATTR_MAX + 1];
            struct genlmsghdr *gnlh = (struct genlmsghdr *)nlmsg_data(nlmsg_hdr(msg));

            // Parse the netlink message
            if (nla_parse(tb, NL80211_ATTR_MAX, genlmsg_attrdata(gnlh, 0), genlmsg_attrlen(gnlh, 0),
                          NULL)) {
                LOG(ERROR) << "Failed to parse netlink message!";
                return;
            }

            interface_info.name = nl80211_parse_ifname(tb);

            if (tb[NL80211_ATTR_IFINDEX]) {
                interface_info.index = nla_get_u32(tb[NL80211_ATTR_IFINDEX]);
            } else {
                LOG(DEBUG) << "NL80211_ATTR_IFINDEX attribute is missing";
            }

            if (tb[NL80211_ATTR_MAC]) {
                const uint8_t *data = static_cast<const uint8_t *>(nla_data(tb[NL80211_ATTR_MAC]));

                tlvf::mac_from_array(data, interface_info.addr);
            }

            if (tb[NL80211_ATTR_SSID]) {
                size_t length       = nla_len(tb[NL80211_ATTR_SSID]);
                const uint8_t *data = static_cast<const uint8_t *>(nla_data(tb[NL80211_ATTR_SSID]));

                for (size_t i = 0; i < length; i++) {
                    interface_info.ssid += static_cast<char>(data[i]);
                }
            }

            if (tb[NL80211_ATTR_IFTYPE]) {
                interface_info.type = nla_get_u32(tb[NL80211_ATTR_IFTYPE]);
            } else {
                LOG(DEBUG) << "NL80211_ATTR_IFTYPE attribute is missing";
            }

            if (tb[NL80211_ATTR_WIPHY]) {
                interface_info.wiphy = nla_get_u32(tb[NL80211_ATTR_WIPHY]);
            } else {
                LOG(DEBUG) << "NL80211_ATTR_WIPHY attribute is missing";
            }

            if (tb[NL80211_ATTR_WIPHY_FREQ]) {
                interface_info.frequency = nla_get_u32(tb[NL80211_ATTR_WIPHY_FREQ]);
                interface_info.channel =
                    son::wireless_utils::freq_to_channel(interface_info.frequency);
                if (tb[NL80211_ATTR_CHANNEL_WIDTH]) {

                    // NL80211_ATTR_CENTER_FREQ1 attribute must be provided for bw 40 80 160
                    // NL80211_ATTR_CENTER_FREQ2 attribute must be provided for bw 80P80
                    switch (nla_get_u32(tb[NL80211_ATTR_CHANNEL_WIDTH])) {
                    case NL80211_CHAN_WIDTH_20_NOHT:
                    case NL80211_CHAN_WIDTH_20:
                        interface_info.bandwidth = 20;
                        break;
                    case NL80211_CHAN_WIDTH_40:
                        interface_info.bandwidth = 40;
                        break;
                    case NL80211_CHAN_WIDTH_80:
                        interface_info.bandwidth = 80;
                        break;
                    case NL80211_CHAN_WIDTH_80P80:
                        if (tb[NL80211_ATTR_CENTER_FREQ2]) {
                            interface_info.frequency_center2 =
                                nla_get_u32(tb[NL80211_ATTR_CENTER_FREQ2]);
                        }
                        interface_info.bandwidth = 160;
                        break;
                    case NL80211_CHAN_WIDTH_160:
                        interface_info.bandwidth = 160;
                        break;
                    default:
                        //unsupported values: ofdm bw 5 and 10
                        interface_info.bandwidth = 0;
                        break;
                    }
                    if (interface_info.bandwidth > 20 && tb[NL80211_ATTR_CENTER_FREQ1]) {
                        interface_info.frequency_center1 =
                            nla_get_u32(tb[NL80211_ATTR_CENTER_FREQ1]);
                    }
                }
            }
        });
}

bool nl80211_client_impl::get_radio_info(const std::string &interface_name, radio_info &radio_info)
{
    int last_band    = -1;
    bool width_40    = false;
    bool width_80    = false;
    bool width_80_80 = false;
    bool width_160   = false;

    radio_info = {};

    if (!m_socket) {
        LOG(ERROR) << "Socket is NULL!";
        return false;
    }

    // Get the interface index for given interface name
    int iface_index = if_nametoindex(interface_name.c_str());
    if (0 == iface_index) {
        LOG(ERROR) << "Failed to read the index of interface " << interface_name << ": "
                   << strerror(errno);

        return false;
    }

    return m_socket.get()->send_receive_msg(
        NL80211_CMD_GET_WIPHY, NLM_F_DUMP,
        [&](struct nl_msg *msg) -> bool {
            nla_put_u32(msg, NL80211_ATTR_IFINDEX, iface_index);
            nla_put_flag(msg, NL80211_ATTR_SPLIT_WIPHY_DUMP);

            return true;
        },
        [&](struct nl_msg *msg) {
            struct nlattr *tb[NL80211_ATTR_MAX + 1];
            struct genlmsghdr *gnlh = static_cast<genlmsghdr *>(nlmsg_data(nlmsg_hdr(msg)));

            // Parse the netlink message
            if (nla_parse(tb, NL80211_ATTR_MAX, genlmsg_attrdata(gnlh, 0), genlmsg_attrlen(gnlh, 0),
                          NULL)) {
                LOG(ERROR) << "Failed to parse netlink message!";
                return;
            }

            if (!tb[NL80211_ATTR_WIPHY_BANDS]) {
                return;
            }

            struct nlattr *nl_band;
            int rem_band;

            const struct nlattr *nla = tb[NL80211_ATTR_WIPHY_BANDS];
            nla_for_each_attr(nl_band, static_cast<struct nlattr *>(nla_data(nla)), nla_len(nla),
                              rem_band)
            {
                struct nlattr *tb_band[NL80211_BAND_ATTR_MAX + 1];
#if LINUX_VERSION_CODE > KERNEL_VERSION(4, 19, 1)
                int rem_iftype;
                struct nlattr *tb_iftype[NL80211_BAND_IFTYPE_ATTR_MAX + 1];
#endif

                if (last_band != nl_band->nla_type) {
                    width_40    = false;
                    width_80    = false;
                    width_80_80 = false;
                    width_160   = false;
                    last_band   = nl_band->nla_type;

                    band_info band{};
                    radio_info.bands.push_back(band);
                }

                if (radio_info.bands.empty()) {
                    LOG(ERROR) << "Array of bands is empty";
                    return;
                }

                band_info &band = radio_info.bands.at(radio_info.bands.size() - 1);

                if (nla_parse(tb_band, NL80211_BAND_ATTR_MAX,
                              static_cast<nlattr *>(nla_data(nl_band)), nla_len(nl_band), NULL)) {
                    LOG(ERROR) << "Failed to parse wiphy band " << nl_band->nla_type + 1 << "!";
                    return;
                }

                if (tb_band[NL80211_BAND_ATTR_HT_CAPA]) {
                    band.ht_supported  = true;
                    band.ht_capability = nla_get_u16(tb_band[NL80211_BAND_ATTR_HT_CAPA]);

                    if (band.ht_capability & BIT(1)) {
                        width_40 = true;
                    }
                }

                if (tb_band[NL80211_BAND_ATTR_HT_MCS_SET]) {
                    size_t expected_length = sizeof(band.ht_mcs_set);
                    size_t actual_length   = nla_len(tb_band[NL80211_BAND_ATTR_HT_MCS_SET]);

                    if (actual_length <= expected_length) {
                        memcpy(band.ht_mcs_set, nla_data(tb_band[NL80211_BAND_ATTR_HT_MCS_SET]),
                               actual_length);
                    } else {
                        LOG(DEBUG) << "Invalid length for NL80211_BAND_ATTR_HT_MCS_SET "
                                      "attribute. Expected length: "
                                   << expected_length << ", actual length: " << actual_length;
                    }
                }

                if (tb_band[NL80211_BAND_ATTR_VHT_CAPA]) {
                    band.vht_supported  = true;
                    band.vht_capability = nla_get_u32(tb_band[NL80211_BAND_ATTR_VHT_CAPA]);

                    width_80 = true;

                    switch ((band.vht_capability >> 2) & 3) {
                    case 2:
                        width_80_80 = true;
                        width_160   = true;
                        break;
                    case 1:
                        width_160 = true;
                        break;
                    }
                }

                if (tb_band[NL80211_BAND_ATTR_VHT_MCS_SET]) {
                    size_t expected_length = sizeof(band.vht_mcs_set);
                    size_t actual_length   = nla_len(tb_band[NL80211_BAND_ATTR_VHT_MCS_SET]);

                    if (actual_length <= expected_length) {
                        memcpy(band.vht_mcs_set, nla_data(tb_band[NL80211_BAND_ATTR_VHT_MCS_SET]),
                               actual_length);
                    } else {
                        LOG(DEBUG) << "Invalid length for NL80211_BAND_ATTR_VHT_MCS_SET "
                                      "attribute. Expected length: "
                                   << expected_length << ", actual length: " << actual_length;
                    }
                }

#if LINUX_VERSION_CODE >= KERNEL_VERSION(4, 19, 1)
                // Refer linux/ieee80211.h for each bit representation.
                if (tb_band[NL80211_BAND_ATTR_IFTYPE_DATA]) {
                    band.he_supported = true;

                    // If HE is supported UL and DL-OFDMA are mandatory.
                    band.he_capability = band.he_capability | (3 << 1);

                    const struct nlattr *nl_he_cap = tb_band[NL80211_BAND_ATTR_IFTYPE_DATA];
                    nla_for_each_attr(nl_band, static_cast<struct nlattr *>(nla_data(nl_he_cap)),
                                      nla_len(nl_he_cap), rem_iftype)
                    {
                        nla_parse(tb_iftype, NL80211_BAND_IFTYPE_ATTR_MAX,
                                  static_cast<nlattr *>(nla_data(nl_band)), nla_len(nl_band), NULL);

                        if (tb_iftype[NL80211_BAND_IFTYPE_ATTR_HE_CAP_MAC]) {
                            memcpy(band.he.he_mac_capab_info,
                                   nla_data(tb_iftype[NL80211_BAND_IFTYPE_ATTR_HE_CAP_MAC]),
                                   nla_len(tb_iftype[NL80211_BAND_IFTYPE_ATTR_HE_CAP_MAC]));
                        }

                        if (tb_iftype[NL80211_BAND_IFTYPE_ATTR_HE_CAP_PHY]) {
                            memcpy(band.he.he_phy_capab_info,
                                   nla_data(tb_iftype[NL80211_BAND_IFTYPE_ATTR_HE_CAP_PHY]),
                                   nla_len(tb_iftype[NL80211_BAND_IFTYPE_ATTR_HE_CAP_PHY]));

                            /**
			     * check whether the 80_plus_80 and 160 mhz are supported.
			     * if both are supported set 8th and 9th bit.
			     * if only 160 supported set 8th.
			     */
                            switch ((band.he.he_phy_capab_info[0] >> 3) & 3) {
                            case 3:
                                band.he_capability = band.he_capability | (1 << 8);
                                band.he_capability = band.he_capability | (1 << 9);
                                break;
                            case 1:
                                band.he_capability = band.he_capability | (1 << 8);
                                break;
                            }

                            /**
			     * check whether UL_MU_MIMO and UL_MU_MIMO plus OFDMA
			     * are supported.
			     */
                            switch (band.he.he_phy_capab_info[2] >> 6) {
                            case 3:
                                band.he_capability = band.he_capability | (3 << 4);
                                break;
                            case 2:
                                band.he_capability = band.he_capability | (1 << 4);
                                break;
                            case 1:
                                band.he_capability = band.he_capability | (1 << 5);
                                break;
                            default:
                                break;
                            }

                            if (band.he.he_phy_capab_info[3] >> 7) {
                                //set 7th bit if su_beamformer is supported.
                                band.he_capability = band.he_capability | (1 << 7);
                            }

                            if (band.he.he_phy_capab_info[4] & 2) {
                                //set 6th bit if mu_beamformer is supported.
                                band.he_capability = band.he_capability | (1 << 6);
                            }
                            if ((band.he.he_phy_capab_info[6] >> 6) & 1) {
                                //set 3rd bit if DL_MU_MIMO plus OFDMA is supported.
                                band.he_capability = band.he_capability | (1 << 3);
                            }
                        }

                        // According to definition in "linux/iee80211.h" and 9.4.2.248.4 of IEEE P802.11.
                        if (tb_iftype[NL80211_BAND_IFTYPE_ATTR_HE_CAP_MCS_SET]) {
                            int he_rx_nss, he_tx_nss, he_mcs;
                            memcpy(band.he.he_mcs_nss_set,
                                   nla_data(tb_iftype[NL80211_BAND_IFTYPE_ATTR_HE_CAP_MCS_SET]),
                                   nla_len(tb_iftype[NL80211_BAND_IFTYPE_ATTR_HE_CAP_MCS_SET]));

                            uint16_t he_rx_mcs_map =
                                band.he.he_mcs_nss_set[0] | (band.he.he_mcs_nss_set[1] << 8);
                            for (he_rx_nss = 8; he_rx_nss > 0; he_rx_nss--) {
                                he_mcs = ((he_rx_mcs_map >> (2 * (he_rx_nss - 1))) & 3);

                                // 3 represents HE_MCS_NOT_SUPPORTED
                                if (he_mcs != 3)
                                    break;
                            }

                            band.he_capability = band.he_capability | ((7 & (he_rx_nss - 1)) << 10);

                            uint16_t he_tx_mcs_map =
                                band.he.he_mcs_nss_set[2] | (band.he.he_mcs_nss_set[3] << 8);
                            for (he_tx_nss = 8; he_tx_nss > 0; he_tx_nss--) {
                                he_mcs = ((he_tx_mcs_map >> (2 * (he_tx_nss - 1))) & 3);

                                if (he_mcs != 3)
                                    break;
                            }

                            band.he_capability = band.he_capability | ((7 & (he_tx_nss - 1)) << 13);
                        }

                        if (tb_iftype[NL80211_BAND_IFTYPE_ATTR_HE_CAP_PPE]) {
                            memcpy(band.he.optional,
                                   nla_data(tb_iftype[NL80211_BAND_IFTYPE_ATTR_HE_CAP_PPE]),
                                   nla_len(tb_iftype[NL80211_BAND_IFTYPE_ATTR_HE_CAP_PPE]));
                        }
                    }
                }
#endif

                if (!tb_band[NL80211_BAND_ATTR_FREQS]) {
                    return;
                }

                struct nlattr *nl_freq;
                int rem_freq;

                nla = tb_band[NL80211_BAND_ATTR_FREQS];
                nla_for_each_attr(nl_freq, static_cast<struct nlattr *>(nla_data(nla)),
                                  nla_len(nla), rem_freq)
                {
                    struct nlattr *tb_freq[NL80211_FREQUENCY_ATTR_MAX + 1];
                    static auto freq_policy = []() {
                        static struct nla_policy freq_policy[NL80211_FREQUENCY_ATTR_MAX + 1];
                        static bool initialized = false;
                        if (!initialized) {
                            initialized = true;

                            freq_policy[NL80211_FREQUENCY_ATTR_FREQ]         = {NLA_U32, 0, 0};
                            freq_policy[NL80211_FREQUENCY_ATTR_DISABLED]     = {NLA_FLAG, 0, 0};
                            freq_policy[NL80211_FREQUENCY_ATTR_RADAR]        = {NLA_FLAG, 0, 0};
                            freq_policy[NL80211_FREQUENCY_ATTR_MAX_TX_POWER] = {NLA_U32, 0, 0};
                        }

                        return freq_policy;
                    };
                    if (nla_parse(tb_freq, NL80211_FREQUENCY_ATTR_MAX,
                                  static_cast<nlattr *>(nla_data(nl_freq)), nla_len(nl_freq),
                                  freq_policy())) {
                        LOG(ERROR) << "Failed to parse frequency " << nl_freq->nla_type + 1 << "!";
                        return;
                    }

                    // Ignore "channels" that are disabled or with no frequency.
                    if (!tb_freq[NL80211_FREQUENCY_ATTR_FREQ] ||
                        tb_freq[NL80211_FREQUENCY_ATTR_DISABLED]) {
                        continue;
                    }

                    uint32_t freq = nla_get_u32(tb_freq[NL80211_FREQUENCY_ATTR_FREQ]);

                    channel_info channel{};
                    channel.center_freq = freq;
                    channel.number      = son::wireless_utils::freq_to_channel(freq);

                    if (tb_freq[NL80211_FREQUENCY_ATTR_MAX_TX_POWER]) {
                        channel.tx_power =
                            nla_get_u32(tb_freq[NL80211_FREQUENCY_ATTR_MAX_TX_POWER]) / 100;
                    }

                    if (tb_freq[NL80211_FREQUENCY_ATTR_RADAR]) {
                        channel.is_dfs = true;
                    }

                    if (tb_freq[NL80211_FREQUENCY_ATTR_NO_20MHZ]) {
                        /**
                         * NO_20MHZ will only be set for channels that are limited to 5 or 10MHz,
                         * which is probably not something we will ever want to use.
                         * So we can safely skip a channel that has NO_20MHZ set.
                         */
                        continue;
                    } else {
                        channel.supported_bandwidths.push_back(
                            beerocks::eWiFiBandwidth::BANDWIDTH_20);
                    }
                    if (width_40 && (!tb_freq[NL80211_FREQUENCY_ATTR_NO_HT40_MINUS] ||
                                     !tb_freq[NL80211_FREQUENCY_ATTR_NO_HT40_PLUS])) {
                        channel.supported_bandwidths.push_back(
                            beerocks::eWiFiBandwidth::BANDWIDTH_40);
                    }
                    if (width_80 && !tb_freq[NL80211_FREQUENCY_ATTR_NO_80MHZ]) {
                        channel.supported_bandwidths.push_back(
                            beerocks::eWiFiBandwidth::BANDWIDTH_80);
                    }
                    if (width_80_80 && !tb_freq[NL80211_FREQUENCY_ATTR_NO_80MHZ]) {
                        // NL80211_FREQUENCY_ATTR_NO_80MHZ includes 80+80 channels
                        channel.supported_bandwidths.push_back(
                            beerocks::eWiFiBandwidth::BANDWIDTH_80_80);
                    }
                    if (width_160 && !tb_freq[NL80211_FREQUENCY_ATTR_NO_160MHZ]) {
                        // NL80211_FREQUENCY_ATTR_NO_160MHZ does not include 80+80 channels
                        channel.supported_bandwidths.push_back(
                            beerocks::eWiFiBandwidth::BANDWIDTH_160);
                    }

                    if (tb_freq[NL80211_FREQUENCY_ATTR_NO_IR] ||
                        tb_freq[__NL80211_FREQUENCY_ATTR_NO_IBSS]) {
                        /**
                         * NL80211_FREQUENCY_ATTR_NO_IR superseded NL80211_FREQUENCY_ATTR_NO_IBSS
                         * for legacy kernels we still need to check
                         * __NL80211_FREQUENCY_ATTR_NO_IBSS, for both attributes we use the no_ir.
                         */
                        channel.no_ir = true;
                    }

                    if (tb_freq[NL80211_FREQUENCY_ATTR_DFS_STATE]) {
                        auto dfs_state = nla_get_u32(tb_freq[NL80211_FREQUENCY_ATTR_DFS_STATE]);
                        channel.radar_affected =
                            dfs_state == NL80211_DFS_UNAVAILABLE ? true : false;
                        switch (dfs_state) {
                        case NL80211_DFS_USABLE: {
                            channel.dfs_state = beerocks::eDfsState::USABLE;
                            break;
                        }
                        case NL80211_DFS_UNAVAILABLE: {
                            channel.dfs_state = beerocks::eDfsState::UNAVAILABLE;
                            break;
                        }
                        case NL80211_DFS_AVAILABLE: {
                            channel.dfs_state = beerocks::eDfsState::AVAILABLE;
                            break;
                        }
                        default:
                            break;
                        }
                    }

                    //Filter out chanels that are not DFS but still have the NO_IR flag
                    if (!channel.is_dfs && channel.no_ir) {
                        continue;
                    }

                    band.supported_channels[channel.number] = channel;
                }
            }
        });
}

bool nl80211_client_impl::get_sta_info(const std::string &interface_name,
                                       const sMacAddr &sta_mac_address, sta_info &sta_info)
{
    sta_info = {};

    if (!m_socket) {
        LOG(ERROR) << "Socket is NULL!";
        return false;
    }

    // Get the interface index for given interface name
    int iface_index = if_nametoindex(interface_name.c_str());
    if (0 == iface_index) {
        LOG(ERROR) << "Failed to read the index of interface " << interface_name << ": "
                   << strerror(errno);

        return false;
    }

    return m_socket.get()->send_receive_msg(
        NL80211_CMD_GET_STATION, NLM_F_DUMP,
        [&](struct nl_msg *msg) -> bool {
            nla_put_u32(msg, NL80211_ATTR_IFINDEX, iface_index);
            nla_put(msg, NL80211_ATTR_MAC, ETH_ALEN, sta_mac_address.oct);

            return true;
        },
        [&](struct nl_msg *msg) {
            struct nlattr *tb[NL80211_ATTR_MAX + 1];
            struct genlmsghdr *gnlh = static_cast<genlmsghdr *>(nlmsg_data(nlmsg_hdr(msg)));

            // Parse the netlink message
            if (nla_parse(tb, NL80211_ATTR_MAX, genlmsg_attrdata(gnlh, 0), genlmsg_attrlen(gnlh, 0),
                          NULL)) {
                LOG(ERROR) << "Failed to parse netlink message!";
                return;
            }

            if (!tb[NL80211_ATTR_STA_INFO]) {
                LOG(ERROR) << "STA stats missing!";
                return;
            }

            // Parse nested station stats
            struct nlattr *sinfo[NL80211_STA_INFO_MAX + 1];
            static auto stats_policy = []() {
                static struct nla_policy stats_policy[NL80211_STA_INFO_MAX + 1];
                static bool initialized = false;
                if (!initialized) {
                    initialized = true;

                    stats_policy[NL80211_STA_INFO_INACTIVE_TIME] = {NLA_U32, 0, 0};
                    stats_policy[NL80211_STA_INFO_RX_BYTES]      = {NLA_U32, 0, 0};
                    stats_policy[NL80211_STA_INFO_RX_PACKETS]    = {NLA_U32, 0, 0};
                    stats_policy[NL80211_STA_INFO_TX_BYTES]      = {NLA_U32, 0, 0};
                    stats_policy[NL80211_STA_INFO_TX_PACKETS]    = {NLA_U32, 0, 0};
                    stats_policy[NL80211_STA_INFO_TX_RETRIES]    = {NLA_U32, 0, 0};
                    stats_policy[NL80211_STA_INFO_TX_FAILED]     = {NLA_U32, 0, 0};
                    stats_policy[NL80211_STA_INFO_SIGNAL]        = {NLA_U8, 0, 0};
                    stats_policy[NL80211_STA_INFO_SIGNAL_AVG]    = {NLA_U8, 0, 0};
                    stats_policy[NL80211_STA_INFO_TX_BITRATE]    = {NLA_NESTED, 0, 0};
                    stats_policy[NL80211_STA_INFO_RX_BITRATE]    = {NLA_NESTED, 0, 0};
                }

                return stats_policy;
            };
            if (nla_parse_nested(sinfo, NL80211_STA_INFO_MAX, tb[NL80211_ATTR_STA_INFO],
                                 stats_policy())) {
                LOG(ERROR) << "Failed to parse nested STA attributes!";
                return;
            }

            if (sinfo[NL80211_STA_INFO_INACTIVE_TIME]) {
                sta_info.inactive_time_ms = nla_get_u32(sinfo[NL80211_STA_INFO_INACTIVE_TIME]);
            } else {
                LOG(DEBUG) << "NL80211_STA_INFO_INACTIVE_TIME attribute is missing";
            }

            if (sinfo[NL80211_STA_INFO_RX_BYTES]) {
                sta_info.rx_bytes = nla_get_u32(sinfo[NL80211_STA_INFO_RX_BYTES]);
            } else {
                LOG(DEBUG) << "NL80211_STA_INFO_RX_BYTES attribute is missing";
            }

            if (sinfo[NL80211_STA_INFO_RX_PACKETS]) {
                sta_info.rx_packets = nla_get_u32(sinfo[NL80211_STA_INFO_RX_PACKETS]);
            } else {
                LOG(DEBUG) << "NL80211_STA_INFO_RX_PACKETS attribute is missing";
            }

            if (sinfo[NL80211_STA_INFO_TX_BYTES]) {
                sta_info.tx_bytes = nla_get_u32(sinfo[NL80211_STA_INFO_TX_BYTES]);
            } else {
                LOG(DEBUG) << "NL80211_STA_INFO_TX_BYTES attribute is missing";
            }

            if (sinfo[NL80211_STA_INFO_TX_PACKETS]) {
                sta_info.tx_packets = nla_get_u32(sinfo[NL80211_STA_INFO_TX_PACKETS]);
            } else {
                LOG(DEBUG) << "NL80211_STA_INFO_TX_PACKETS attribute is missing";
            }

            if (sinfo[NL80211_STA_INFO_TX_RETRIES]) {
                sta_info.tx_retries = nla_get_u32(sinfo[NL80211_STA_INFO_TX_RETRIES]);
            } else {
                LOG(DEBUG) << "NL80211_STA_INFO_TX_RETRIES attribute is missing";
            }

            if (sinfo[NL80211_STA_INFO_TX_FAILED]) {
                sta_info.tx_failed = nla_get_u32(sinfo[NL80211_STA_INFO_TX_FAILED]);
            } else {
                LOG(DEBUG) << "NL80211_STA_INFO_TX_FAILED attribute is missing";
            }

            if (sinfo[NL80211_STA_INFO_SIGNAL]) {
                sta_info.signal_dbm = nla_get_u8(sinfo[NL80211_STA_INFO_SIGNAL]);
            } else {
                LOG(DEBUG) << "NL80211_STA_INFO_SIGNAL attribute is missing";
            }

            if (sinfo[NL80211_STA_INFO_SIGNAL_AVG]) {
                sta_info.signal_avg_dbm = nla_get_u8(sinfo[NL80211_STA_INFO_SIGNAL_AVG]);
            } else {
                LOG(DEBUG) << "NL80211_STA_INFO_SIGNAL_AVG attribute is missing";
            }

            // Bit rate parsing helper function
            auto parse_bitrate_func = [&](struct nlattr *bitrate_attr, int &rate,
                                          uint8_t &bw) -> void {
                rate = 0;
                bw   = 0;

                struct nlattr *rinfo[NL80211_RATE_INFO_MAX + 1];
                static auto rate_policy = []() {
                    static struct nla_policy rate_policy[NL80211_RATE_INFO_MAX + 1];
                    static bool initialized = false;
                    if (!initialized) {
                        initialized = true;

                        rate_policy[NL80211_RATE_INFO_BITRATE]         = {NLA_U16, 0, 0};
                        rate_policy[NL80211_RATE_INFO_BITRATE32]       = {NLA_U32, 0, 0};
                        rate_policy[NL80211_RATE_INFO_40_MHZ_WIDTH]    = {NLA_FLAG, 0, 0};
                        rate_policy[NL80211_RATE_INFO_80_MHZ_WIDTH]    = {NLA_FLAG, 0, 0};
                        rate_policy[NL80211_RATE_INFO_80P80_MHZ_WIDTH] = {NLA_FLAG, 0, 0};
                        rate_policy[NL80211_RATE_INFO_160_MHZ_WIDTH]   = {NLA_FLAG, 0, 0};
                    }

                    return rate_policy;
                };

                if (nla_parse_nested(rinfo, NL80211_RATE_INFO_MAX, bitrate_attr, rate_policy())) {
                    LOG(ERROR) << "Failed to parse nested rate attributes!";
                } else if (rinfo[NL80211_RATE_INFO_BITRATE32]) {
                    rate = nla_get_u32(rinfo[NL80211_RATE_INFO_BITRATE32]);
                } else if (rinfo[NL80211_RATE_INFO_BITRATE]) {
                    rate = nla_get_u16(rinfo[NL80211_RATE_INFO_BITRATE]);
                } else {
                    LOG(DEBUG) << "NL80211_RATE_INFO_BITRATE attribute is missing";
                }

                bw = beerocks::BANDWIDTH_20;
                if (rinfo[NL80211_RATE_INFO_40_MHZ_WIDTH]) {
                    bw = beerocks::BANDWIDTH_40;
                } else if (rinfo[NL80211_RATE_INFO_80_MHZ_WIDTH]) {
                    bw = beerocks::BANDWIDTH_80;
                } else if ((rinfo[NL80211_RATE_INFO_80P80_MHZ_WIDTH]) ||
                           (rinfo[NL80211_RATE_INFO_160_MHZ_WIDTH])) {
                    bw = beerocks::BANDWIDTH_160;
                } else if ((rinfo[NL80211_RATE_INFO_5_MHZ_WIDTH]) ||
                           (rinfo[NL80211_RATE_INFO_10_MHZ_WIDTH])) {
                    bw = beerocks::BANDWIDTH_UNKNOWN;
                }
            };

            int rate;
            uint8_t bw;
            if (sinfo[NL80211_STA_INFO_TX_BITRATE]) {
                parse_bitrate_func(sinfo[NL80211_STA_INFO_TX_BITRATE], rate, bw);
                sta_info.tx_bitrate_100kbps = rate;
                sta_info.dl_bandwidth       = bw;
            } else {
                LOG(DEBUG) << "NL80211_STA_INFO_TX_BITRATE attribute is missing";
            }

            if (sinfo[NL80211_STA_INFO_RX_BITRATE]) {
                parse_bitrate_func(sinfo[NL80211_STA_INFO_RX_BITRATE], rate, bw);
                sta_info.rx_bitrate_100kbps = rate;
            } else {
                LOG(DEBUG) << "NL80211_STA_INFO_RX_BITRATE attribute is missing";
            }
        });
}

bool nl80211_client_impl::get_survey_info(const std::string &interface_name,
                                          SurveyInfo &survey_info)
{
    if (!m_socket) {
        LOG(ERROR) << "Socket is NULL!";
        return false;
    }

    // Get the interface index for given interface name
    int iface_index = if_nametoindex(interface_name.c_str());
    if (0 == iface_index) {
        LOG(ERROR) << "Failed to read the index of interface " << interface_name << ": "
                   << strerror(errno);

        return false;
    }

    return m_socket.get()->send_receive_msg(
        NL80211_CMD_GET_SURVEY, NLM_F_DUMP,
        [&](struct nl_msg *msg) -> bool {
            nla_put_u32(msg, NL80211_ATTR_IFINDEX, iface_index);

            return true;
        },
        [&](struct nl_msg *msg) {
            struct nlattr *tb[NL80211_ATTR_MAX + 1];
            struct genlmsghdr *gnlh = static_cast<genlmsghdr *>(nlmsg_data(nlmsg_hdr(msg)));

            // Parse the netlink message
            if (nla_parse(tb, NL80211_ATTR_MAX, genlmsg_attrdata(gnlh, 0), genlmsg_attrlen(gnlh, 0),
                          NULL)) {
                LOG(ERROR) << "Failed to parse netlink message!";
                return;
            }

            if (!tb[NL80211_ATTR_SURVEY_INFO]) {
                LOG(ERROR) << "Survey data missing!";
                return;
            }

            // Parse nested survey info
            struct nlattr *sinfo[NL80211_SURVEY_INFO_MAX + 1];
            static auto survey_policy = []() {
                static struct nla_policy survey_policy[NL80211_SURVEY_INFO_MAX + 1];
                static bool initialized = false;
                if (!initialized) {
                    initialized = true;

                    survey_policy[NL80211_SURVEY_INFO_FREQUENCY] = {NLA_U32, 0, 0};
                    survey_policy[NL80211_SURVEY_INFO_NOISE]     = {NLA_U8, 0, 0};
                }

                return survey_policy;
            };
            if (nla_parse_nested(sinfo, NL80211_SURVEY_INFO_MAX, tb[NL80211_ATTR_SURVEY_INFO],
                                 survey_policy())) {
                LOG(ERROR) << "Failed to parse nested survey attributes!";
                return;
            }

            sChannelSurveyInfo channel_survey_info;
            channel_survey_info.in_use = sinfo[NL80211_SURVEY_INFO_IN_USE];

            if (sinfo[NL80211_SURVEY_INFO_FREQUENCY]) {
                channel_survey_info.frequency_mhz =
                    nla_get_u32(sinfo[NL80211_SURVEY_INFO_FREQUENCY]);
            } else {
                LOG(ERROR) << "NL80211_SURVEY_INFO_FREQUENCY attribute is missing";
                return;
            }

            if (sinfo[NL80211_SURVEY_INFO_NOISE]) {
                channel_survey_info.noise_dbm =
                    (int8_t)nla_get_u8(sinfo[NL80211_SURVEY_INFO_NOISE]);
            } else {
                LOG(TRACE) << "NL80211_SURVEY_INFO_NOISE attribute is missing";
            }

            if (sinfo[NL80211_SURVEY_INFO_CHANNEL_TIME]) {
                channel_survey_info.time_on_ms =
                    nla_get_u64(sinfo[NL80211_SURVEY_INFO_CHANNEL_TIME]);
            }

            if (sinfo[NL80211_SURVEY_INFO_CHANNEL_TIME_BUSY]) {
                channel_survey_info.time_busy_ms =
                    nla_get_u64(sinfo[NL80211_SURVEY_INFO_CHANNEL_TIME_BUSY]);
            }

            if (sinfo[NL80211_SURVEY_INFO_CHANNEL_TIME_EXT_BUSY]) {
                channel_survey_info.time_ext_busy_ms =
                    nla_get_u64(sinfo[NL80211_SURVEY_INFO_CHANNEL_TIME_EXT_BUSY]);
            }

            if (sinfo[NL80211_SURVEY_INFO_CHANNEL_TIME_RX]) {
                channel_survey_info.time_rx_ms =
                    nla_get_u64(sinfo[NL80211_SURVEY_INFO_CHANNEL_TIME_RX]);
            }

            if (sinfo[NL80211_SURVEY_INFO_CHANNEL_TIME_TX]) {
                channel_survey_info.time_tx_ms =
                    nla_get_u64(sinfo[NL80211_SURVEY_INFO_CHANNEL_TIME_TX]);
            }

            if (sinfo[NL80211_SURVEY_INFO_TIME_SCAN]) {
                channel_survey_info.time_scan_ms =
                    nla_get_u64(sinfo[NL80211_SURVEY_INFO_TIME_SCAN]);
            }

            survey_info.data.emplace_back(channel_survey_info);
        });
}

bool nl80211_client_impl::set_tx_power_limit(const std::string &interface_name, uint32_t limit)
{
    if (!m_socket) {
        LOG(ERROR) << "Socket is NULL!";
        return false;
    }

    // Get the interface index for given interface name
    int iface_index = if_nametoindex(interface_name.c_str());
    if (0 == iface_index) {
        LOG(ERROR) << "Failed to read the index of interface '" << interface_name
                   << "': " << strerror(errno);

        return false;
    }

    return m_socket.get()->send_receive_msg(
        NL80211_CMD_SET_WIPHY, 0,
        [&](struct nl_msg *msg) -> bool {
            nla_put_u32(msg, NL80211_ATTR_IFINDEX, iface_index);
            nla_put_u32(msg, NL80211_ATTR_WIPHY_TX_POWER_SETTING, NL80211_TX_POWER_LIMITED);
            nla_put_u32(msg, NL80211_ATTR_WIPHY_TX_POWER_LEVEL, limit * 100); //mBm
            return true;
        },
        [&](struct nl_msg *msg) {});
}

bool nl80211_client_impl::get_tx_power_dbm(const std::string &interface_name, uint32_t &power)
{
    if (!m_socket) {
        LOG(ERROR) << "Socket is NULL!";
        return false;
    }

    // Get the interface index for given interface name
    int iface_index = if_nametoindex(interface_name.c_str());
    if (0 == iface_index) {
        LOG(ERROR) << "Failed to read the index of interface '" << interface_name
                   << "': " << strerror(errno);

        return false;
    }

    return m_socket.get()->send_receive_msg(
        NL80211_CMD_GET_INTERFACE, 0,
        [&](struct nl_msg *msg) -> bool {
            nla_put_u32(msg, NL80211_ATTR_IFINDEX, iface_index);
            return true;
        },
        [&](struct nl_msg *msg) {
            struct nlattr *tb[NL80211_ATTR_MAX + 1];
            struct genlmsghdr *gnlh = (struct genlmsghdr *)nlmsg_data(nlmsg_hdr(msg));

            // Parse the netlink message
            if (nla_parse(tb, NL80211_ATTR_MAX, genlmsg_attrdata(gnlh, 0), genlmsg_attrlen(gnlh, 0),
                          NULL)) {
                LOG(ERROR) << "Failed to parse netlink message!";
                return;
            }

            if (!tb[NL80211_ATTR_WIPHY_TX_POWER_LEVEL]) {
                LOG(WARNING) << "Failed to get tx power!";
                return;
            }
            power = nla_get_u32(tb[NL80211_ATTR_WIPHY_TX_POWER_LEVEL]) * 0.01; // mBm to dBm
        });
}

bool nl80211_client_impl::channel_scan_abort(const std::string &interface_name)
{
    if (!m_socket) {
        LOG(ERROR) << "Socket is NULL!";
        return false;
    }

    if (interface_name.empty()) {
        LOG(ERROR) << "interface_name is empty!";
        return false;
    }

    // Get the interface index for given interface name
    int iface_index = if_nametoindex(interface_name.c_str());
    if (0 == iface_index) {
        LOG(ERROR) << "Failed to read the index of interface '" << interface_name
                   << "': " << strerror(errno);

        return false;
    }

    return m_socket.get()->send_receive_msg(NL80211_CMD_ABORT_SCAN, 0,
                                            [&](struct nl_msg *msg) -> bool {
                                                nla_put_u32(msg, NL80211_ATTR_IFINDEX, iface_index);
                                                return true;
                                            },
                                            [&](struct nl_msg *msg) {});
}

bool nl80211_client_impl::add_key(const std::string &interface_name, const sKeyInfo &key_info)
{
    if (!m_socket) {
        LOG(ERROR) << "Socket is NULL!";
        return false;
    }

    if (key_info.key.empty() || key_info.key_seq.empty()) {
        LOG(ERROR) << "Key and key sequences must be provided!";
        return false;
    }

    // Get the interface index for given interface name
    int iface_index = if_nametoindex(interface_name.c_str());
    if (0 == iface_index) {
        LOG(ERROR) << "Failed to read the index of interface " << interface_name << ": "
                   << strerror(errno);

        return false;
    }

    LOG(DEBUG) << "Adding new key for interface '" << interface_name << "'." << std::endl
               << "Key index: " << key_info.key_idx << " MAC: " << key_info.mac
               << " Key cipher: " << key_info.key_cipher;

    return m_socket.get()->send_receive_msg(
        NL80211_CMD_NEW_KEY, 0,
        [&](struct nl_msg *msg) -> bool {
            nla_put_u32(msg, NL80211_ATTR_IFINDEX, iface_index);
            nla_put_u8(msg, NL80211_ATTR_KEY_IDX, key_info.key_idx);

            // If there is a MAC address, it's a pairwise key. If not,
            // it's a group key.
            if (key_info.mac != beerocks::net::network_utils::ZERO_MAC) {
                LOG(DEBUG) << "Adding a pairwise key.";
                nla_put(msg, NL80211_ATTR_MAC, ETH_ALEN, key_info.mac.oct);
                nla_put_u32(msg, NL80211_ATTR_KEY_TYPE, NL80211_KEYTYPE_PAIRWISE);
            } else {
                LOG(DEBUG) << "Adding a group key.";
                nla_put_u32(msg, NL80211_ATTR_KEY_TYPE, NL80211_KEYTYPE_GROUP);
            }
            nla_put(msg, NL80211_ATTR_KEY_DATA, key_info.key.size(), key_info.key.data());
            nla_put(msg, NL80211_ATTR_KEY_SEQ, key_info.key_seq.size(), key_info.key_seq.data());
            nla_put_u32(msg, NL80211_ATTR_KEY_CIPHER, key_info.key_cipher);

            return true;
        },
        [&](struct nl_msg *msg) {});
}

bool nl80211_client_impl::add_station(const std::string &interface_name, const sMacAddr &mac,
                                      assoc_frame::AssocReqFrame &assoc_req, uint16_t aid)
{
    if (!m_socket) {
        LOG(ERROR) << "Socket is NULL!";
        return false;
    }

    // Get the interface index for given interface name
    int iface_index = if_nametoindex(interface_name.c_str());
    if (0 == iface_index) {
        LOG(ERROR) << "Failed to read the index of interface " << interface_name << ": "
                   << strerror(errno);

        return false;
    }

    LOG(DEBUG) << "Adding station with MAC : '" << tlvf::mac_to_string(mac) << "'.";

    return m_socket.get()->send_receive_msg(
        NL80211_CMD_NEW_STATION, 0,
        [&](struct nl_msg *msg) -> bool {
            nla_put_u32(msg, NL80211_ATTR_IFINDEX, iface_index);
            nla_put(msg, NL80211_ATTR_MAC, ETH_ALEN, mac.oct);
            nla_put_u16(msg, NL80211_ATTR_STA_LISTEN_INTERVAL, assoc_req.listen_interval());
            nla_put(msg, NL80211_ATTR_STA_SUPPORTED_RATES, assoc_req.supported_rates_length(),
                    assoc_req.supported_rates());
            nla_put_u16(msg, NL80211_ATTR_STA_AID, aid);

            // TODO: PPM-2349: add station capabilities
            return true;
        },
        [&](struct nl_msg *msg) {});
}

bool nl80211_client_impl::get_key(const std::string &interface_name, sKeyInfo &key_info)
{
    if (!m_socket) {
        LOG(ERROR) << "Socket is NULL!";
        return false;
    }

    // Get the interface index for given interface name
    int iface_index = if_nametoindex(interface_name.c_str());
    if (0 == iface_index) {
        LOG(ERROR) << "Failed to read the index of interface " << interface_name << ": "
                   << strerror(errno);

        return false;
    }

    LOG(DEBUG) << "Getting key with index '" << key_info.key_idx << "' for MAC '"
               << tlvf::mac_to_string(key_info.mac) << "'";

    return m_socket.get()->send_receive_msg(
        NL80211_CMD_GET_KEY, 0,
        [&](struct nl_msg *msg) -> bool {
            nla_put_u32(msg, NL80211_ATTR_IFINDEX, iface_index);
            nla_put_u8(msg, NL80211_ATTR_KEY_IDX, key_info.key_idx);

            // If there is a MAC address, it's a pairwise key. If not,
            // it's a group key.
            if (key_info.mac != beerocks::net::network_utils::ZERO_MAC) {
                LOG(DEBUG) << "Getting a pairwise key";
                nla_put(msg, NL80211_ATTR_MAC, ETH_ALEN, key_info.mac.oct);
                nla_put_u32(msg, NL80211_ATTR_KEY_TYPE, NL80211_KEYTYPE_PAIRWISE);
            } else {
                LOG(DEBUG) << "Getting a group key";
                nla_put_u32(msg, NL80211_ATTR_KEY_TYPE, NL80211_KEYTYPE_GROUP);
            }
            return true;
        },
        [&](struct nl_msg *msg) {
            struct nlattr *tb[NL80211_ATTR_MAX + 1];
            struct genlmsghdr *gnlh = static_cast<genlmsghdr *>(nlmsg_data(nlmsg_hdr(msg)));

            // Parse the netlink message
            if (nla_parse(tb, NL80211_ATTR_MAX, genlmsg_attrdata(gnlh, 0), genlmsg_attrlen(gnlh, 0),
                          NULL)) {
                LOG(ERROR) << "Failed to parse netlink message!";
                return;
            }

            if (!tb[NL80211_ATTR_KEY_IDX]) {
                LOG(ERROR) << "Key index missing!";
                return;
            }

            if (!tb[NL80211_ATTR_KEY_DATA]) {
                LOG(ERROR) << "Key data missing!";
                return;
            }

            const auto &key_data = static_cast<uint8_t *>(nla_data(tb[NL80211_ATTR_KEY_DATA]));
            const auto key_len   = nla_len(tb[NL80211_ATTR_KEY_DATA]);
            key_info.key.insert(key_info.key.begin(), key_data, key_data + key_len);

            if (!tb[NL80211_ATTR_KEY_SEQ]) {
                LOG(ERROR) << "Key sequence missing!";
                return;
            }

            const auto &seq_data = static_cast<uint8_t *>(nla_data(tb[NL80211_ATTR_KEY_SEQ]));
            const auto seq_len   = nla_len(tb[NL80211_ATTR_KEY_SEQ]);
            key_info.key_seq.insert(key_info.key_seq.begin(), seq_data, seq_data + seq_len);
            key_info.key_cipher = nla_get_u32(tb[NL80211_ATTR_KEY_CIPHER]);
        });
}

bool nl80211_client_impl::send_delba(const std::string &interface_name, const sMacAddr &dst,
                                     const sMacAddr &src, const sMacAddr &bssid)
{
    if (!m_socket) {
        LOG(ERROR) << "Socket is NULL!";
        return false;
    }

    // Get the interface index for given interface name
    int iface_index = if_nametoindex(interface_name.c_str());
    if (0 == iface_index) {
        LOG(ERROR) << "Failed to read the index of interface " << interface_name << ": "
                   << strerror(errno);

        return false;
    }

    // Create the MAC header that we will include as an attribute:
    uint8_t tx_buffer[beerocks::message::MESSAGE_BUFFER_LENGTH];
    ieee1905_1::CmduMessageTx cmdu_tx{tx_buffer, sizeof(tx_buffer)};

<<<<<<< HEAD
    auto mac_header = std::make_shared<ieee80211::sMacHeader>(tx_buffer, sizeof(tx_buffer));
=======
    auto mac_header = std::make_shared<ieee802_11::sMacHeader>(tx_buffer, sizeof(tx_buffer));
>>>>>>> 7fb80c5d
    if (!mac_header->isInitialized()) {
        LOG(ERROR) << "Failed to create sMacHeader!";
        return false;
    }

<<<<<<< HEAD
    mac_header->frame_control_b1().type = static_cast<uint8_t>(ieee80211::sMacHeader::eType::MGMT);
    mac_header->frame_control_b1().subtype =
        static_cast<uint8_t>(ieee80211::sMacHeader::eSubtypeMgmt::ACTION);
=======
    mac_header->frame_control_b1().type = static_cast<uint8_t>(ieee802_11::sMacHeader::eType::MGMT);
    mac_header->frame_control_b1().subtype =
        static_cast<uint8_t>(ieee802_11::sMacHeader::eSubtypeMgmt::ACTION);
>>>>>>> 7fb80c5d
    mac_header->addr1() = dst;
    mac_header->addr2() = src;
    mac_header->addr3() = bssid;

    constexpr uint8_t action_fields[] = {
        0x03, // Block ack
        0x02, // Delba
        0x80, // Initiator and TID
        0x08, // Reserved
        0x25, // Reason code (STA does not want to use the mechanism)
        0x00  // Reason code
    };

    // Initialize frame_attr with the MAC header
    std::vector<uint8_t> frame_attr = {cmdu_tx.getMessageBuff(),
                                       cmdu_tx.getMessageBuff() + mac_header->getLen()};

    // add the action fields:
    frame_attr.insert(frame_attr.end(), std::begin(action_fields), std::end(action_fields));

    LOG(DEBUG) << "Sending DELBA frame on interface '" << interface_name << "' to MAC '" << dst
               << "' with source '" << src << "' bssid '" << bssid << "'";
    return m_socket.get()->send_receive_msg(NL80211_CMD_FRAME, 0,
                                            [&](struct nl_msg *msg) -> bool {
                                                nla_put_u32(msg, NL80211_ATTR_IFINDEX, iface_index);
                                                nla_put(msg, NL80211_ATTR_FRAME, frame_attr.size(),
                                                        frame_attr.data());
                                                return true;
                                            },
                                            [&](struct nl_msg *msg) {});
}

} // namespace bwl<|MERGE_RESOLUTION|>--- conflicted
+++ resolved
@@ -39,11 +39,7 @@
 #include <bcl/network/network_utils.h>
 #include <bwl/base_802_11_defs.h>
 #include <tlvf/CmduMessageTx.h>
-<<<<<<< HEAD
-#include <tlvf/ieee_80211/sMacHeader.h>
-=======
 #include <tlvf/ieee_802_11/sMacHeader.h>
->>>>>>> 7fb80c5d
 
 #include <easylogging++.h>
 
@@ -1184,25 +1180,15 @@
     uint8_t tx_buffer[beerocks::message::MESSAGE_BUFFER_LENGTH];
     ieee1905_1::CmduMessageTx cmdu_tx{tx_buffer, sizeof(tx_buffer)};
 
-<<<<<<< HEAD
-    auto mac_header = std::make_shared<ieee80211::sMacHeader>(tx_buffer, sizeof(tx_buffer));
-=======
     auto mac_header = std::make_shared<ieee802_11::sMacHeader>(tx_buffer, sizeof(tx_buffer));
->>>>>>> 7fb80c5d
     if (!mac_header->isInitialized()) {
         LOG(ERROR) << "Failed to create sMacHeader!";
         return false;
     }
 
-<<<<<<< HEAD
-    mac_header->frame_control_b1().type = static_cast<uint8_t>(ieee80211::sMacHeader::eType::MGMT);
-    mac_header->frame_control_b1().subtype =
-        static_cast<uint8_t>(ieee80211::sMacHeader::eSubtypeMgmt::ACTION);
-=======
     mac_header->frame_control_b1().type = static_cast<uint8_t>(ieee802_11::sMacHeader::eType::MGMT);
     mac_header->frame_control_b1().subtype =
         static_cast<uint8_t>(ieee802_11::sMacHeader::eSubtypeMgmt::ACTION);
->>>>>>> 7fb80c5d
     mac_header->addr1() = dst;
     mac_header->addr2() = src;
     mac_header->addr3() = bssid;
