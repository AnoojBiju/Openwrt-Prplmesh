--- conflicted
+++ resolved
@@ -158,7 +158,6 @@
                      assoc_frame::AssocReqFrame &assoc_req, uint16_t aid) override;
 
     /**
-<<<<<<< HEAD
      * @brief Get a key for a station.
      *
      * @param[in] interface_name the name of the interface to get a key for.
@@ -168,7 +167,8 @@
      * @return true on success and false otherwise.
      */
     bool get_key(const std::string &interface_name, sKeyInfo &key_info) override;
-=======
+
+    /**
      * @brief Send a DELBA frame to a specific station.
      *
      * @param[in] dst the destination MAC address.
@@ -179,7 +179,6 @@
      */
     bool send_delba(const std::string &interface_name, const sMacAddr &dst, const sMacAddr &src,
                     const sMacAddr &bssid) override;
->>>>>>> 2a599ee7
 
 private:
     /**
