--- conflicted
+++ resolved
@@ -3631,9 +3631,6 @@
     return false;
 }
 
-<<<<<<< HEAD
-bool ap_wlan_hal_dwpald::get_key(const std::string &ifname, sKeyInfo &key_info)
-=======
 bool ap_wlan_hal_dwpal::get_key(const std::string &ifname, sKeyInfo &key_info)
 {
     LOG(TRACE) << __func__ << " - NOT IMPLEMENTED!";
@@ -3642,7 +3639,6 @@
 
 bool ap_wlan_hal_dwpal::send_delba(const std::string &ifname, const sMacAddr &dst,
                                    const sMacAddr &src, const sMacAddr &bssid)
->>>>>>> 2a599ee7
 {
     LOG(TRACE) << __func__ << " - NOT IMPLEMENTED!";
     return false;
