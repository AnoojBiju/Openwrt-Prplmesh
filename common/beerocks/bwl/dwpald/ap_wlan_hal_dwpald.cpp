--- conflicted
+++ resolved
@@ -3618,8 +3618,6 @@
     return false;
 }
 
-<<<<<<< HEAD
-=======
 bool ap_wlan_hal_dwpal::add_key(const std::string &ifname, const sKeyInfo &key_info)
 {
     LOG(TRACE) << __func__ << " - NOT IMPLEMENTED!";
@@ -3633,7 +3631,6 @@
     return false;
 }
 
->>>>>>> ce6f4c66
 } // namespace dwpal
 
 std::shared_ptr<ap_wlan_hal> ap_wlan_hal_create(std::string iface_name, hal_conf_t hal_conf,
