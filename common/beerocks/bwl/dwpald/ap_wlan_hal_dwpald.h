/* SPDX-License-Identifier: BSD-2-Clause-Patent
 *
 * SPDX-FileCopyrightText: 2016-2020 the prplMesh contributors (see AUTHORS.md)
 *
 * This code is subject to the terms of the BSD+Patent license.
 * See LICENSE file for more details.
 */

#ifndef _BWL_AP_WLAN_HAL_DWPALD_H_
#define _BWL_AP_WLAN_HAL_DWPALD_H_

#include "base_wlan_hal_dwpald.h"
#include <bcl/network/network_utils.h>

#include <bwl/ap_wlan_hal.h>

namespace bwl {
namespace dwpal {

/*!
 * Hardware abstraction layer for WLAN Access Point.
 */
class ap_wlan_hal_dwpal : public base_wlan_hal_dwpal, public ap_wlan_hal {

    // Public methods
public:
    /*!
     * Constructor.
     *
     * @param [in] iface_name AP interface name.
     * @param [in] callback Callback for handling internal events.
     */
    ap_wlan_hal_dwpal(const std::string &iface_name, hal_event_cb_t callback,
                      const hal_conf_t &hal_conf);

    virtual ~ap_wlan_hal_dwpal();

    virtual HALState attach(bool block = false) override;
    bool refresh_radio_info() override;
    virtual bool enable() override;
    virtual bool disable() override;
    virtual bool set_start_disabled(bool enable, int vap_id = beerocks::IFACE_RADIO_ID) override;
    virtual bool
    set_channel(int chan, beerocks::eWiFiBandwidth bw = beerocks::eWiFiBandwidth::BANDWIDTH_UNKNOWN,
                int center_channel = 0) override;
    virtual bool sta_allow(const std::string &mac, const std::string &bssid) override;
    virtual bool sta_deny(const std::string &mac, const std::string &bssid) override;
    virtual bool sta_disassoc(int8_t vap_id, const std::string &mac, uint32_t reason = 0) override;
    virtual bool sta_deauth(int8_t vap_id, const std::string &mac, uint32_t reason = 0) override;
    virtual bool sta_bss_steer(int8_t vap_id, const std::string &mac, const std::string &bssid,
                               int oper_class, int chan, int disassoc_timer_btt, int valid_int_btt,
                               int reason) override;
    virtual bool
    update_vap_credentials(std::list<son::wireless_utils::sBssInfoConf> &bss_info_conf_list,
                           const std::string &backhaul_wps_ssid,
                           const std::string &backhaul_wps_passphrase) override;
    virtual bool sta_unassoc_rssi_measurement(const std::string &mac, int chan, int bw,
                                              int vht_center_frequency, int delay,
                                              int window_size) override;
    virtual bool sta_softblock_add(const std::string &vap_name, const std::string &client_mac,
                                   uint8_t reject_error_code, uint8_t probe_snr_threshold_hi,
                                   uint8_t probe_snr_threshold_lo,
                                   uint8_t authetication_snr_threshold_hi,
                                   uint8_t authetication_rsnr_threshold_lo) override;

    virtual bool sta_softblock_remove(const std::string &vap_name,
                                      const std::string &client_mac) override;
    virtual bool switch_channel(int chan, beerocks::eWiFiBandwidth bw, int vht_center_frequency,
                                int csa_beacon_count) override;
    virtual bool cancel_cac(int chan, beerocks::eWiFiBandwidth bw, int vht_center_frequency,
                            int secondary_chan_offset) override;
    virtual bool failsafe_channel_set(int chan, int bw, int vht_center_frequency) override;
    virtual bool failsafe_channel_get(int &chan, int &bw) override;
    virtual bool is_zwdfs_supported() override;
    virtual bool set_zwdfs_antenna(bool enable) override;
    virtual bool is_zwdfs_antenna_enabled() override;
    virtual bool hybrid_mode_supported() override;
    virtual bool restricted_channels_set(char *channel_list) override;
    virtual bool restricted_channels_get(char *channel_list) override;
    virtual bool read_acs_report() override;
    virtual bool set_tx_power_limit(int tx_pow_limit) override;
    virtual bool set_vap_enable(const std::string &iface_name, const bool enable) override;
    virtual bool get_vap_enable(const std::string &iface_name, bool &enable) override;

    /**
     * @brief Generates connected events for already connected clients.
     *
     * @see ap_wlan_hal::generate_connected_clients_events
     */
    virtual bool generate_connected_clients_events(
        bool &is_finished_all_clients,
        const std::chrono::steady_clock::time_point max_iteration_timeout =
            std::chrono::steady_clock::time_point::max()) override;

    /**
     * @brief Clear progress of generate-connected-clients-events.
     * 
     * @see ap_wlan_hal::pre_generate_connected_clients_events
     */
    virtual bool pre_generate_connected_clients_events() override;

    virtual bool start_wps_pbc() override;
    virtual bool set_mbo_assoc_disallow(const std::string &bssid, bool enable) override;
    virtual bool set_radio_mbo_assoc_disallow(bool enable) override;
    virtual bool set_primary_vlan_id(uint16_t primary_vlan_id) override;

    virtual bool process_dwpal_event(char *ifname, char *buffer, int bufLen,
                                     const std::string &opcode) override;
    virtual bool process_dwpal_nl_event(struct nl_msg *msg, void *arg = nullptr) override;
    virtual bool set_cce_indication(uint16_t advertise_cce) override;
    virtual bool add_bss(std::string &ifname, son::wireless_utils::sBssInfoConf &bss_conf,
                         std::string &bridge, bool vbss) override;
    virtual bool remove_bss(std::string &ifname) override;
<<<<<<< HEAD
=======
    virtual bool add_key(const std::string &ifname, const sKeyInfo &key_info) override;
    virtual bool add_station(const std::string &ifname, const sMacAddr &mac,
                             assoc_frame::AssocReqFrame &assoc_req) override;
>>>>>>> ce6f4c66

    // Protected methods:
protected:
    virtual bool dwpald_attach(char *ifname) override;

    // Overload for AP events
    bool event_queue_push(ap_wlan_hal::Event event, std::shared_ptr<void> data = {})
    {
        return base_wlan_hal::event_queue_push(int(event), data);
    }

private:
    bool set_wifi_bw(beerocks::eWiFiBandwidth);

    bool set_multiap_wps(std::map<std::string, std::vector<std::string>> &hostapd_config_vaps);
    // Unassociated measurement state variables
    std::chrono::steady_clock::time_point m_unassoc_measure_start;
    int m_unassoc_measure_window_size = 0;
    int m_unassoc_measure_delay       = 0;

    bool m_drop_csa = false;
    std::chrono::steady_clock::time_point m_csa_event_filtering_timestamp;

    static constexpr int INVALID_VAP_ID = -1;

    std::set<int> m_completed_vaps;
    std::unordered_set<sMacAddr> m_handled_clients;
    sMacAddr m_prev_client_mac = beerocks::net::network_utils::ZERO_MAC;
    bool m_queried_first       = false;
    int m_vap_id_in_progress   = INVALID_VAP_ID;
};

} // namespace dwpal
} // namespace bwl

#endif // _BWL_AP_WLAN_HAL_DWPALD_H_<|MERGE_RESOLUTION|>--- conflicted
+++ resolved
@@ -111,12 +111,9 @@
     virtual bool add_bss(std::string &ifname, son::wireless_utils::sBssInfoConf &bss_conf,
                          std::string &bridge, bool vbss) override;
     virtual bool remove_bss(std::string &ifname) override;
-<<<<<<< HEAD
-=======
     virtual bool add_key(const std::string &ifname, const sKeyInfo &key_info) override;
     virtual bool add_station(const std::string &ifname, const sMacAddr &mac,
                              assoc_frame::AssocReqFrame &assoc_req) override;
->>>>>>> ce6f4c66
 
     // Protected methods:
 protected:
