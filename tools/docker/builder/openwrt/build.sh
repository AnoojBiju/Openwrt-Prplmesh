#!/bin/bash -e
###############################################################
# SPDX-License-Identifier: BSD-2-Clause-Patent
# SPDX-FileCopyrightText: 2019-2020 the prplMesh contributors (see AUTHORS.md)
# This code is subject to the terms of the BSD+Patent license.
# See LICENSE file for more details.
###############################################################

scriptdir="$(cd "${0%/*}"; pwd)"
rootdir="${scriptdir%/*/*/*/*}"

# shellcheck source=functions.sh
. "${rootdir}/tools/functions.sh"

set -o pipefail

usage() {
    echo "usage: $(basename "$0") -d <target_device> [-hfiortv]"
    echo "  options:"
    echo "      -h|--help - show this help menu"
    echo "      -v|--verbose - increase the script's verbosity"
    echo "      -d|--target-device the device to build for"
    echo "      --docker-target-stage docker target build stage (implies -i)"
    echo "      -i|--image - build the docker image only"
    echo "      -o|--openwrt-version - the openwrt version to use"
    echo "      -u|--openwrt-toolchain-version - the openwrt version to use for toolchain"
    echo "      -r|--openwrt-repository - the openwrt repository to use"
    echo "      -s|--shell-only - don't build prplMesh, drop into a shell instead"
    echo "      -t|--tag - the tag to use for the builder image"
    echo "      --whm - use a WHM enabled prplOS sidebranch to build"
    echo " -d is always required."
    echo ""
}

build_image() {
    build_dir="$1"
    mkdir -p "$build_dir"
    docker build --tag "$image_tag" \
           --build-arg OPENWRT_REPOSITORY="$OPENWRT_REPOSITORY" \
           --build-arg OPENWRT_VERSION="$OPENWRT_VERSION" \
           --build-arg OPENWRT_TOOLCHAIN_VERSION="$OPENWRT_TOOLCHAIN_VERSION" \
           --build-arg TARGET_SYSTEM="$TARGET_SYSTEM" \
<<<<<<< HEAD
=======
           --build-arg MMX_ENABLE="$MMX_ENABLE" \
           --build-arg WHM_ENABLE="$WHM_ENABLE" \
>>>>>>> 54a1a93a
           --build-arg PRPLMESH_VARIANT="$PRPLMESH_VARIANT" \
           --target="$DOCKER_TARGET_STAGE" \
           "$scriptdir/" \
      | awk -v LOGFILE="$build_dir/openwrt-build.log" '
          BEGIN { p = 1; }
          /Cleaning prplMesh/ { p = 1; }
          p || /^make\[[0-3]\]|time:/ { print; }
          !p { print >> LOGFILE; }
          /Building prplWrt/ { p = 0; }'
}

build_prplmesh() {
    build_dir="$1"
    container_name="prplmesh-builder-${TARGET_DEVICE}-$(uuidgen)"
    local command interactive
    if [ "$SHELL_ONLY" == true ] ; then
        command="bash"
        # to get an interactive shell, we have to use `-it`:
        interactive="-it"
    else
        command="./build_scripts/build.sh"
        # when doing non-interactive builds (e.g. in CI), `-t` can't
        # be used:
        interactive="-i"
    fi
    dbg "Container name will be $container_name"
    trap 'docker rm -f $container_name' EXIT
    docker run "$interactive" \
           --name "$container_name" \
           -e TARGET_SYSTEM \
           -e OPENWRT_VERSION \
           -e OPENWRT_TOOLCHAIN_VERSION \
           -e PRPLMESH_VERSION \
           -v "$scriptdir/scripts:/home/openwrt/openwrt/build_scripts/:ro" \
           -v "${rootdir}:/home/openwrt/prplMesh_source:ro" \
           "$image_tag" \
           "$command"
    mkdir -p "$build_dir"
    # Note: docker cp does not support globbing, so we need to copy the folder
    docker cp "${container_name}:/home/openwrt/openwrt/artifacts/" "$build_dir"
    mv "$build_dir/artifacts/"* "$build_dir"
    rm -r "$build_dir/artifacts/"
    if [ "$TARGET_SYSTEM" = "intel_mips" ] ; then
        #TODO: remove once PPM-1121 is done
        for device in axepoint nec-wx3000hp ; do
            ln -s intel_mips "$build_dir/../$device"
        done
    fi
}

main() {

    if ! command -v uuidgen > /dev/null ; then
        err "You need uuidgen to use this script. Please install it and try again."
        exit 1
    fi

    if ! OPTS=$(getopt -o 'hvd:io:r:st:' --long help,verbose,target-device:,docker-target-stage:,whm,image,openwrt-version:,openwrt-repository:,shell,tag: -n 'parse-options' -- "$@"); then
        err "Failed parsing options." >&2
        usage
        exit 1
    fi

    eval set -- "$OPTS"

    SUPPORTED_TARGETS="turris-omnia glinet-b1300 axepoint nec-wx3000hp intel_mips"

    while true; do
        case "$1" in
            -h | --help)                      usage; exit 0; shift ;;
            -v | --verbose)                   VERBOSE=true; shift ;;
            -d | --target-device)             TARGET_DEVICE="$2"; shift ; shift ;;
            --docker-target-stage)            DOCKER_TARGET_STAGE="$2"; IMAGE_ONLY=true; shift 2 ;;
            -i | --image)                     IMAGE_ONLY=true; shift ;;
            -o | --openwrt-version)           OPENWRT_VERSION="$2"; shift; shift ;;
            -u | --openwrt-toolchain-version) OPENWRT_TOOLCHAIN_VERSION="$2"; shift; shift ;;
            -r | --openwrt-repository)        OPENWRT_REPOSITORY="$2"; shift; shift ;;
            -s | --shell)                     SHELL_ONLY=true; shift ;;
            -t | --tag)                       TAG="$2"; shift ; shift ;;
            --whm)                            WHM_ENABLE=true; shift ;;
            -- ) shift; break ;;
            * ) err "unsupported argument $1"; usage; exit 1 ;;
        esac
    done

    if [ "$SHELL_ONLY" == true ] && [ "$IMAGE_ONLY" == true ] ; then
        err "--shell and --image cannot be used together."
        usage
        exit 1
    fi

    case "$TARGET_DEVICE" in
        turris-omnia)
            TARGET_SYSTEM=mvebu
            ;;
        glinet-b1300)
            TARGET_SYSTEM=ipq40xx
            ;;
        axepoint|intel_mips|nec-wx3000hp)
            TARGET_SYSTEM=intel_mips
            ;;
        *)
            err "Unknown target device: $TARGET_DEVICE"
            info "Currently supported targets are:"
            for i in $SUPPORTED_TARGETS ; do
                info "$i"
            done
            exit 1
            ;;
    esac

    if [ "$TARGET_DEVICE" == "turris-omnia" ] ; then
        OPENWRT_TOOLCHAIN_VERSION='750d3b48630c35dadf510dd2f2beddbbf4bf240b'
        OPENWRT_VERSION='750d3b48630c35dadf510dd2f2beddbbf4bf240b'
    fi

    dbg "OPENWRT_REPOSITORY=$OPENWRT_REPOSITORY"
    dbg "OPENWRT_TOOLCHAIN_VERSION=$OPENWRT_TOOLCHAIN_VERSION"
    dbg "OPENWRT_VERSION=$OPENWRT_VERSION"
    dbg "WHM_ENABLE=$WHM_ENABLE"
    dbg "IMAGE_ONLY=$IMAGE_ONLY"
    dbg "TAG=$TAG"
    dbg "TARGET_SYSTEM=$TARGET_SYSTEM"
    dbg "PRPLMESH_VARIANT=$PRPLMESH_VARIANT"

    if [ -n "$TAG" ] ; then
        image_tag="$TAG"
    else
        image_tag="${DOCKER_TARGET_STAGE}-${TARGET_DEVICE}:${OPENWRT_VERSION}"
        dbg "image tag not set, using default value $image_tag"
    fi

    export OPENWRT_REPOSITORY
    export OPENWRT_VERSION
    export TARGET_SYSTEM
    # We want to exclude tags from the git-describe output because we
    # have no relevant tags to use at the moment.
    # The '--exclude' option of git-describe is not available on older
    # git version, so we use sed instead.
    PRPLMESH_VERSION="$(git describe --always --dirty | sed -e 's/.*-g//')"
    export PRPLMESH_VERSION
    export WHM_ENABLE
    export PRPLMESH_VARIANT

    if [ -n "$WHM_ENABLE" ] ; then
        build_directory="$rootdir/buildWHM"
    else
        build_directory="$rootdir/build"
    fi

    build_image "$build_directory/$TARGET_DEVICE"
    [ $IMAGE_ONLY = true ] && exit $?

    build_prplmesh "$build_directory/$TARGET_DEVICE"

}

VERBOSE=false
IMAGE_ONLY=false
OPENWRT_REPOSITORY='https://gitlab.com/prpl-foundation/prplos/prplos.git'
OPENWRT_TOOLCHAIN_VERSION='a3bcb642fc62b6405e9b266a8e4a47c2e7a5b333'
OPENWRT_VERSION='a3bcb642fc62b6405e9b266a8e4a47c2e7a5b333'
PRPLMESH_VARIANT="-nl80211"
DOCKER_TARGET_STAGE="prplmesh-builder"
SHELL_ONLY=false

main "$@"<|MERGE_RESOLUTION|>--- conflicted
+++ resolved
@@ -40,11 +40,8 @@
            --build-arg OPENWRT_VERSION="$OPENWRT_VERSION" \
            --build-arg OPENWRT_TOOLCHAIN_VERSION="$OPENWRT_TOOLCHAIN_VERSION" \
            --build-arg TARGET_SYSTEM="$TARGET_SYSTEM" \
-<<<<<<< HEAD
-=======
            --build-arg MMX_ENABLE="$MMX_ENABLE" \
            --build-arg WHM_ENABLE="$WHM_ENABLE" \
->>>>>>> 54a1a93a
            --build-arg PRPLMESH_VARIANT="$PRPLMESH_VARIANT" \
            --target="$DOCKER_TARGET_STAGE" \
            "$scriptdir/" \
