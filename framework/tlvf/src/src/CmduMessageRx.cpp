/* SPDX-License-Identifier: BSD-2-Clause-Patent
 *
 * SPDX-FileCopyrightText: 2016-2020 the prplMesh contributors (see AUTHORS.md)
 *
 * This code is subject to the terms of the BSD+Patent license.
 * See LICENSE file for more details.
 */

#include <tlvf/AttrList.h>
#include <tlvf/CmduMessageRx.h>
#include <tlvf/ieee_1905_1/eTlvType.h>
#include <tlvf/ieee_1905_1/tlv1905NeighborDevice.h>
#include <tlvf/ieee_1905_1/tlvAlMacAddress.h>
#include <tlvf/ieee_1905_1/tlvAutoconfigFreqBand.h>
#include <tlvf/ieee_1905_1/tlvDeviceBridgingCapability.h>
#include <tlvf/ieee_1905_1/tlvDeviceInformation.h>
#include <tlvf/ieee_1905_1/tlvEndOfMessage.h>
#include <tlvf/ieee_1905_1/tlvLinkMetricQuery.h>
#include <tlvf/ieee_1905_1/tlvLinkMetricResultCode.h>
#include <tlvf/ieee_1905_1/tlvMacAddress.h>
#include <tlvf/ieee_1905_1/tlvNon1905neighborDeviceList.h>
#include <tlvf/ieee_1905_1/tlvPushButtonEventNotification.h>
#include <tlvf/ieee_1905_1/tlvPushButtonJoinNotification.h>
#include <tlvf/ieee_1905_1/tlvReceiverLinkMetric.h>
#include <tlvf/ieee_1905_1/tlvSearchedRole.h>
#include <tlvf/ieee_1905_1/tlvSupportedFreqBand.h>
#include <tlvf/ieee_1905_1/tlvSupportedRole.h>
#include <tlvf/ieee_1905_1/tlvTransmitterLinkMetric.h>
#include <tlvf/ieee_1905_1/tlvUnknown.h>
#include <tlvf/ieee_1905_1/tlvVendorSpecific.h>
#include <tlvf/ieee_1905_1/tlvWsc.h>
#include <tlvf/swap.h>
#include <tlvf/wfa_map/eTlvTypeMap.h>
#include <tlvf/wfa_map/eVirtualBssSubtype.h>
#include <tlvf/wfa_map/tlv1905EncapDpp.h>
#include <tlvf/wfa_map/tlv1905EncapEapol.h>
#include <tlvf/wfa_map/tlv1905LayerSecurityCapability.h>
#include <tlvf/wfa_map/tlvAgentList.h>
#include <tlvf/wfa_map/tlvAkmSuiteCapabilities.h>
#include <tlvf/wfa_map/tlvAnticipatedChannelPreference.h>
#include <tlvf/wfa_map/tlvApCapability.h>
#include <tlvf/wfa_map/tlvApExtendedMetrics.h>
#include <tlvf/wfa_map/tlvApHeCapabilities.h>
#include <tlvf/wfa_map/tlvApHtCapabilities.h>
#include <tlvf/wfa_map/tlvApMetricQuery.h>
#include <tlvf/wfa_map/tlvApMetrics.h>
#include <tlvf/wfa_map/tlvApOperationalBSS.h>
#include <tlvf/wfa_map/tlvApRadioBasicCapabilities.h>
#include <tlvf/wfa_map/tlvApRadioIdentifier.h>
#include <tlvf/wfa_map/tlvApRadioVbssCapabilities.h>
#include <tlvf/wfa_map/tlvApVhtCapabilities.h>
#include <tlvf/wfa_map/tlvApWifi6Capabilities.h>
#include <tlvf/wfa_map/tlvAssociatedClients.h>
#include <tlvf/wfa_map/tlvAssociatedStaExtendedLinkMetrics.h>
#include <tlvf/wfa_map/tlvAssociatedStaLinkMetrics.h>
#include <tlvf/wfa_map/tlvAssociatedStaTrafficStats.h>
#include <tlvf/wfa_map/tlvAssociatedWiFi6StaStatusReport.h>
#include <tlvf/wfa_map/tlvBackhaulBssConfiguration.h>
#include <tlvf/wfa_map/tlvBackhaulStaRadioCapabilities.h>
#include <tlvf/wfa_map/tlvBackhaulSteeringRequest.h>
#include <tlvf/wfa_map/tlvBackhaulSteeringResponse.h>
#include <tlvf/wfa_map/tlvBeaconMetricsQuery.h>
#include <tlvf/wfa_map/tlvBeaconMetricsResponse.h>
#include <tlvf/wfa_map/tlvBssConfigurationReport.h>
#include <tlvf/wfa_map/tlvBssConfigurationRequest.h>
#include <tlvf/wfa_map/tlvBssConfigurationResponse.h>
#include <tlvf/wfa_map/tlvBssid.h>
#include <tlvf/wfa_map/tlvChannelPreference.h>
#include <tlvf/wfa_map/tlvChannelScanCapabilities.h>
#include <tlvf/wfa_map/tlvChannelScanReportingPolicy.h>
#include <tlvf/wfa_map/tlvChannelSelectionResponse.h>
#include <tlvf/wfa_map/tlvClientAssociationControlRequest.h>
#include <tlvf/wfa_map/tlvClientAssociationEvent.h>
#include <tlvf/wfa_map/tlvClientCapabilityReport.h>
#include <tlvf/wfa_map/tlvClientInfo.h>
#include <tlvf/wfa_map/tlvClientSecurityContext.h>
#include <tlvf/wfa_map/tlvControllerCapability.h>
#include <tlvf/wfa_map/tlvDeviceInventory.h>
#include <tlvf/wfa_map/tlvDppBootstrappingUriNotification.h>
#include <tlvf/wfa_map/tlvDppCceIndication.h>
#include <tlvf/wfa_map/tlvDppChirpValue.h>
#include <tlvf/wfa_map/tlvDppMessage.h>
#include <tlvf/wfa_map/tlvDscpMappingTable.h>
#include <tlvf/wfa_map/tlvEHTOperations.h>
#include <tlvf/wfa_map/tlvEncryptedPayload.h>
#include <tlvf/wfa_map/tlvErrorCode.h>
#include <tlvf/wfa_map/tlvHigherLayerData.h>
#include <tlvf/wfa_map/tlvMetricReportingPolicy.h>
#include <tlvf/wfa_map/tlvMic.h>
#include <tlvf/wfa_map/tlvOperatingChannelReport.h>
#include <tlvf/wfa_map/tlvProfile2ApCapability.h>
#include <tlvf/wfa_map/tlvProfile2ApRadioAdvancedCapabilities.h>
#include <tlvf/wfa_map/tlvProfile2AssociationStatusNotification.h>
#include <tlvf/wfa_map/tlvProfile2CacCapabilities.h>
#include <tlvf/wfa_map/tlvProfile2CacCompletionReport.h>
#include <tlvf/wfa_map/tlvProfile2CacRequest.h>
#include <tlvf/wfa_map/tlvProfile2CacStatusReport.h>
#include <tlvf/wfa_map/tlvProfile2CacTermination.h>
#include <tlvf/wfa_map/tlvProfile2ChannelScanRequest.h>
#include <tlvf/wfa_map/tlvProfile2ChannelScanResult.h>
#include <tlvf/wfa_map/tlvProfile2Default802dotQSettings.h>
#include <tlvf/wfa_map/tlvProfile2ErrorCode.h>
#include <tlvf/wfa_map/tlvProfile2MetricCollectionInterval.h>
#include <tlvf/wfa_map/tlvProfile2MultiApProfile.h>
#include <tlvf/wfa_map/tlvProfile2RadioMetrics.h>
#include <tlvf/wfa_map/tlvProfile2ReasonCode.h>
#include <tlvf/wfa_map/tlvProfile2StatusCode.h>
#include <tlvf/wfa_map/tlvProfile2SteeringRequest.h>
#include <tlvf/wfa_map/tlvProfile2TrafficSeparationPolicy.h>
#include <tlvf/wfa_map/tlvProfile2UnsuccessfulAssociationPolicy.h>
#include <tlvf/wfa_map/tlvQoSManagementDescriptor.h>
#include <tlvf/wfa_map/tlvQoSManagementPolicy.h>
#include <tlvf/wfa_map/tlvRadioOperationRestriction.h>
#include <tlvf/wfa_map/tlvSearchedService.h>
#include <tlvf/wfa_map/tlvServicePrioritizationRule.h>
#include <tlvf/wfa_map/tlvSpatialReuseConfigResponse.h>
#include <tlvf/wfa_map/tlvSpatialReuseReport.h>
#include <tlvf/wfa_map/tlvSpatialReuseRequest.h>
#include <tlvf/wfa_map/tlvStaMacAddressType.h>
#include <tlvf/wfa_map/tlvSteeringBTMReport.h>
#include <tlvf/wfa_map/tlvSteeringPolicy.h>
#include <tlvf/wfa_map/tlvSteeringRequest.h>
#include <tlvf/wfa_map/tlvSupportedService.h>
#include <tlvf/wfa_map/tlvTimestamp.h>
#include <tlvf/wfa_map/tlvTransmitPowerLimit.h>
#include <tlvf/wfa_map/tlvTriggerChannelSwitchAnnouncement.h>
#include <tlvf/wfa_map/tlvTunnelledData.h>
#include <tlvf/wfa_map/tlvTunnelledProtocolType.h>
#include <tlvf/wfa_map/tlvTunnelledSourceInfo.h>
#include <tlvf/wfa_map/tlvUnassociatedStaLinkMetricsQuery.h>
#include <tlvf/wfa_map/tlvUnassociatedStaLinkMetricsResponse.h>
#include <tlvf/wfa_map/tlvVbssConfigurationReport.h>
#include <tlvf/wfa_map/tlvVirtualBssCreation.h>
#include <tlvf/wfa_map/tlvVirtualBssDestruction.h>
#include <tlvf/wfa_map/tlvVirtualBssEvent.h>
#include <tlvf/wfa_map/tlvWifi7AgentCapabilities.h>

using namespace ieee1905_1;

int CmduMessageRx::getNextTlvType() const
{
    if (!getCmduHeader())
        return -1;
    sTlvHeader *tlv = reinterpret_cast<sTlvHeader *>(msg.prevClass()->getBuffPtr());
    return tlv->type;
}

uint16_t CmduMessageRx::getNextTlvLength() const
{
    if (!getCmduHeader()) {
        return UINT16_MAX;
    }
    sTlvHeader *tlv = reinterpret_cast<sTlvHeader *>(msg.prevClass()->getBuffPtr());

    uint16_t tlv_length = tlv->length;
    swap_16(tlv_length);

    return tlv_length;
}

uint16_t CmduMessageRx::getNextTlvSubtype() const
{
    if (!getCmduHeader()) {
        return UINT16_MAX;
    }
    sSubtypedTlvHeader *tlv = reinterpret_cast<sSubtypedTlvHeader *>(msg.prevClass()->getBuffPtr());

    uint16_t tlv_subtype = tlv->subtype;
    swap_16(tlv_subtype);

    return tlv_subtype;
}

std::shared_ptr<BaseClass> CmduMessageRx::parseNextTlv(ieee1905_1::eTlvType tlv_type)
{
    switch (tlv_type) {
    case (ieee1905_1::eTlvType::TLV_END_OF_MESSAGE): {
        return msg.addClass<tlvEndOfMessage>();
    }
    case (ieee1905_1::eTlvType::TLV_AL_MAC_ADDRESS): {
        return msg.addClass<tlvAlMacAddress>();
    }
    case (ieee1905_1::eTlvType::TLV_MAC_ADDRESS): {
        return msg.addClass<tlvMacAddress>();
    }
    case (ieee1905_1::eTlvType::TLV_DEVICE_INFORMATION): {
        return msg.addClass<tlvDeviceInformation>();
    }
    case (ieee1905_1::eTlvType::TLV_DEVICE_BRIDGING_CAPABILITY): {
        return msg.addClass<tlvDeviceBridgingCapability>();
    }
    case (ieee1905_1::eTlvType::TLV_NON_1905_NEIGHBOR_DEVICE_LIST): {
        return msg.addClass<tlvNon1905neighborDeviceList>();
    }
    case (ieee1905_1::eTlvType::TLV_1905_NEIGHBOR_DEVICE): {
        return msg.addClass<tlv1905NeighborDevice>();
    }
    case (ieee1905_1::eTlvType::TLV_LINK_METRIC_QUERY): {
        /**
         * The IEEE 1905.1 standard says about the Link Metric Query TLV and the neighbor type
         * octet that "If the value is 0, then the EUI48 field is not present; if the value is 1,
         * then the EUI-48 field shall be present."
         *
         * However, optional fields are not currently supported by TLVF.
         *
         * As a workaround, instead of defining a tlvLinkMetricQuery TLV with an optional field,
         * we have defined two different TLVs, one with the optional field and the other one
         * without it. Application must then check the length of received TLV to know if optional
         * field (MAC address of neighbor device) is present or not and then create an instance of
         * either tlvLinkMetricQuery or tlvLinkMetricQueryAllNeighbors respectively.
         */
        const uint16_t all_neighbors_tlv_length = 2;
        uint16_t tlv_length                     = getNextTlvLength();

        if (all_neighbors_tlv_length == tlv_length) {
            return msg.addClass<tlvLinkMetricQueryAllNeighbors>();
        } else {
            return msg.addClass<tlvLinkMetricQuery>();
        }
    }
    case (ieee1905_1::eTlvType::TLV_TRANSMITTER_LINK_METRIC): {
        return msg.addClass<tlvTransmitterLinkMetric>();
    }
    case (ieee1905_1::eTlvType::TLV_RECEIVER_LINK_METRIC): {
        return msg.addClass<tlvReceiverLinkMetric>();
    }
    case (ieee1905_1::eTlvType::TLV_VENDOR_SPECIFIC): {
        return msg.addClass<tlvVendorSpecific>();
    }
    case (ieee1905_1::eTlvType::TLV_LINK_METRIC_RESULT_CODE): {
        return msg.addClass<tlvLinkMetricResultCode>();
    }
    case (ieee1905_1::eTlvType::TLV_SEARCHED_ROLE): {
        return msg.addClass<tlvSearchedRole>();
    }
    case (ieee1905_1::eTlvType::TLV_AUTOCONFIG_FREQ_BAND): {
        return msg.addClass<tlvAutoconfigFreqBand>();
    }
    case (ieee1905_1::eTlvType::TLV_SUPPORTED_ROLE): {
        return msg.addClass<tlvSupportedRole>();
    }
    case (ieee1905_1::eTlvType::TLV_SUPPORTED_FREQ_BAND): {
        return msg.addClass<tlvSupportedFreqBand>();
    }
    case (ieee1905_1::eTlvType::TLV_WSC): {
        return msg.addClass<ieee1905_1::tlvWsc>();
    }
    case (ieee1905_1::eTlvType::TLV_PUSH_BUTTON_EVENT_NOTIFICATION): {
        return msg.addClass<tlvPushButtonEventNotification>();
    }
    case (ieee1905_1::eTlvType::TLV_PUSH_BUTTON_JOIN_NOTIFICATION): {
        return msg.addClass<tlvPushButtonJoinNotification>();
    }
    }
    LOG(FATAL) << "Unknown TLV type: " << unsigned(tlv_type);
    return msg.addClass<tlvUnknown>();
}

std::shared_ptr<BaseClass> CmduMessageRx::parseNextTlv(wfa_map::eTlvTypeMap tlv_type)
{
    switch (tlv_type) {
    case (wfa_map::eTlvTypeMap::TLV_SUPPORTED_SERVICE): {
        return msg.addClass<wfa_map::tlvSupportedService>();
    }
    case (wfa_map::eTlvTypeMap::TLV_SEARCHED_SERVICE): {
        return msg.addClass<wfa_map::tlvSearchedService>();
    }
    case (wfa_map::eTlvTypeMap::TLV_ANTICIPATED_CHANNEL_PREFERENCE): {
        return msg.addClass<wfa_map::tlvAnticipatedChannelPreference>();
    }
    case (wfa_map::eTlvTypeMap::TLV_AP_RADIO_IDENTIFIER): {
        return msg.addClass<wfa_map::tlvApRadioIdentifier>();
    }
    case (wfa_map::eTlvTypeMap::TLV_AP_OPERATIONAL_BSS): {
        return msg.addClass<wfa_map::tlvApOperationalBSS>();
    }
    case (wfa_map::eTlvTypeMap::TLV_ASSOCIATED_CLIENTS): {
        return msg.addClass<wfa_map::tlvAssociatedClients>();
    }
    case (wfa_map::eTlvTypeMap::TLV_AP_RADIO_BASIC_CAPABILITIES): {
        return msg.addClass<wfa_map::tlvApRadioBasicCapabilities>();
    }
    case (wfa_map::eTlvTypeMap::TLV_AP_HT_CAPABILITIES): {
        return msg.addClass<wfa_map::tlvApHtCapabilities>();
    }
    case (wfa_map::eTlvTypeMap::TLV_AP_VHT_CAPABILITIES): {
        return msg.addClass<wfa_map::tlvApVhtCapabilities>();
    }
    case (wfa_map::eTlvTypeMap::TLV_AP_HE_CAPABILITIES): {
        return msg.addClass<wfa_map::tlvApHeCapabilities>();
    }
    case (wfa_map::eTlvTypeMap::TLV_STEERING_POLICY): {
        return msg.addClass<wfa_map::tlvSteeringPolicy>();
    }
    case (wfa_map::eTlvTypeMap::TLV_METRIC_REPORTING_POLICY): {
        return msg.addClass<wfa_map::tlvMetricReportingPolicy>();
    }
    case (wfa_map::eTlvTypeMap::TLV_CHANNEL_PREFERENCE): {
        return msg.addClass<wfa_map::tlvChannelPreference>();
    }
    case (wfa_map::eTlvTypeMap::TLV_RADIO_OPERATION_RESTRICTION): {
        return msg.addClass<wfa_map::tlvRadioOperationRestriction>();
    }
    case (wfa_map::eTlvTypeMap::TLV_TRANSMIT_POWER_LIMIT): {
        return msg.addClass<wfa_map::tlvTransmitPowerLimit>();
    }
    case (wfa_map::eTlvTypeMap::TLV_CHANNEL_SELECTION_RESPONSE): {
        return msg.addClass<wfa_map::tlvChannelSelectionResponse>();
    }
    case (wfa_map::eTlvTypeMap::TLV_OPERATING_CHANNEL_REPORT): {
        return msg.addClass<wfa_map::tlvOperatingChannelReport>();
    }
    case (wfa_map::eTlvTypeMap::TLV_CLIENT_INFO): {
        return msg.addClass<wfa_map::tlvClientInfo>();
    }
    case (wfa_map::eTlvTypeMap::TLV_CLIENT_CAPABILITY_REPORT): {
        return msg.addClass<wfa_map::tlvClientCapabilityReport>();
    }
    case (wfa_map::eTlvTypeMap::TLV_CLIENT_ASSOCIATION_EVENT): {
        return msg.addClass<wfa_map::tlvClientAssociationEvent>();
    }
    case (wfa_map::eTlvTypeMap::TLV_AP_METRIC_QUERY): {
        return msg.addClass<wfa_map::tlvApMetricQuery>();
    }
    case (wfa_map::eTlvTypeMap::TLV_AP_METRIC): {
        return msg.addClass<wfa_map::tlvApMetrics>();
    }
    case (wfa_map::eTlvTypeMap::TLV_STAMAC_ADDRESS_TYPE): {
        return msg.addClass<wfa_map::tlvStaMacAddressType>();
    }
    case (wfa_map::eTlvTypeMap::TLV_ASSOCIATED_STA_LINK_METRICS): {
        return msg.addClass<wfa_map::tlvAssociatedStaLinkMetrics>();
    }
    case (wfa_map::eTlvTypeMap::TLV_UNASSOCIATED_STA_LINK_METRICS_QUERY): {
        return msg.addClass<wfa_map::tlvUnassociatedStaLinkMetricsQuery>();
    }
    case (wfa_map::eTlvTypeMap::TLV_UNASSOCIATED_STA_LINK_METRICS_RESPONSE): {
        return msg.addClass<wfa_map::tlvUnassociatedStaLinkMetricsResponse>();
    }
    case (wfa_map::eTlvTypeMap::TLV_BEACON_METRICS_QUERY): {
        return msg.addClass<wfa_map::tlvBeaconMetricsQuery>();
    }
    case (wfa_map::eTlvTypeMap::TLV_BEACON_METRICS_RESPONSE): {
        return msg.addClass<wfa_map::tlvBeaconMetricsResponse>();
    }
    case (wfa_map::eTlvTypeMap::TLV_STEERING_REQUEST): {
        return msg.addClass<wfa_map::tlvSteeringRequest>();
    }
    case (wfa_map::eTlvTypeMap::TLV_STEERING_BTM_REPORT): {
        return msg.addClass<wfa_map::tlvSteeringBTMReport>();
    }
    case (wfa_map::eTlvTypeMap::TLV_CLIENT_ASSOCIATION_CONTROL_REQUEST): {
        return msg.addClass<wfa_map::tlvClientAssociationControlRequest>();
    }
    case (wfa_map::eTlvTypeMap::TLV_BACKHAUL_STEERING_REQUEST): {
        return msg.addClass<wfa_map::tlvBackhaulSteeringRequest>();
    }
    case (wfa_map::eTlvTypeMap::TLV_BACKHAUL_STEERING_RESPONSE): {
        return msg.addClass<wfa_map::tlvBackhaulSteeringResponse>();
    }
    case (wfa_map::eTlvTypeMap::TLV_HIGHER_LAYER_DATA): {
        return msg.addClass<wfa_map::tlvHigherLayerData>();
    }
    case (wfa_map::eTlvTypeMap::TLV_AP_CAPABILITY): {
        return msg.addClass<wfa_map::tlvApCapability>();
    }
    case (wfa_map::eTlvTypeMap::TLV_ASSOCIATED_STA_TRAFFIC_STATS): {
        return msg.addClass<wfa_map::tlvAssociatedStaTrafficStats>();
    }
    case (wfa_map::eTlvTypeMap::TLV_ERROR_CODE): {
        return msg.addClass<wfa_map::tlvErrorCode>();
    }
    case (wfa_map::eTlvTypeMap::TLV_CHANNEL_SCAN_REPORTING_POLICY): {
        return msg.addClass<wfa_map::tlvChannelScanReportingPolicy>();
    }
    case (wfa_map::eTlvTypeMap::TLV_CHANNEL_SCAN_CAPABILITIES): {
        return msg.addClass<wfa_map::tlvChannelScanCapabilities>();
    }
    case (wfa_map::eTlvTypeMap::TLV_CHANNEL_SCAN_REQUEST): {
        return msg.addClass<wfa_map::tlvProfile2ChannelScanRequest>();
    }
    case (wfa_map::eTlvTypeMap::TLV_CHANNEL_SCAN_RESULT): {
        return msg.addClass<wfa_map::tlvProfile2ChannelScanResult>();
    }
    case (wfa_map::eTlvTypeMap::TLV_BACKHAUL_BSS_CONFIGURATION): {
        return msg.addClass<wfa_map::tlvBackhaulBssConfiguration>();
    }
    case (wfa_map::eTlvTypeMap::TLV_TIMESTAMP): {
        return msg.addClass<wfa_map::tlvTimestamp>();
    }
    case (wfa_map::eTlvTypeMap::TLV_PROFILE2_CAC_REQUEST): {
        return msg.addClass<wfa_map::tlvProfile2CacRequest>();
    }
    case (wfa_map::eTlvTypeMap::TLV_PROFILE2_CAC_TERMINATION): {
        return msg.addClass<wfa_map::tlvProfile2CacTermination>();
    }
    case (wfa_map::eTlvTypeMap::TLV_PROFILE2_CAC_COMPLETION_REPORT): {
        return msg.addClass<wfa_map::tlvProfile2CacCompletionReport>();
    }
    case (wfa_map::eTlvTypeMap::TLV_PROFILE2_CAC_STATUS_REPORT): {
        return msg.addClass<wfa_map::tlvProfile2CacStatusReport>();
    }
    case (wfa_map::eTlvTypeMap::TLV_PROFILE2_CAC_CAPABILITIES): {
        return msg.addClass<wfa_map::tlvProfile2CacCapabilities>();
    }
    case (wfa_map::eTlvTypeMap::TLV_PROFILE2_MULTIAP_PROFILE): {
        return msg.addClass<wfa_map::tlvProfile2MultiApProfile>();
    }
    case (wfa_map::eTlvTypeMap::TLV_PROFILE2_AP_CAPABILITY): {
        return msg.addClass<wfa_map::tlvProfile2ApCapability>();
    }
    case (wfa_map::eTlvTypeMap::TLV_PROFILE2_DEFAULT_802_1Q_SETTINGS): {
        return msg.addClass<wfa_map::tlvProfile2Default802dotQSettings>();
    }
    case (wfa_map::eTlvTypeMap::TLV_PROFILE2_TRAFFIC_SEPARATION_POLICY): {
        return msg.addClass<wfa_map::tlvProfile2TrafficSeparationPolicy>();
    }
    case (wfa_map::eTlvTypeMap::TLV_SERVICE_PRIORITIZATION_RULE): {
        return msg.addClass<wfa_map::tlvServicePrioritizationRule>();
    }
    case (wfa_map::eTlvTypeMap::TLV_DSCP_MAPPING_TABLE): {
        return msg.addClass<wfa_map::tlvDscpMappingTable>();
    }
    case (wfa_map::eTlvTypeMap::TLV_PROFILE2_ERROR_CODE): {
        return msg.addClass<wfa_map::tlvProfile2ErrorCode>();
    }
    case (wfa_map::eTlvTypeMap::TLV_PROFILE2_AP_RADIO_ADVANCED_CAPABILITIES): {
        return msg.addClass<wfa_map::tlvProfile2ApRadioAdvancedCapabilities>();
    }
    case (wfa_map::eTlvTypeMap::TLV_PROFILE2_ASSOCIATION_STATUS_NOTIFICATION): {
        return msg.addClass<wfa_map::tlvProfile2AssociationStatusNotification>();
    }
    case (wfa_map::eTlvTypeMap::TLV_TUNNELLED_SOURCE_INFO): {
        return msg.addClass<wfa_map::tlvTunnelledSourceInfo>();
    }
    case (wfa_map::eTlvTypeMap::TLV_TUNNELLED_PROTOCOL_TYPE): {
        return msg.addClass<wfa_map::tlvTunnelledProtocolType>();
    }
    case (wfa_map::eTlvTypeMap::TLV_TUNNELLED_DATA): {
        return msg.addClass<wfa_map::tlvTunnelledData>();
    }
    case (wfa_map::eTlvTypeMap::TLV_PROFILE2_STEERING_REQUEST): {
        return msg.addClass<wfa_map::tlvProfile2SteeringRequest>();
    }
    case (wfa_map::eTlvTypeMap::TLV_PROFILE2_UNSUCCESSFUL_ASSOCIATION_POLICY): {
        return msg.addClass<wfa_map::tlvProfile2UnsuccessfulAssociationPolicy>();
    }
    case (wfa_map::eTlvTypeMap::TLV_PROFILE2_METRIC_COLLECTION_INTERVAL): {
        return msg.addClass<wfa_map::tlvProfile2MetricCollectionInterval>();
    }
    case (wfa_map::eTlvTypeMap::TLV_PROFILE2_RADIO_METRICS): {
        return msg.addClass<wfa_map::tlvProfile2RadioMetrics>();
    }
    case (wfa_map::eTlvTypeMap::TLV_AP_EXTENDED_METRICS): {
        return msg.addClass<wfa_map::tlvApExtendedMetrics>();
    }
    case (wfa_map::eTlvTypeMap::TLV_ASSOCIATED_STA_EXTENDED_LINK_METRICS): {
        return msg.addClass<wfa_map::tlvAssociatedStaExtendedLinkMetrics>();
    }
    case (wfa_map::eTlvTypeMap::TLV_PROFILE2_STATUS_CODE): {
        return msg.addClass<wfa_map::tlvProfile2StatusCode>();
    }
    case (wfa_map::eTlvTypeMap::TLV_PROFILE2_REASON_CODE): {
        return msg.addClass<wfa_map::tlvProfile2ReasonCode>();
    }
    case (wfa_map::eTlvTypeMap::TLV_BACKHAUL_STA_RADIO_CAPABILITIES): {
        return msg.addClass<wfa_map::tlvBackhaulStaRadioCapabilities>();
    }
    case (wfa_map::eTlvTypeMap::TLV_DEVICE_INVENTORY): {
        return msg.addClass<wfa_map::tlvDeviceInventory>();
    }
    case (wfa_map::eTlvTypeMap::TLV_ASSOCIATED_WIFI_6_STA_STATUS_REPORT): {
        return msg.addClass<wfa_map::tlvAssociatedWiFi6StaStatusReport>();
    }
    case (wfa_map::eTlvTypeMap::TLV_1905_LAYER_SECURITY_CAPABILITY): {
        return msg.addClass<wfa_map::tlv1905LayerSecurityCapability>();
    }
    case (wfa_map::eTlvTypeMap::TLV_MIC): {
        return msg.addClass<wfa_map::tlvMic>();
    }
    case (wfa_map::eTlvTypeMap::TLV_AKM_SUITE_CAPABILITIES): {
        return msg.addClass<wfa_map::tlvAkmSuiteCapabilities>();
    }
    case (wfa_map::eTlvTypeMap::TLV_ENCRYPTED_PAYLOAD): {
        return msg.addClass<wfa_map::tlvEncryptedPayload>();
    }
    case (wfa_map::eTlvTypeMap::TLV_1905_ENCAP_DPP): {
        return msg.addClass<wfa_map::tlv1905EncapDpp>();
    }
    case (wfa_map::eTlvTypeMap::TLV_1905_ENCAP_EAPOL): {
        return msg.addClass<wfa_map::tlv1905EncapEapol>();
    }
    case (wfa_map::eTlvTypeMap::TLV_DPP_BOOTSTRAPPING_URI_NOTIFICATION): {
        return msg.addClass<wfa_map::tlvDppBootstrappingUriNotification>();
    }
    case (wfa_map::eTlvTypeMap::TLV_BSS_CONFIGURATION_REPORT): {
        return msg.addClass<wfa_map::tlvBssConfigurationReport>();
    }
    case (wfa_map::eTlvTypeMap::TLV_BSS_CONFIGURATION_REQUEST): {
        return msg.addClass<wfa_map::tlvBssConfigurationRequest>();
    }
    case (wfa_map::eTlvTypeMap::TLV_BSS_CONFIGURATION_RESPONSE): {
        return msg.addClass<wfa_map::tlvBssConfigurationResponse>();
    }
    case (wfa_map::eTlvTypeMap::TLV_BSSID): {
        return msg.addClass<wfa_map::tlvBssid>();
    }
    case (wfa_map::eTlvTypeMap::TLV_DPP_MESSAGE): {
        return msg.addClass<wfa_map::tlvDppMessage>();
    }
    case (wfa_map::eTlvTypeMap::TLV_DPP_CCE_INDICATION): {
        return msg.addClass<wfa_map::tlvDppCceIndication>();
    }
    case (wfa_map::eTlvTypeMap::TLV_DPP_CHIRP_VALUE): {
        return msg.addClass<wfa_map::tlvDppChirpValue>();
    }
    case (wfa_map::eTlvTypeMap::TLV_AGENT_LIST): {
        return msg.addClass<wfa_map::tlvAgentList>();
    }
    case (wfa_map::eTlvTypeMap::TLV_SPATIAL_REUSE_CONFIG_RESPONSE): {
        return msg.addClass<wfa_map::tlvSpatialReuseConfigResponse>();
    }
    case (wfa_map::eTlvTypeMap::TLV_VIRTUAL_BSS): {
        auto tlv_subtype_int = getNextTlvSubtype();

        if (!wfa_map::eVirtualBssSubtypeValidate::check(tlv_subtype_int)) {
            LOG(FATAL) << "Invalid TLV subtype " << tlv_subtype_int << " for type " << tlv_type;
            return msg.addClass<tlvUnknown>();
        }
        auto tlv_subtype = static_cast<wfa_map::eVirtualBssSubtype>(tlv_subtype_int);
        switch (tlv_subtype) {
        case (wfa_map::eVirtualBssSubtype::AP_RADIO_VBSS_CAPABILITIES): {
            return msg.addClass<wfa_map::ApRadioVbssCapabilities>();
        }
        case (wfa_map::eVirtualBssSubtype::VIRTUAL_BSS_CREATION): {
            return msg.addClass<wfa_map::VirtualBssCreation>();
        }
        case (wfa_map::eVirtualBssSubtype::VIRTUAL_BSS_DESTRUCTION): {
            return msg.addClass<wfa_map::VirtualBssDestruction>();
        }
        case (wfa_map::eVirtualBssSubtype::VIRTUAL_BSS_EVENT): {
            return msg.addClass<wfa_map::VirtualBssEvent>();
        }
        case (wfa_map::eVirtualBssSubtype::CLIENT_SECURITY_CONTEXT): {
            return msg.addClass<wfa_map::ClientSecurityContext>();
        }
        case (wfa_map::eVirtualBssSubtype::TRIGGER_CHANNEL_SWITCH_ANNOUNCEMENT): {
            return msg.addClass<wfa_map::TriggerChannelSwitchAnnouncement>();
        }
        case (wfa_map::eVirtualBssSubtype::VBSS_CONFIGURATION_REPORT): {
            return msg.addClass<wfa_map::VbssConfigurationReport>();
        }
        }
        LOG(FATAL) << "Unknown TLV subtype: " << unsigned(tlv_subtype);
        return msg.addClass<tlvUnknown>();
    }
    case (wfa_map::eTlvTypeMap::TLV_QOS_MANAGEMENT_POLICY): {
        return msg.addClass<wfa_map::tlvQoSManagementPolicy>();
    }
    case (wfa_map::eTlvTypeMap::TLV_CONTROLLER_CAPABILITY): {
        return msg.addClass<wfa_map::tlvControllerCapability>();
    }
    case (wfa_map::eTlvTypeMap::TLV_AP_WIFI_6_CAPABILITIES): {
        return msg.addClass<wfa_map::tlvApWifi6Capabilities>();
    }
    case (wfa_map::eTlvTypeMap::TLV_QOS_MANAGEMENT_DESCRIPTOR): {
        return msg.addClass<wfa_map::tlvQoSManagementDescriptor>();
    }
    case (wfa_map::eTlvTypeMap::TLV_SPATIAL_REUSE_REQUEST): {
        return msg.addClass<wfa_map::tlvSpatialReuseRequest>();
    }
    case (wfa_map::eTlvTypeMap::TLV_SPATIAL_REUSE_REPORT): {
        return msg.addClass<wfa_map::tlvSpatialReuseReport>();
    }
<<<<<<< HEAD
    case (wfa_map::eTlvTypeMap::TLV_WIFI_7_AGENT_CAPABILITIES): {
        return msg.addClass<wfa_map::tlvWifi7AgentCapabilities>();
=======
    case (wfa_map::eTlvTypeMap::TLV_EHT_OPERATIONS): {
        return msg.addClass<wfa_map::tlvEHTOperations>();
>>>>>>> f8463cb2
    }
    }
    LOG(FATAL) << "Unknown TLV type: " << unsigned(tlv_type);
    return msg.addClass<tlvUnknown>();
}

std::shared_ptr<BaseClass> CmduMessageRx::parseNextTlv()
{
    auto tlv_type = getNextTlvType();

    if (ieee1905_1::eTlvTypeValidate::check(tlv_type)) {
        return parseNextTlv(ieee1905_1::eTlvType(tlv_type));
    } else if (wfa_map::eTlvTypeMapValidate::check(tlv_type)) {
        return parseNextTlv(wfa_map::eTlvTypeMap(tlv_type));
    } else {
        LOG(INFO) << "Unknown TLV type: " << tlv_type;
        return msg.addClass<tlvUnknown>();
    }
}

bool CmduMessageRx::parse()
{
    msg.reset(true);
    auto cmduhdr = msg.addClass<cCmduHeader>();
    if (!cmduhdr)
        return false;

    while (auto tlv = parseNextTlv()) {
        if (std::dynamic_pointer_cast<tlvEndOfMessage>(tlv)) {
            return true;
        }
    }

    return false;
}<|MERGE_RESOLUTION|>--- conflicted
+++ resolved
@@ -572,13 +572,11 @@
     case (wfa_map::eTlvTypeMap::TLV_SPATIAL_REUSE_REPORT): {
         return msg.addClass<wfa_map::tlvSpatialReuseReport>();
     }
-<<<<<<< HEAD
     case (wfa_map::eTlvTypeMap::TLV_WIFI_7_AGENT_CAPABILITIES): {
         return msg.addClass<wfa_map::tlvWifi7AgentCapabilities>();
-=======
+    }
     case (wfa_map::eTlvTypeMap::TLV_EHT_OPERATIONS): {
         return msg.addClass<wfa_map::tlvEHTOperations>();
->>>>>>> f8463cb2
     }
     }
     LOG(FATAL) << "Unknown TLV type: " << unsigned(tlv_type);
