///////////////////////////////////////
// AUTO GENERATED FILE - DO NOT EDIT //
///////////////////////////////////////

/* SPDX-License-Identifier: BSD-2-Clause-Patent
 *
 * SPDX-FileCopyrightText: 2016-2020 the prplMesh contributors (see AUTHORS.md)
 *
 * This code is subject to the terms of the BSD+Patent license.
 * See LICENSE file for more details.
 */

#ifndef _TLVF_WFA_MAP_ETLVTYPEMAP_H_
#define _TLVF_WFA_MAP_ETLVTYPEMAP_H_

#include <cstddef>
#include <stdint.h>
#include <tlvf/swap.h>
#include <ostream>

namespace wfa_map {

enum class eTlvTypeMap : uint8_t {
    TLV_SUPPORTED_SERVICE = 0x80,
    TLV_SEARCHED_SERVICE = 0x81,
    TLV_AP_RADIO_IDENTIFIER = 0x82,
    TLV_AP_OPERATIONAL_BSS = 0x83,
    TLV_ASSOCIATED_CLIENTS = 0x84,
    TLV_AP_RADIO_BASIC_CAPABILITIES = 0x85,
    TLV_AP_HT_CAPABILITIES = 0x86,
    TLV_AP_VHT_CAPABILITIES = 0x87,
    TLV_AP_HE_CAPABILITIES = 0x88,
    TLV_STEERING_POLICY = 0x89,
    TLV_METRIC_REPORTING_POLICY = 0x8a,
    TLV_CHANNEL_PREFERENCE = 0x8b,
    TLV_RADIO_OPERATION_RESTRICTION = 0x8c,
    TLV_TRANSMIT_POWER_LIMIT = 0x8d,
    TLV_CHANNEL_SELECTION_RESPONSE = 0x8e,
    TLV_OPERATING_CHANNEL_REPORT = 0x8f,
    TLV_CLIENT_INFO = 0x90,
    TLV_CLIENT_CAPABILITY_REPORT = 0x91,
    TLV_CLIENT_ASSOCIATION_EVENT = 0x92,
    TLV_AP_METRIC_QUERY = 0x93,
    TLV_AP_METRIC = 0x94,
    TLV_STAMAC_ADDRESS_TYPE = 0x95,
    TLV_ASSOCIATED_STA_LINK_METRICS = 0x96,
    TLV_UNASSOCIATED_STA_LINK_METRICS_QUERY = 0x97,
    TLV_UNASSOCIATED_STA_LINK_METRICS_RESPONSE = 0x98,
    TLV_BEACON_METRICS_QUERY = 0x99,
    TLV_BEACON_METRICS_RESPONSE = 0x9a,
    TLV_STEERING_REQUEST = 0x9b,
    TLV_STEERING_BTM_REPORT = 0x9c,
    TLV_CLIENT_ASSOCIATION_CONTROL_REQUEST = 0x9d,
    TLV_BACKHAUL_STEERING_REQUEST = 0x9e,
    TLV_BACKHAUL_STEERING_RESPONSE = 0x9f,
    TLV_HIGHER_LAYER_DATA = 0xa0,
    TLV_AP_CAPABILITY = 0xa1,
    TLV_ASSOCIATED_STA_TRAFFIC_STATS = 0xa2,
    TLV_ERROR_CODE = 0xa3,
    TLV_CHANNEL_SCAN_REPORTING_POLICY = 0xa4,
    TLV_CHANNEL_SCAN_CAPABILITIES = 0xa5,
    TLV_CHANNEL_SCAN_REQUEST = 0xa6,
    TLV_CHANNEL_SCAN_RESULT = 0xa7,
    TLV_TIMESTAMP = 0xa8,
    TLV_1905_LAYER_SECURITY_CAPABILITY = 0xa9,
    TLV_MIC = 0xab,
    TLV_ENCRYPTED_PAYLOAD = 0xac,
    TLV_PROFILE2_CAC_REQUEST = 0xad,
    TLV_PROFILE2_CAC_TERMINATION = 0xae,
    TLV_PROFILE2_CAC_COMPLETION_REPORT = 0xaf,
    TLV_ASSOCIATED_WIFI_6_STA_STATUS_REPORT = 0xb0,
    TLV_PROFILE2_CAC_STATUS_REPORT = 0xb1,
    TLV_PROFILE2_CAC_CAPABILITIES = 0xb2,
    TLV_PROFILE2_MULTIAP_PROFILE = 0xb3,
    TLV_PROFILE2_AP_CAPABILITY = 0xb4,
    TLV_PROFILE2_DEFAULT_802_1Q_SETTINGS = 0xb5,
    TLV_PROFILE2_TRAFFIC_SEPARATION_POLICY = 0xb6,
    TLV_BSS_CONFIGURATION_REPORT = 0xb7,
    TLV_BSSID = 0xb8,
    TLV_SERVICE_PRIORITIZATION_RULE = 0xb9,
    TLV_DSCP_MAPPING_TABLE = 0xba,
    TLV_BSS_CONFIGURATION_REQUEST = 0xbb,
    TLV_PROFILE2_ERROR_CODE = 0xbc,
    TLV_BSS_CONFIGURATION_RESPONSE = 0xbd,
    TLV_PROFILE2_AP_RADIO_ADVANCED_CAPABILITIES = 0xbe,
    TLV_PROFILE2_ASSOCIATION_STATUS_NOTIFICATION = 0xbf,
    TLV_TUNNELLED_SOURCE_INFO = 0xc0,
    TLV_TUNNELLED_PROTOCOL_TYPE = 0xc1,
    TLV_TUNNELLED_DATA = 0xc2,
    TLV_PROFILE2_STEERING_REQUEST = 0xc3,
    TLV_PROFILE2_UNSUCCESSFUL_ASSOCIATION_POLICY = 0xc4,
    TLV_PROFILE2_METRIC_COLLECTION_INTERVAL = 0xc5,
    TLV_PROFILE2_RADIO_METRICS = 0xc6,
    TLV_AP_EXTENDED_METRICS = 0xc7,
    TLV_ASSOCIATED_STA_EXTENDED_LINK_METRICS = 0xc8,
    TLV_PROFILE2_STATUS_CODE = 0xc9,
    TLV_PROFILE2_REASON_CODE = 0xca,
    TLV_BACKHAUL_STA_RADIO_CAPABILITIES = 0xcb,
    TLV_AKM_SUITE_CAPABILITIES = 0xcc,
    TLV_1905_ENCAP_DPP = 0xcd,
    TLV_1905_ENCAP_EAPOL = 0xce,
    TLV_DPP_BOOTSTRAPPING_URI_NOTIFICATION = 0xcf,
    TLV_BACKHAUL_BSS_CONFIGURATION = 0xd0,
    TLV_DPP_MESSAGE = 0xd1,
    TLV_DPP_CCE_INDICATION = 0xd2,
    TLV_DPP_CHIRP_VALUE = 0xd3,
    TLV_DEVICE_INVENTORY = 0xd4,
    TLV_AGENT_LIST = 0xd5,
    TLV_ANTICIPATED_CHANNEL_PREFERENCE = 0xd6,
    TLV_SPATIAL_REUSE_CONFIG_RESPONSE = 0xda,
    TLV_QOS_MANAGEMENT_POLICY = 0xdb,
    TLV_QOS_MANAGEMENT_DESCRIPTOR = 0xdc,
    TLV_CONTROLLER_CAPABILITY = 0xdd,
    TLV_VIRTUAL_BSS = 0xde,
    TLV_SPATIAL_REUSE_REQUEST = 0xd8,
    TLV_SPATIAL_REUSE_REPORT = 0xd9,
    TLV_AP_WIFI_6_CAPABILITIES = 0xaa,
<<<<<<< HEAD
    TLV_WIFI_7_AGENT_CAPABILITIES = 0xdf,
=======
    TLV_EHT_OPERATIONS = 0xe7,
>>>>>>> f8463cb2
};
// Enum AutoPrint generated code snippet begining- DON'T EDIT!
// clang-format off
static const char *eTlvTypeMap_str(eTlvTypeMap enum_value) {
    switch (enum_value) {
    case eTlvTypeMap::TLV_SUPPORTED_SERVICE:                        return "eTlvTypeMap::TLV_SUPPORTED_SERVICE";
    case eTlvTypeMap::TLV_SEARCHED_SERVICE:                         return "eTlvTypeMap::TLV_SEARCHED_SERVICE";
    case eTlvTypeMap::TLV_AP_RADIO_IDENTIFIER:                      return "eTlvTypeMap::TLV_AP_RADIO_IDENTIFIER";
    case eTlvTypeMap::TLV_AP_OPERATIONAL_BSS:                       return "eTlvTypeMap::TLV_AP_OPERATIONAL_BSS";
    case eTlvTypeMap::TLV_ASSOCIATED_CLIENTS:                       return "eTlvTypeMap::TLV_ASSOCIATED_CLIENTS";
    case eTlvTypeMap::TLV_AP_RADIO_BASIC_CAPABILITIES:              return "eTlvTypeMap::TLV_AP_RADIO_BASIC_CAPABILITIES";
    case eTlvTypeMap::TLV_AP_HT_CAPABILITIES:                       return "eTlvTypeMap::TLV_AP_HT_CAPABILITIES";
    case eTlvTypeMap::TLV_AP_VHT_CAPABILITIES:                      return "eTlvTypeMap::TLV_AP_VHT_CAPABILITIES";
    case eTlvTypeMap::TLV_AP_HE_CAPABILITIES:                       return "eTlvTypeMap::TLV_AP_HE_CAPABILITIES";
    case eTlvTypeMap::TLV_STEERING_POLICY:                          return "eTlvTypeMap::TLV_STEERING_POLICY";
    case eTlvTypeMap::TLV_METRIC_REPORTING_POLICY:                  return "eTlvTypeMap::TLV_METRIC_REPORTING_POLICY";
    case eTlvTypeMap::TLV_CHANNEL_PREFERENCE:                       return "eTlvTypeMap::TLV_CHANNEL_PREFERENCE";
    case eTlvTypeMap::TLV_RADIO_OPERATION_RESTRICTION:              return "eTlvTypeMap::TLV_RADIO_OPERATION_RESTRICTION";
    case eTlvTypeMap::TLV_TRANSMIT_POWER_LIMIT:                     return "eTlvTypeMap::TLV_TRANSMIT_POWER_LIMIT";
    case eTlvTypeMap::TLV_CHANNEL_SELECTION_RESPONSE:               return "eTlvTypeMap::TLV_CHANNEL_SELECTION_RESPONSE";
    case eTlvTypeMap::TLV_OPERATING_CHANNEL_REPORT:                 return "eTlvTypeMap::TLV_OPERATING_CHANNEL_REPORT";
    case eTlvTypeMap::TLV_CLIENT_INFO:                              return "eTlvTypeMap::TLV_CLIENT_INFO";
    case eTlvTypeMap::TLV_CLIENT_CAPABILITY_REPORT:                 return "eTlvTypeMap::TLV_CLIENT_CAPABILITY_REPORT";
    case eTlvTypeMap::TLV_CLIENT_ASSOCIATION_EVENT:                 return "eTlvTypeMap::TLV_CLIENT_ASSOCIATION_EVENT";
    case eTlvTypeMap::TLV_AP_METRIC_QUERY:                          return "eTlvTypeMap::TLV_AP_METRIC_QUERY";
    case eTlvTypeMap::TLV_AP_METRIC:                                return "eTlvTypeMap::TLV_AP_METRIC";
    case eTlvTypeMap::TLV_STAMAC_ADDRESS_TYPE:                      return "eTlvTypeMap::TLV_STAMAC_ADDRESS_TYPE";
    case eTlvTypeMap::TLV_ASSOCIATED_STA_LINK_METRICS:              return "eTlvTypeMap::TLV_ASSOCIATED_STA_LINK_METRICS";
    case eTlvTypeMap::TLV_UNASSOCIATED_STA_LINK_METRICS_QUERY:      return "eTlvTypeMap::TLV_UNASSOCIATED_STA_LINK_METRICS_QUERY";
    case eTlvTypeMap::TLV_UNASSOCIATED_STA_LINK_METRICS_RESPONSE:   return "eTlvTypeMap::TLV_UNASSOCIATED_STA_LINK_METRICS_RESPONSE";
    case eTlvTypeMap::TLV_BEACON_METRICS_QUERY:                     return "eTlvTypeMap::TLV_BEACON_METRICS_QUERY";
    case eTlvTypeMap::TLV_BEACON_METRICS_RESPONSE:                  return "eTlvTypeMap::TLV_BEACON_METRICS_RESPONSE";
    case eTlvTypeMap::TLV_STEERING_REQUEST:                         return "eTlvTypeMap::TLV_STEERING_REQUEST";
    case eTlvTypeMap::TLV_STEERING_BTM_REPORT:                      return "eTlvTypeMap::TLV_STEERING_BTM_REPORT";
    case eTlvTypeMap::TLV_CLIENT_ASSOCIATION_CONTROL_REQUEST:       return "eTlvTypeMap::TLV_CLIENT_ASSOCIATION_CONTROL_REQUEST";
    case eTlvTypeMap::TLV_BACKHAUL_STEERING_REQUEST:                return "eTlvTypeMap::TLV_BACKHAUL_STEERING_REQUEST";
    case eTlvTypeMap::TLV_BACKHAUL_STEERING_RESPONSE:               return "eTlvTypeMap::TLV_BACKHAUL_STEERING_RESPONSE";
    case eTlvTypeMap::TLV_HIGHER_LAYER_DATA:                        return "eTlvTypeMap::TLV_HIGHER_LAYER_DATA";
    case eTlvTypeMap::TLV_AP_CAPABILITY:                            return "eTlvTypeMap::TLV_AP_CAPABILITY";
    case eTlvTypeMap::TLV_ASSOCIATED_STA_TRAFFIC_STATS:             return "eTlvTypeMap::TLV_ASSOCIATED_STA_TRAFFIC_STATS";
    case eTlvTypeMap::TLV_ERROR_CODE:                               return "eTlvTypeMap::TLV_ERROR_CODE";
    case eTlvTypeMap::TLV_CHANNEL_SCAN_REPORTING_POLICY:            return "eTlvTypeMap::TLV_CHANNEL_SCAN_REPORTING_POLICY";
    case eTlvTypeMap::TLV_CHANNEL_SCAN_CAPABILITIES:                return "eTlvTypeMap::TLV_CHANNEL_SCAN_CAPABILITIES";
    case eTlvTypeMap::TLV_CHANNEL_SCAN_REQUEST:                     return "eTlvTypeMap::TLV_CHANNEL_SCAN_REQUEST";
    case eTlvTypeMap::TLV_CHANNEL_SCAN_RESULT:                      return "eTlvTypeMap::TLV_CHANNEL_SCAN_RESULT";
    case eTlvTypeMap::TLV_TIMESTAMP:                                return "eTlvTypeMap::TLV_TIMESTAMP";
    case eTlvTypeMap::TLV_1905_LAYER_SECURITY_CAPABILITY:           return "eTlvTypeMap::TLV_1905_LAYER_SECURITY_CAPABILITY";
    case eTlvTypeMap::TLV_MIC:                                      return "eTlvTypeMap::TLV_MIC";
    case eTlvTypeMap::TLV_ENCRYPTED_PAYLOAD:                        return "eTlvTypeMap::TLV_ENCRYPTED_PAYLOAD";
    case eTlvTypeMap::TLV_PROFILE2_CAC_REQUEST:                     return "eTlvTypeMap::TLV_PROFILE2_CAC_REQUEST";
    case eTlvTypeMap::TLV_PROFILE2_CAC_TERMINATION:                 return "eTlvTypeMap::TLV_PROFILE2_CAC_TERMINATION";
    case eTlvTypeMap::TLV_PROFILE2_CAC_COMPLETION_REPORT:           return "eTlvTypeMap::TLV_PROFILE2_CAC_COMPLETION_REPORT";
    case eTlvTypeMap::TLV_ASSOCIATED_WIFI_6_STA_STATUS_REPORT:      return "eTlvTypeMap::TLV_ASSOCIATED_WIFI_6_STA_STATUS_REPORT";
    case eTlvTypeMap::TLV_PROFILE2_CAC_STATUS_REPORT:               return "eTlvTypeMap::TLV_PROFILE2_CAC_STATUS_REPORT";
    case eTlvTypeMap::TLV_PROFILE2_CAC_CAPABILITIES:                return "eTlvTypeMap::TLV_PROFILE2_CAC_CAPABILITIES";
    case eTlvTypeMap::TLV_PROFILE2_MULTIAP_PROFILE:                 return "eTlvTypeMap::TLV_PROFILE2_MULTIAP_PROFILE";
    case eTlvTypeMap::TLV_PROFILE2_AP_CAPABILITY:                   return "eTlvTypeMap::TLV_PROFILE2_AP_CAPABILITY";
    case eTlvTypeMap::TLV_PROFILE2_DEFAULT_802_1Q_SETTINGS:         return "eTlvTypeMap::TLV_PROFILE2_DEFAULT_802_1Q_SETTINGS";
    case eTlvTypeMap::TLV_PROFILE2_TRAFFIC_SEPARATION_POLICY:       return "eTlvTypeMap::TLV_PROFILE2_TRAFFIC_SEPARATION_POLICY";
    case eTlvTypeMap::TLV_BSS_CONFIGURATION_REPORT:                 return "eTlvTypeMap::TLV_BSS_CONFIGURATION_REPORT";
    case eTlvTypeMap::TLV_BSSID:                                    return "eTlvTypeMap::TLV_BSSID";
    case eTlvTypeMap::TLV_SERVICE_PRIORITIZATION_RULE:              return "eTlvTypeMap::TLV_SERVICE_PRIORITIZATION_RULE";
    case eTlvTypeMap::TLV_DSCP_MAPPING_TABLE:                       return "eTlvTypeMap::TLV_DSCP_MAPPING_TABLE";
    case eTlvTypeMap::TLV_BSS_CONFIGURATION_REQUEST:                return "eTlvTypeMap::TLV_BSS_CONFIGURATION_REQUEST";
    case eTlvTypeMap::TLV_PROFILE2_ERROR_CODE:                      return "eTlvTypeMap::TLV_PROFILE2_ERROR_CODE";
    case eTlvTypeMap::TLV_BSS_CONFIGURATION_RESPONSE:               return "eTlvTypeMap::TLV_BSS_CONFIGURATION_RESPONSE";
    case eTlvTypeMap::TLV_PROFILE2_AP_RADIO_ADVANCED_CAPABILITIES:  return "eTlvTypeMap::TLV_PROFILE2_AP_RADIO_ADVANCED_CAPABILITIES";
    case eTlvTypeMap::TLV_PROFILE2_ASSOCIATION_STATUS_NOTIFICATION: return "eTlvTypeMap::TLV_PROFILE2_ASSOCIATION_STATUS_NOTIFICATION";
    case eTlvTypeMap::TLV_TUNNELLED_SOURCE_INFO:                    return "eTlvTypeMap::TLV_TUNNELLED_SOURCE_INFO";
    case eTlvTypeMap::TLV_TUNNELLED_PROTOCOL_TYPE:                  return "eTlvTypeMap::TLV_TUNNELLED_PROTOCOL_TYPE";
    case eTlvTypeMap::TLV_TUNNELLED_DATA:                           return "eTlvTypeMap::TLV_TUNNELLED_DATA";
    case eTlvTypeMap::TLV_PROFILE2_STEERING_REQUEST:                return "eTlvTypeMap::TLV_PROFILE2_STEERING_REQUEST";
    case eTlvTypeMap::TLV_PROFILE2_UNSUCCESSFUL_ASSOCIATION_POLICY: return "eTlvTypeMap::TLV_PROFILE2_UNSUCCESSFUL_ASSOCIATION_POLICY";
    case eTlvTypeMap::TLV_PROFILE2_METRIC_COLLECTION_INTERVAL:      return "eTlvTypeMap::TLV_PROFILE2_METRIC_COLLECTION_INTERVAL";
    case eTlvTypeMap::TLV_PROFILE2_RADIO_METRICS:                   return "eTlvTypeMap::TLV_PROFILE2_RADIO_METRICS";
    case eTlvTypeMap::TLV_AP_EXTENDED_METRICS:                      return "eTlvTypeMap::TLV_AP_EXTENDED_METRICS";
    case eTlvTypeMap::TLV_ASSOCIATED_STA_EXTENDED_LINK_METRICS:     return "eTlvTypeMap::TLV_ASSOCIATED_STA_EXTENDED_LINK_METRICS";
    case eTlvTypeMap::TLV_PROFILE2_STATUS_CODE:                     return "eTlvTypeMap::TLV_PROFILE2_STATUS_CODE";
    case eTlvTypeMap::TLV_PROFILE2_REASON_CODE:                     return "eTlvTypeMap::TLV_PROFILE2_REASON_CODE";
    case eTlvTypeMap::TLV_BACKHAUL_STA_RADIO_CAPABILITIES:          return "eTlvTypeMap::TLV_BACKHAUL_STA_RADIO_CAPABILITIES";
    case eTlvTypeMap::TLV_AKM_SUITE_CAPABILITIES:                   return "eTlvTypeMap::TLV_AKM_SUITE_CAPABILITIES";
    case eTlvTypeMap::TLV_1905_ENCAP_DPP:                           return "eTlvTypeMap::TLV_1905_ENCAP_DPP";
    case eTlvTypeMap::TLV_1905_ENCAP_EAPOL:                         return "eTlvTypeMap::TLV_1905_ENCAP_EAPOL";
    case eTlvTypeMap::TLV_DPP_BOOTSTRAPPING_URI_NOTIFICATION:       return "eTlvTypeMap::TLV_DPP_BOOTSTRAPPING_URI_NOTIFICATION";
    case eTlvTypeMap::TLV_BACKHAUL_BSS_CONFIGURATION:               return "eTlvTypeMap::TLV_BACKHAUL_BSS_CONFIGURATION";
    case eTlvTypeMap::TLV_DPP_MESSAGE:                              return "eTlvTypeMap::TLV_DPP_MESSAGE";
    case eTlvTypeMap::TLV_DPP_CCE_INDICATION:                       return "eTlvTypeMap::TLV_DPP_CCE_INDICATION";
    case eTlvTypeMap::TLV_DPP_CHIRP_VALUE:                          return "eTlvTypeMap::TLV_DPP_CHIRP_VALUE";
    case eTlvTypeMap::TLV_DEVICE_INVENTORY:                         return "eTlvTypeMap::TLV_DEVICE_INVENTORY";
    case eTlvTypeMap::TLV_AGENT_LIST:                               return "eTlvTypeMap::TLV_AGENT_LIST";
    case eTlvTypeMap::TLV_ANTICIPATED_CHANNEL_PREFERENCE:           return "eTlvTypeMap::TLV_ANTICIPATED_CHANNEL_PREFERENCE";
    case eTlvTypeMap::TLV_SPATIAL_REUSE_CONFIG_RESPONSE:            return "eTlvTypeMap::TLV_SPATIAL_REUSE_CONFIG_RESPONSE";
    case eTlvTypeMap::TLV_QOS_MANAGEMENT_POLICY:                    return "eTlvTypeMap::TLV_QOS_MANAGEMENT_POLICY";
    case eTlvTypeMap::TLV_QOS_MANAGEMENT_DESCRIPTOR:                return "eTlvTypeMap::TLV_QOS_MANAGEMENT_DESCRIPTOR";
    case eTlvTypeMap::TLV_CONTROLLER_CAPABILITY:                    return "eTlvTypeMap::TLV_CONTROLLER_CAPABILITY";
    case eTlvTypeMap::TLV_VIRTUAL_BSS:                              return "eTlvTypeMap::TLV_VIRTUAL_BSS";
    case eTlvTypeMap::TLV_SPATIAL_REUSE_REQUEST:                    return "eTlvTypeMap::TLV_SPATIAL_REUSE_REQUEST";
    case eTlvTypeMap::TLV_SPATIAL_REUSE_REPORT:                     return "eTlvTypeMap::TLV_SPATIAL_REUSE_REPORT";
    case eTlvTypeMap::TLV_AP_WIFI_6_CAPABILITIES:                   return "eTlvTypeMap::TLV_AP_WIFI_6_CAPABILITIES";
<<<<<<< HEAD
    case eTlvTypeMap::TLV_WIFI_7_AGENT_CAPABILITIES:                return "eTlvTypeMap::TLV_WIFI_7_AGENT_CAPABILITIES";
=======
    case eTlvTypeMap::TLV_EHT_OPERATIONS:                           return "eTlvTypeMap::TLV_EHT_OPERATIONS";
>>>>>>> f8463cb2
    }
    static std::string out_str = std::to_string(int(enum_value));
    return out_str.c_str();
}
inline std::ostream &operator<<(std::ostream &out, eTlvTypeMap value) { return out << eTlvTypeMap_str(value); }
// clang-format on
// Enum AutoPrint generated code snippet end
class eTlvTypeMapValidate {
public:
    static bool check(uint8_t value) {
        bool ret = false;
        switch (value) {
        case 0x80:
        case 0x81:
        case 0x82:
        case 0x83:
        case 0x84:
        case 0x85:
        case 0x86:
        case 0x87:
        case 0x88:
        case 0x89:
        case 0x8a:
        case 0x8b:
        case 0x8c:
        case 0x8d:
        case 0x8e:
        case 0x8f:
        case 0x90:
        case 0x91:
        case 0x92:
        case 0x93:
        case 0x94:
        case 0x95:
        case 0x96:
        case 0x97:
        case 0x98:
        case 0x99:
        case 0x9a:
        case 0x9b:
        case 0x9c:
        case 0x9d:
        case 0x9e:
        case 0x9f:
        case 0xa0:
        case 0xa1:
        case 0xa2:
        case 0xa3:
        case 0xa4:
        case 0xa5:
        case 0xa6:
        case 0xa7:
        case 0xa8:
        case 0xa9:
        case 0xab:
        case 0xac:
        case 0xad:
        case 0xae:
        case 0xaf:
        case 0xb0:
        case 0xb1:
        case 0xb2:
        case 0xb3:
        case 0xb4:
        case 0xb5:
        case 0xb6:
        case 0xb7:
        case 0xb8:
        case 0xb9:
        case 0xba:
        case 0xbb:
        case 0xbc:
        case 0xbd:
        case 0xbe:
        case 0xbf:
        case 0xc0:
        case 0xc1:
        case 0xc2:
        case 0xc3:
        case 0xc4:
        case 0xc5:
        case 0xc6:
        case 0xc7:
        case 0xc8:
        case 0xc9:
        case 0xca:
        case 0xcb:
        case 0xcc:
        case 0xcd:
        case 0xce:
        case 0xcf:
        case 0xd0:
        case 0xd1:
        case 0xd2:
        case 0xd3:
        case 0xd4:
        case 0xd5:
        case 0xd6:
        case 0xda:
        case 0xdb:
        case 0xdc:
        case 0xdd:
        case 0xde:
        case 0xd8:
        case 0xd9:
        case 0xaa:
<<<<<<< HEAD
        case 0xdf:
=======
        case 0xe7:
>>>>>>> f8463cb2
                ret = true;
                break;
            default:
                ret = false;
                break;
        }
        return ret;
    }
};


}; // close namespace: wfa_map

#endif //_TLVF/WFA_MAP_ETLVTYPEMAP_H_<|MERGE_RESOLUTION|>--- conflicted
+++ resolved
@@ -115,11 +115,8 @@
     TLV_SPATIAL_REUSE_REQUEST = 0xd8,
     TLV_SPATIAL_REUSE_REPORT = 0xd9,
     TLV_AP_WIFI_6_CAPABILITIES = 0xaa,
-<<<<<<< HEAD
     TLV_WIFI_7_AGENT_CAPABILITIES = 0xdf,
-=======
     TLV_EHT_OPERATIONS = 0xe7,
->>>>>>> f8463cb2
 };
 // Enum AutoPrint generated code snippet begining- DON'T EDIT!
 // clang-format off
@@ -219,11 +216,8 @@
     case eTlvTypeMap::TLV_SPATIAL_REUSE_REQUEST:                    return "eTlvTypeMap::TLV_SPATIAL_REUSE_REQUEST";
     case eTlvTypeMap::TLV_SPATIAL_REUSE_REPORT:                     return "eTlvTypeMap::TLV_SPATIAL_REUSE_REPORT";
     case eTlvTypeMap::TLV_AP_WIFI_6_CAPABILITIES:                   return "eTlvTypeMap::TLV_AP_WIFI_6_CAPABILITIES";
-<<<<<<< HEAD
     case eTlvTypeMap::TLV_WIFI_7_AGENT_CAPABILITIES:                return "eTlvTypeMap::TLV_WIFI_7_AGENT_CAPABILITIES";
-=======
     case eTlvTypeMap::TLV_EHT_OPERATIONS:                           return "eTlvTypeMap::TLV_EHT_OPERATIONS";
->>>>>>> f8463cb2
     }
     static std::string out_str = std::to_string(int(enum_value));
     return out_str.c_str();
@@ -330,11 +324,8 @@
         case 0xd8:
         case 0xd9:
         case 0xaa:
-<<<<<<< HEAD
         case 0xdf:
-=======
         case 0xe7:
->>>>>>> f8463cb2
                 ret = true;
                 break;
             default:
