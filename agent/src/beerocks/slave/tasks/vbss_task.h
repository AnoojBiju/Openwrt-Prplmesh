--- conflicted
+++ resolved
@@ -31,7 +31,6 @@
      * @return true on success, otherwise false.
      */
     void handle_virtual_bss_request(ieee1905_1::CmduMessageRx &cmdu_rx);
-<<<<<<< HEAD
     /**
      * @brief Handle the Virtual BSS Move Preparation Request message.
      *
@@ -39,7 +38,6 @@
      * @return true on success, otherwise false
      */
     bool handle_virtual_bss_move_preparation_request(ieee1905_1::CmduMessageRx &cmdu_rx);
-=======
 
     /**
      * @brief Handle the security context request sent by the
@@ -49,7 +47,6 @@
      * @return true on success, otherwise false
      */
     bool handle_security_context_request(ieee1905_1::CmduMessageRx &cmdu_rx);
->>>>>>> 34c7e22b
 };
 } // namespace beerocks
 
