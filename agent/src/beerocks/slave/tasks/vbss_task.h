--- conflicted
+++ resolved
@@ -31,16 +31,6 @@
      * @return true on success, otherwise false.
      */
     void handle_virtual_bss_request(ieee1905_1::CmduMessageRx &cmdu_rx);
-<<<<<<< HEAD
-    /**
-     * @brief Handle the Virtual BSS Move Preparation Request message.
-     *
-     * @param cmdu_rx Received CMDU.
-     * @return true on success, otherwise false
-     */
-    bool handle_virtual_bss_move_preparation_request(ieee1905_1::CmduMessageRx &cmdu_rx);
-=======
->>>>>>> 7fb80c5d
 
     /**
      * @brief Handle the security context request sent by the
@@ -52,8 +42,6 @@
     bool handle_security_context_request(ieee1905_1::CmduMessageRx &cmdu_rx);
 
     /**
-<<<<<<< HEAD
-=======
      * @brief Handle the Virtual BSS Move Preparation Request message.
      *
      * @param cmdu_rx Received CMDU.
@@ -62,7 +50,6 @@
     bool handle_virtual_bss_move_preparation_request(ieee1905_1::CmduMessageRx &cmdu_rx);
 
     /**
->>>>>>> 7fb80c5d
      * @brief Forward Virtual BSS Response messages to the Controller.
      *
      * @param cmdu_rx Received CMDU.
