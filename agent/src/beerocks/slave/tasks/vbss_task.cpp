--- conflicted
+++ resolved
@@ -20,13 +20,12 @@
         handle_virtual_bss_request(cmdu_rx);
         return true;
     }
-<<<<<<< HEAD
     case ieee1905_1::eMessageType::VIRTUAL_BSS_MOVE_PREPARATION_REQUEST_MESSAGE: {
         handle_virtual_bss_move_preparation_request(cmdu_rx);
-=======
+        return true;
+    }
     case ieee1905_1::eMessageType::CLIENT_SECURITY_CONTEXT_REQUEST_MESSAGE: {
         handle_security_context_request(cmdu_rx);
->>>>>>> 34c7e22b
         return true;
     }
     default: {
@@ -70,7 +69,6 @@
     }
 }
 
-<<<<<<< HEAD
 bool VbssTask::handle_virtual_bss_move_preparation_request(ieee1905_1::CmduMessageRx &cmdu_rx)
 {
     auto client_info_tlv = cmdu_rx.getClass<wfa_map::tlvClientInfo>();
@@ -83,7 +81,16 @@
     auto radio = db->get_radio_by_mac(client_info_tlv->bssid(), AgentDB::eMacType::BSSID);
     if (!radio) {
         LOG(ERROR) << "Could not find the radio with BSSID " << client_info_tlv->bssid();
-=======
+        return false;
+    }
+    auto ap_manager_fd = m_btl_ctx.get_ap_manager_fd(radio->front.iface_name);
+    if (!m_btl_ctx.forward_cmdu_to_uds(ap_manager_fd, cmdu_rx)) {
+        LOG(ERROR) << "Failed to forward message to AP manager";
+        return false;
+    }
+    return true;
+}
+
 bool VbssTask::handle_security_context_request(ieee1905_1::CmduMessageRx &cmdu_rx)
 {
     auto client_info_tlv = cmdu_rx.getClass<wfa_map::tlvClientInfo>();
@@ -97,7 +104,6 @@
     auto radio = db->get_radio_by_mac(client_info_tlv->bssid(), AgentDB::eMacType::BSSID);
     if (!radio) {
         LOG(ERROR) << "Could not find radio with BSSID " << client_info_tlv->bssid();
->>>>>>> 34c7e22b
         return false;
     }
     auto ap_manager_fd = m_btl_ctx.get_ap_manager_fd(radio->front.iface_name);
