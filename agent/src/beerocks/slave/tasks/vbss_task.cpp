--- conflicted
+++ resolved
@@ -22,24 +22,14 @@
         handle_virtual_bss_request(cmdu_rx);
         return true;
     }
-<<<<<<< HEAD
+    case ieee1905_1::eMessageType::CLIENT_SECURITY_CONTEXT_REQUEST_MESSAGE: {
+        handle_security_context_request(cmdu_rx);
+        return true;
+    }
     case ieee1905_1::eMessageType::VIRTUAL_BSS_MOVE_PREPARATION_REQUEST_MESSAGE: {
         handle_virtual_bss_move_preparation_request(cmdu_rx);
         return true;
     }
-=======
->>>>>>> 7fb80c5d
-    case ieee1905_1::eMessageType::CLIENT_SECURITY_CONTEXT_REQUEST_MESSAGE: {
-        handle_security_context_request(cmdu_rx);
-        return true;
-    }
-<<<<<<< HEAD
-=======
-    case ieee1905_1::eMessageType::VIRTUAL_BSS_MOVE_PREPARATION_REQUEST_MESSAGE: {
-        handle_virtual_bss_move_preparation_request(cmdu_rx);
-        return true;
-    }
->>>>>>> 7fb80c5d
     case ieee1905_1::eMessageType::VIRTUAL_BSS_RESPONSE_MESSAGE: {
         handle_virtual_bss_response(cmdu_rx);
         return true;
@@ -85,20 +75,6 @@
     }
 }
 
-<<<<<<< HEAD
-bool VbssTask::handle_virtual_bss_move_preparation_request(ieee1905_1::CmduMessageRx &cmdu_rx)
-{
-    auto client_info_tlv = cmdu_rx.getClass<wfa_map::tlvClientInfo>();
-    if (!client_info_tlv) {
-        LOG(ERROR) << "Virtual BSS Move Preparation Request did not contain client capability tlv!";
-        return false;
-    }
-
-    auto db    = AgentDB::get();
-    auto radio = db->get_radio_by_mac(client_info_tlv->bssid(), AgentDB::eMacType::BSSID);
-    if (!radio) {
-        LOG(ERROR) << "Could not find the radio with BSSID " << client_info_tlv->bssid();
-=======
 bool VbssTask::handle_security_context_request(ieee1905_1::CmduMessageRx &cmdu_rx)
 {
     auto client_info_tlv = cmdu_rx.getClass<wfa_map::tlvClientInfo>();
@@ -112,7 +88,6 @@
     auto radio = db->get_radio_by_mac(client_info_tlv->bssid(), AgentDB::eMacType::BSSID);
     if (!radio) {
         LOG(ERROR) << "Could not find radio with BSSID " << client_info_tlv->bssid();
->>>>>>> 7fb80c5d
         return false;
     }
     auto ap_manager_fd = m_btl_ctx.get_ap_manager_fd(radio->front.iface_name);
@@ -123,21 +98,6 @@
     return true;
 }
 
-<<<<<<< HEAD
-bool VbssTask::handle_security_context_request(ieee1905_1::CmduMessageRx &cmdu_rx)
-{
-    auto client_info_tlv = cmdu_rx.getClass<wfa_map::tlvClientInfo>();
-    if (!client_info_tlv) {
-        LOG(ERROR) << "Security Context Request didn't contain client cap tlv";
-        return false;
-    }
-
-    // DB is a singleton with locks. Need to perform Get First
-    auto db    = AgentDB::get();
-    auto radio = db->get_radio_by_mac(client_info_tlv->bssid(), AgentDB::eMacType::BSSID);
-    if (!radio) {
-        LOG(ERROR) << "Could not find radio with BSSID " << client_info_tlv->bssid();
-=======
 bool VbssTask::handle_virtual_bss_move_preparation_request(ieee1905_1::CmduMessageRx &cmdu_rx)
 {
     auto client_info_tlv = cmdu_rx.getClass<wfa_map::tlvClientInfo>();
@@ -150,7 +110,6 @@
     auto radio = db->get_radio_by_mac(client_info_tlv->bssid(), AgentDB::eMacType::BSSID);
     if (!radio) {
         LOG(ERROR) << "Could not find the radio with BSSID " << client_info_tlv->bssid();
->>>>>>> 7fb80c5d
         return false;
     }
     auto ap_manager_fd = m_btl_ctx.get_ap_manager_fd(radio->front.iface_name);
