#include "vbss_task.h"
#include "../son_slave_thread.h"
<<<<<<< HEAD
#include <tlvf/wfa_map/tlvClientInfo.h>
=======
#include <tlvf/ieee_1905_1/tlvAlMacAddress.h>
>>>>>>> a909220c
#include <tlvf/wfa_map/tlvVirtualBssCreation.h>
#include <tlvf/wfa_map/tlvVirtualBssDestruction.h>
#include <tlvf/wfa_map/tlvVirtualBssEvent.h>

namespace beerocks {

VbssTask::VbssTask(slave_thread &btl_ctx, ieee1905_1::CmduMessageTx &cmdu_tx)
    : Task(eTaskType::VBSS), m_btl_ctx(btl_ctx), m_cmdu_tx(cmdu_tx)
{
}

bool VbssTask::handle_cmdu(ieee1905_1::CmduMessageRx &cmdu_rx, uint32_t iface_index,
                           const sMacAddr &dst_mac, const sMacAddr &src_mac, int fd,
                           std::shared_ptr<beerocks_header> beerocks_header)
{
    switch (cmdu_rx.getMessageType()) {
    case ieee1905_1::eMessageType::VIRTUAL_BSS_REQUEST_MESSAGE: {
        handle_virtual_bss_request(cmdu_rx);
        return true;
    }
<<<<<<< HEAD
    case ieee1905_1::eMessageType::VIRTUAL_BSS_MOVE_PREPARATION_REQUEST_MESSAGE: {
        handle_virtual_bss_move_preparation_request(cmdu_rx);
        return true;
    }
    case ieee1905_1::eMessageType::CLIENT_SECURITY_CONTEXT_REQUEST_MESSAGE: {
        handle_security_context_request(cmdu_rx);
=======
    case ieee1905_1::eMessageType::VIRTUAL_BSS_RESPONSE_MESSAGE: {
        handle_virtual_bss_response(cmdu_rx);
>>>>>>> a909220c
        return true;
    }
    default: {
        // Message was not handled, therefore return false.
        return false;
    }
    }
}

void VbssTask::handle_virtual_bss_request(ieee1905_1::CmduMessageRx &cmdu_rx)
{
    sMacAddr radio_uid = net::network_utils::ZERO_MAC;

    // The request might be a creation or destruction request, look
    // for a radio_uid in both.
    auto vbss_creation_tlv = cmdu_rx.getClass<wfa_map::VirtualBssCreation>();
    if (vbss_creation_tlv) {
        radio_uid = vbss_creation_tlv->radio_uid();
    } else {
        auto vbss_destruction_tlv = cmdu_rx.getClass<wfa_map::VirtualBssDestruction>();
        if (vbss_destruction_tlv) {
            radio_uid = vbss_destruction_tlv->radio_uid();
        }
    }

    if (radio_uid == net::network_utils::ZERO_MAC) {
        LOG(ERROR) << "No radio UID found in Virtual BSS Request!";
        return;
    }

    auto db    = AgentDB::get();
    auto radio = db->get_radio_by_mac(radio_uid, AgentDB::eMacType::RADIO);
    if (!radio) {
        LOG(ERROR) << "Could not find radio with RUID '" << radio_uid << "'!";
        return;
    }
    auto ap_manager_fd = m_btl_ctx.get_ap_manager_fd(radio->front.iface_name);
    if (!m_btl_ctx.forward_cmdu_to_uds(ap_manager_fd, cmdu_rx)) {
        LOG(ERROR) << "Failed to forward message to ap_manager!";
        return;
    }
}

<<<<<<< HEAD
bool VbssTask::handle_virtual_bss_move_preparation_request(ieee1905_1::CmduMessageRx &cmdu_rx)
{
    auto client_info_tlv = cmdu_rx.getClass<wfa_map::tlvClientInfo>();
    if (!client_info_tlv) {
        LOG(ERROR) << "Virtual BSS Move Preparation Request did not contain client capability tlv!";
        return false;
    }

    auto db    = AgentDB::get();
    auto radio = db->get_radio_by_mac(client_info_tlv->bssid(), AgentDB::eMacType::BSSID);
    if (!radio) {
        LOG(ERROR) << "Could not find the radio with BSSID " << client_info_tlv->bssid();
        return false;
    }
    auto ap_manager_fd = m_btl_ctx.get_ap_manager_fd(radio->front.iface_name);
    if (!m_btl_ctx.forward_cmdu_to_uds(ap_manager_fd, cmdu_rx)) {
        LOG(ERROR) << "Failed to forward message to AP manager";
        return false;
    }
    return true;
}

bool VbssTask::handle_security_context_request(ieee1905_1::CmduMessageRx &cmdu_rx)
{
    auto client_info_tlv = cmdu_rx.getClass<wfa_map::tlvClientInfo>();
    if (!client_info_tlv) {
        LOG(ERROR) << "Security Context Request didn't contain client cap tlv";
        return false;
    }

    // DB is a singleton with locks. Need to perform Get First
    auto db    = AgentDB::get();
    auto radio = db->get_radio_by_mac(client_info_tlv->bssid(), AgentDB::eMacType::BSSID);
    if (!radio) {
        LOG(ERROR) << "Could not find radio with BSSID " << client_info_tlv->bssid();
        return false;
    }
    auto ap_manager_fd = m_btl_ctx.get_ap_manager_fd(radio->front.iface_name);
    if (!m_btl_ctx.forward_cmdu_to_uds(ap_manager_fd, cmdu_rx)) {
        LOG(ERROR) << "Failed to forward message to AP manager";
        return false;
    }
    return true;
=======
void VbssTask::handle_virtual_bss_response(ieee1905_1::CmduMessageRx &cmdu_rx)
{
    LOG(DEBUG) << "Received Virtual BSS Response";
    auto virtual_bss_event_tlv = cmdu_rx.getClass<wfa_map::VirtualBssEvent>();
    if (!virtual_bss_event_tlv) {
        LOG(ERROR) << "Virtual BSS Response does not contain Virtual BSS Event TLV!";
        return;
    }

    // CMDU received from ap_manager
    m_btl_ctx.forward_cmdu_to_controller(cmdu_rx);

    if (virtual_bss_event_tlv->success()) {

        // If the request was handled successfully, we have to send a
        // topology notification as a BSS has either be created or
        // removed as a result.
        LOG(INFO) << "Sending topology notification to notify controller of the BSS change";

        auto cmdu_header =
            m_cmdu_tx.create(0, ieee1905_1::eMessageType::TOPOLOGY_NOTIFICATION_MESSAGE);
        if (!cmdu_header) {
            LOG(ERROR) << "Failed to create TOPOLOGY_NOTIFICATION_MESSAGE cmdu";
            return;
        }

        auto tlvAlMacAddress = m_cmdu_tx.addClass<ieee1905_1::tlvAlMacAddress>();
        if (!tlvAlMacAddress) {
            LOG(ERROR) << "addClass ieee1905_1::tlvAlMacAddress failed";
            return;
        }

        auto db                = AgentDB::get();
        tlvAlMacAddress->mac() = db->bridge.mac;
        m_btl_ctx.send_cmdu_to_controller({}, m_cmdu_tx);
    }
>>>>>>> a909220c
}

} // namespace beerocks<|MERGE_RESOLUTION|>--- conflicted
+++ resolved
@@ -1,10 +1,7 @@
 #include "vbss_task.h"
 #include "../son_slave_thread.h"
-<<<<<<< HEAD
+#include <tlvf/ieee_1905_1/tlvAlMacAddress.h>
 #include <tlvf/wfa_map/tlvClientInfo.h>
-=======
-#include <tlvf/ieee_1905_1/tlvAlMacAddress.h>
->>>>>>> a909220c
 #include <tlvf/wfa_map/tlvVirtualBssCreation.h>
 #include <tlvf/wfa_map/tlvVirtualBssDestruction.h>
 #include <tlvf/wfa_map/tlvVirtualBssEvent.h>
@@ -25,17 +22,16 @@
         handle_virtual_bss_request(cmdu_rx);
         return true;
     }
-<<<<<<< HEAD
     case ieee1905_1::eMessageType::VIRTUAL_BSS_MOVE_PREPARATION_REQUEST_MESSAGE: {
         handle_virtual_bss_move_preparation_request(cmdu_rx);
         return true;
     }
     case ieee1905_1::eMessageType::CLIENT_SECURITY_CONTEXT_REQUEST_MESSAGE: {
         handle_security_context_request(cmdu_rx);
-=======
+        return true;
+    }
     case ieee1905_1::eMessageType::VIRTUAL_BSS_RESPONSE_MESSAGE: {
         handle_virtual_bss_response(cmdu_rx);
->>>>>>> a909220c
         return true;
     }
     default: {
@@ -79,7 +75,6 @@
     }
 }
 
-<<<<<<< HEAD
 bool VbssTask::handle_virtual_bss_move_preparation_request(ieee1905_1::CmduMessageRx &cmdu_rx)
 {
     auto client_info_tlv = cmdu_rx.getClass<wfa_map::tlvClientInfo>();
@@ -123,7 +118,8 @@
         return false;
     }
     return true;
-=======
+}
+
 void VbssTask::handle_virtual_bss_response(ieee1905_1::CmduMessageRx &cmdu_rx)
 {
     LOG(DEBUG) << "Received Virtual BSS Response";
@@ -160,7 +156,6 @@
         tlvAlMacAddress->mac() = db->bridge.mac;
         m_btl_ctx.send_cmdu_to_controller({}, m_cmdu_tx);
     }
->>>>>>> a909220c
 }
 
 } // namespace beerocks