--- conflicted
+++ resolved
@@ -22,16 +22,12 @@
 #include <beerocks/tlvf/beerocks_message.h>
 #include <beerocks/tlvf/beerocks_message_apmanager.h>
 
-#include "tlvf/wfa_map/tlvClientInfo.h"
 #include <tlvf/wfa_map/tlv1905EncapDpp.h>
 #include <tlvf/wfa_map/tlvBssid.h>
 #include <tlvf/wfa_map/tlvChannelPreference.h>
 #include <tlvf/wfa_map/tlvClientCapabilityReport.h>
-<<<<<<< HEAD
 #include <tlvf/wfa_map/tlvClientInfo.h>
-=======
 #include <tlvf/wfa_map/tlvClientSecurityContext.h>
->>>>>>> 34c7e22b
 #include <tlvf/wfa_map/tlvDppCceIndication.h>
 #include <tlvf/wfa_map/tlvDppChirpValue.h>
 #include <tlvf/wfa_map/tlvProfile2ReasonCode.h>
@@ -656,13 +652,12 @@
         handle_virtual_bss_request(cmdu_rx);
         break;
     }
-<<<<<<< HEAD
     case ieee1905_1::eMessageType::VIRTUAL_BSS_MOVE_PREPARATION_REQUEST_MESSAGE: {
         handle_virtual_bss_move_preparation_request(cmdu_rx);
-=======
+        break;
+    }
     case ieee1905_1::eMessageType::CLIENT_SECURITY_CONTEXT_REQUEST_MESSAGE: {
         handle_vbss_security_request(cmdu_rx);
->>>>>>> 34c7e22b
         break;
     }
     default:
