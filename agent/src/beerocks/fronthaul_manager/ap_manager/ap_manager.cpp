--- conflicted
+++ resolved
@@ -650,13 +650,6 @@
         handle_virtual_bss_request(cmdu_rx);
         break;
     }
-<<<<<<< HEAD
-    case ieee1905_1::eMessageType::CLIENT_SECURITY_CONTEXT_REQUEST_MESSAGE: {
-        handle_vbss_security_request(cmdu_rx);
-        break;
-    }
-=======
->>>>>>> ce6f4c66
     default:
         LOG(ERROR) << "Unknown CMDU message type: " << std::hex << int(cmdu_message_type);
     }
@@ -693,22 +686,15 @@
 {
     LOG(DEBUG) << "Received Virtual BSS Request";
     auto virtual_bss_creation_tlv = cmdu_rx.getClass<wfa_map::VirtualBssCreation>();
-<<<<<<< HEAD
+
     if (virtual_bss_creation_tlv) {
-=======
-
-    if (virtual_bss_creation_tlv) {
-
->>>>>>> ce6f4c66
+
         // Use the BSSID as the ifname. Since Linux interface names are
         // limited to 15 characters, remove the colons.
         std::string ifname = tlvf::mac_to_string(virtual_bss_creation_tlv->bssid());
         ifname.erase(std::remove(ifname.begin(), ifname.end(), ':'), ifname.end());
         std::string bridge = "br-lan";
-<<<<<<< HEAD
-=======
-
->>>>>>> ce6f4c66
+
         // TODO: PPM-2348 add the bridge name to BPL
 
         // TODO: the VirtualBSSCreation TLV doesn't specify authentication and encryption types
@@ -719,14 +705,6 @@
         bss_conf.network_key                       = virtual_bss_creation_tlv->pass_str();
         bss_conf.bssid                             = virtual_bss_creation_tlv->bssid();
 
-<<<<<<< HEAD
-        if (!ap_wlan_hal->add_bss(ifname, bss_conf, bridge, true)) {
-            LOG(ERROR) << "Failed to add a new BSS!";
-            return;
-        }
-        // TODO: PPM-2292: add the station and its keys
-        // TODO: PPM-2349: add support for the client capabilities
-=======
         if (!add_bss(ifname, bss_conf, bridge, true)) {
             LOG(ERROR) << "Failed to add a new BSS!";
             return;
@@ -819,20 +797,14 @@
 
         // TODO: PPM-2349: add support for the client capabilities
 
->>>>>>> ce6f4c66
         return;
     }
 
     auto virtual_bss_destruction_tlv = cmdu_rx.getClass<wfa_map::VirtualBssDestruction>();
     if (virtual_bss_destruction_tlv) {
-<<<<<<< HEAD
-        // Use the same ifname as when we added the BSS:
-        std::string ifname = tlvf::mac_to_string(virtual_bss_creation_tlv->bssid());
-=======
 
         // Use the same ifname as when we added the BSS:
         std::string ifname = tlvf::mac_to_string(virtual_bss_destruction_tlv->bssid());
->>>>>>> ce6f4c66
         ifname.erase(std::remove(ifname.begin(), ifname.end(), ':'), ifname.end());
 
         if (!ap_wlan_hal->remove_bss(ifname)) {
@@ -840,11 +812,7 @@
             return;
         }
 
-<<<<<<< HEAD
-        // TODO: PPM-2350: add support for diassociating the client
-=======
         // TODO: PPM-2350: add support for disassociating the client
->>>>>>> ce6f4c66
     }
 
     LOG(ERROR) << "No virtual BSS creation nor destruction TLV found in Virtual BSS request!";
@@ -2729,23 +2697,6 @@
     return m_ap_support_zwdfs;
 }
 
-<<<<<<< HEAD
-void ApManager::handle_vbss_security_request(ieee1905_1::CmduMessageRx &cmdu_rx)
-{
-    auto client_info_tlv = cmdu_rx.getClass<wfa_map::tlvClientInfo>();
-    if(client_info_tlv) {
-        son::wireless_utils::sClientSecurityContext clnt_sec = {};
-        clnt_sec.bssid                                       = client_info_tlv->bssid();
-        clnt_sec.client_mac                                  = client_info_tlv->client_mac();
-        // Set length of TK and TxPN now? Holding till function fully implemented
-        if (!ap_wlan_hal->get_security_context(clnt_sec)) {
-            LOG(ERROR) << "Failed to get the security context";
-            return;
-        }
-    }
-    return;
-}
-=======
 bool ApManager::add_bss(std::string &ifname, son::wireless_utils::sBssInfoConf &bss_conf,
                         std::string &bridge, bool vbss)
 {
@@ -2804,5 +2755,4 @@
     }
 
     return true;
-}
->>>>>>> ce6f4c66
+}