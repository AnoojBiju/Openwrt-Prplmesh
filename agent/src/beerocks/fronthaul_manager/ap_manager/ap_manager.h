/* SPDX-License-Identifier: BSD-2-Clause-Patent
 *
 * SPDX-FileCopyrightText: 2016-2020 the prplMesh contributors (see AUTHORS.md)
 *
 * This code is subject to the terms of the BSD+Patent license.
 * See LICENSE file for more details.
 */

#ifndef _AP_MANAGER_H
#define _AP_MANAGER_H

// AP HAL
#include <bwl/ap_wlan_hal.h>

#include <bcl/beerocks_cmdu_client_factory.h>
#include <bcl/beerocks_event_loop.h>
#include <bcl/beerocks_logging.h>
#include <bcl/beerocks_timer_manager.h>
#include <bcl/network/file_descriptor.h>
#include <beerocks/tlvf/beerocks_message_apmanager.h>

#include <list>

namespace son {
class ApManager {

public:
    ApManager(const std::string &iface, beerocks::logging &logger,
              std::shared_ptr<beerocks::CmduClientFactory> slave_cmdu_client_factory,
              std::shared_ptr<beerocks::TimerManager> timer_manager,
              std::shared_ptr<beerocks::EventLoop> event_loop);

    /**
     * @brief Starts AP manager.
     *
     * @return true on success and false otherwise.
     */
    bool start();

    /**
     * @brief Stops AP manager.
     *
     * @return true on success and false otherwise.
     */
    bool stop();

    enum class eApManagerState {
        INIT,
        WAIT_FOR_CONFIGURATION,
        ATTACHING,
        ATTACHED,
        OPERATIONAL,
        TERMINATED
    };

    /**
     * disallowed client parameters
     * Used to save clients mac, bssid that the client is disallowed from and 
     * validity period of time (blocking) 
     * so we could unblock it when the period expires
     */
    struct disallowed_client_t {
        sMacAddr mac;
        sMacAddr bssid;
        std::chrono::steady_clock::time_point timeout;
    };

    eApManagerState get_state() const { return m_state; }

    /**
     * @brief Returns 'true' if the AP support ZWDFS.
     * 
     * @return true if the radio is ZWDFS radio, otherwise false. 
     */
    bool zwdfs_ap() const;

private:
    /**
     * @brief Sends given CMDU message to the slave.
     *
     * @param cmdu_tx CMDU message to send.
     * @return true on success and false otherwise.
     */
    bool send_cmdu(ieee1905_1::CmduMessageTx &cmdu_tx);

    /**
     * @brief Handles CMDU message received from slave.
     *
     * @param cmdu_rx Received CMDU to be handled.
     */
    void handle_cmdu(ieee1905_1::CmduMessageRx &cmdu_rx);

    /**
     * @brief Handles CMDU message received from dpp_onboarding_task.
     *
     * @param cmdu_rx Received CMDU to be handled.
     */
    void handle_cmdu_ieee1905_1_message(ieee1905_1::CmduMessageRx &cmdu_rx);

    /**
     * @brief Handles DPP CCE Indication message.
     *
     * @param cmdu_rx Received CMDU to be handled.
     */
    void handle_dpp_cce_indication_message(ieee1905_1::CmduMessageRx &cmdu_rx);

    /**
     * @brief Handles Direct Encap DPP message.
     *
     * @param cmdu_rx Received CMDU to be handled.
     */
    void handle_direct_encap_dpp_message(ieee1905_1::CmduMessageRx &cmdu_rx);

    /**
     * @brief Handles Virtual BSS Request message.
     *
     * @param cmdu_rx Received CMDU to be handled.
     */
    void handle_virtual_bss_request(ieee1905_1::CmduMessageRx &cmdu_rx);

    /**
<<<<<<< HEAD
     * @brief Handles Virtual BSS Move preparation Request message.
     *
     * @param cmdu_rx Received CMDU to be handled.
     */
    void handle_virtual_bss_move_preparation_request(ieee1905_1::CmduMessageRx &cmdu_rx);

    /**
     * @brief Handles the request for the security context of a given vbss client
     * @param cmdu_rx Received CMDU to be handled.
     */
    void handle_vbss_security_request(ieee1905_1::CmduMessageRx &cmdu_rx);
=======
     * @brief Handles the request for the security context of a given vbss client
     * @param cmdu_rx Received CMDU to be handled.
     */
    void handle_vbss_security_request(ieee1905_1::CmduMessageRx &cmdu_rx);

    /**
     * @brief Handles Virtual BSS Move preparation Request message.
     *
     * @param cmdu_rx Received CMDU to be handled.
     */
    void handle_virtual_bss_move_preparation_request(ieee1905_1::CmduMessageRx &cmdu_rx);
>>>>>>> 7fb80c5d

    /**
     * @brief Runs the Finite State Machine of the AP manager.
     * 
     * @param[out] continue_processing Flag that means that state machine transitioned to a 
     * transient state and thus processing could and should continue immediately (no need to wait).
     * @return true on success and false otherwise.
     */
    bool ap_manager_fsm(bool &continue_processing);

    bool hal_event_handler(bwl::base_wlan_hal::hal_event_ptr_t event_ptr);
    void handle_hostapd_attached();
    bool handle_ap_enabled(int vap_id);
    bool handle_aps_update_list();
    void fill_cs_params(beerocks_message::sApChannelSwitch &params);
    bool create_ap_wlan_hal();
    void send_heartbeat();
    void send_steering_return_status(beerocks_message::eActionOp_APMANAGER ActionOp,
                                     int32_t status);
    void remove_client_from_disallowed_list(const sMacAddr &mac, const sMacAddr &bssid);
    void allow_expired_clients();
    bool register_ext_events_handlers(int fd);

    /**
     * @brief Create a new BSS and register handlers for it.
     *
     * @param ifname the interface name.
     * @param bss_conf the configuration for the new BSS.
     * @param bridge the bridge name.
     * @param vbss whether the new BSS is a VBSS or not.
     *
     * @return true on success, false otherwise.
     */
    bool add_bss(std::string &ifname, son::wireless_utils::sBssInfoConf &bss_conf,
                 std::string &bridge, bool vbss);

    /**
     * @brief Get the interface name to be used for a VBSS, based on its BSSID.
     *
     * @param bssid the BSSID of the VBSS.
     *
     * @return The interface name for the VBSS.
     */
    std::string get_vbss_interface_name(const sMacAddr &bssid);

    // Class constants
    static constexpr uint8_t BEACON_TRANSMIT_TIME_MS = 100;
    static constexpr uint8_t BSS_STEER_IMMINENT_VALID_INT_BTT =
        (beerocks::BSS_STEER_DISASSOC_TIMER_MS / BEACON_TRANSMIT_TIME_MS);
    static constexpr uint8_t BSS_STEER_VALID_INT_BTT = 2; // 200ms

    /**
     * Buffer to hold CMDU to be transmitted.
     */
    uint8_t m_tx_buffer[beerocks::message::MESSAGE_BUFFER_LENGTH];

    /**
     * CMDU to be transmitted.
     */
    ieee1905_1::CmduMessageTx cmdu_tx;

    std::string m_iface;
    beerocks::logging &m_logger;
    bool acs_enabled;
    bool m_ap_support_zwdfs;
    wfa_map::tlvProfile2MultiApProfile::eMultiApProfile m_multiap_controller_profile =
        wfa_map::tlvProfile2MultiApProfile::eMultiApProfile::PRPLMESH_PROFILE_UNKNOWN;

    int bss_steer_valid_int          = BSS_STEER_VALID_INT_BTT;
    int bss_steer_imminent_valid_int = BSS_STEER_IMMINENT_VALID_INT_BTT;
    eApManagerState m_state          = eApManagerState::TERMINATED;
    std::chrono::steady_clock::time_point m_state_timeout;
    std::vector<disallowed_client_t> m_disallowed_clients;

    struct pending_disable_vap_t {
        int8_t vap_id;
        std::chrono::steady_clock::time_point timeout;
    };

    std::list<pending_disable_vap_t> pending_disable_vaps;

    /**
     * File descriptor to the external events queue.
     */
    std::vector<int> m_ap_hal_ext_events = {beerocks::net::FileDescriptor::invalid_descriptor};

    /**
     * File descriptor to the internal events queue.
     */
    int m_ap_hal_int_events = beerocks::net::FileDescriptor::invalid_descriptor;

    int sta_unassociated_rssi_measurement_header_id = -1;

    std::shared_ptr<bwl::ap_wlan_hal> ap_wlan_hal;

    std::chrono::steady_clock::time_point next_heartbeat_notification_timestamp;

    const uint8_t HEARTBEAT_NOTIFICATION_DELAY_SEC = 1;

    bool acs_completed_vap_update = false;

    const uint8_t GENERATE_CONNECTED_EVENTS_WORK_TIME_LIMIT_MSEC = 5;
    const uint16_t GENERATE_CONNECTED_EVENTS_DELAY_MSEC          = 500;
    bool m_generate_connected_clients_events                     = false;
    std::chrono::steady_clock::time_point m_next_generate_connected_events_time =
        std::chrono::steady_clock::time_point::min();

    /**
     * Factory to create CMDU client instances connected to CMDU server running in slave.
     */
    std::shared_ptr<beerocks::CmduClientFactory> m_slave_cmdu_client_factory;

    /**
     * Timer manager to help using application timers.
     */
    std::shared_ptr<beerocks::TimerManager> m_timer_manager;

    /**
     * Application event loop used by the process to wait for I/O events.
     */
    std::shared_ptr<beerocks::EventLoop> m_event_loop;

    /**
     * File descriptor of the timer to run the Finite State Machine.
     */
    int m_fsm_timer = beerocks::net::FileDescriptor::invalid_descriptor;

    /**
     * CMDU client connected to the the CMDU server running in slave.
     * This object is dynamically created using the CMDU client factory for the slave provided in 
     * class constructor.
     */
    std::unique_ptr<beerocks::CmduClient> m_slave_client;
};

} // namespace son

#endif<|MERGE_RESOLUTION|>--- conflicted
+++ resolved
@@ -119,31 +119,17 @@
     void handle_virtual_bss_request(ieee1905_1::CmduMessageRx &cmdu_rx);
 
     /**
-<<<<<<< HEAD
+     * @brief Handles the request for the security context of a given vbss client
+     * @param cmdu_rx Received CMDU to be handled.
+     */
+    void handle_vbss_security_request(ieee1905_1::CmduMessageRx &cmdu_rx);
+
+    /**
      * @brief Handles Virtual BSS Move preparation Request message.
      *
      * @param cmdu_rx Received CMDU to be handled.
      */
     void handle_virtual_bss_move_preparation_request(ieee1905_1::CmduMessageRx &cmdu_rx);
-
-    /**
-     * @brief Handles the request for the security context of a given vbss client
-     * @param cmdu_rx Received CMDU to be handled.
-     */
-    void handle_vbss_security_request(ieee1905_1::CmduMessageRx &cmdu_rx);
-=======
-     * @brief Handles the request for the security context of a given vbss client
-     * @param cmdu_rx Received CMDU to be handled.
-     */
-    void handle_vbss_security_request(ieee1905_1::CmduMessageRx &cmdu_rx);
-
-    /**
-     * @brief Handles Virtual BSS Move preparation Request message.
-     *
-     * @param cmdu_rx Received CMDU to be handled.
-     */
-    void handle_virtual_bss_move_preparation_request(ieee1905_1::CmduMessageRx &cmdu_rx);
->>>>>>> 7fb80c5d
 
     /**
      * @brief Runs the Finite State Machine of the AP manager.
