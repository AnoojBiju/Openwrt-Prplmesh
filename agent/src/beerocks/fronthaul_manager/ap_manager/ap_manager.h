--- conflicted
+++ resolved
@@ -119,15 +119,6 @@
     void handle_virtual_bss_request(ieee1905_1::CmduMessageRx &cmdu_rx);
 
     /**
-<<<<<<< HEAD
-     * @brief Handles the request for the security context of a given vbss client
-     * @param cmdu_rx Received CMDU to be handled.
-     */
-    void handle_vbss_security_request(ieee1905_1::CmduMessageRx &cmdu_rx);
-
-    /**
-=======
->>>>>>> ce6f4c66
      * @brief Runs the Finite State Machine of the AP manager.
      * 
      * @param[out] continue_processing Flag that means that state machine transitioned to a 
